--- conflicted
+++ resolved
@@ -39,84 +39,43 @@
         "base_lulc_path": {
             **spec_utils.LULC,
             "projected": True,
-<<<<<<< HEAD
-            "about": _("Path to the base landcover map"),
-            "name": _("Base Land Use/Cover")
+            "about": _("Base map from which to generate scenarios."),
+            "name": _("base LULC map")
         },
         "replacment_lucode": {
             "type": "integer",
-            "about": _("Code to replace when converting pixels"),
-            "name": _("Replacement Landcover Code")
-=======
-            "about": "Base map from which to generate scenarios.",
-            "name": "base LULC map"
-        },
-        "replacment_lucode": {
-            "type": "integer",
-            "about": "The LULC code to which habitat will be converted.",
-            "name": "replacement landcover code"
->>>>>>> 1fe0099b
+            "about": _("The LULC code to which habitat will be converted."),
+            "name": _("replacement landcover code")
         },
         "area_to_convert": {
             "expression": "value > 0",
             "type": "number",
             "units": u.hectare,
-<<<<<<< HEAD
-            "about": _("Max area to convert"),
-            "name": _("Max area to convert")
-=======
-            "about": "Maximum area to be converted to agriculture.",
-            "name": "maximum area to convert"
->>>>>>> 1fe0099b
+            "about": _("Maximum area to be converted to agriculture."),
+            "name": _("maximum area to convert")
         },
         "focal_landcover_codes": {
             "type": "freestyle_string",
             "regexp": "[0-9 ]+",
-<<<<<<< HEAD
             "about": _(
-                "A space separated string of landcover codes that are used to "
-                "determine the proximity when referring to 'towards' or "
-                "'away' from the base landcover codes"),
-            "name": _("Focal Landcover Codes")
-=======
-            "about": (
                 "A space-separated list of LULC codes that are used to "
                 "determine the proximity when referring to 'towards' or "
                 "'away' from the base landcover codes"),
-            "name": "focal landcover codes"
->>>>>>> 1fe0099b
+            "name": _("focal landcover codes")
         },
         "convertible_landcover_codes": {
             "type": "freestyle_string",
             "regexp": "[0-9 ]+",
-<<<<<<< HEAD
             "about": _(
-                "A space separated string of landcover codes that can be "
-                "converted in the generation phase found in "
-                "`args['base_lulc_path']`."),
-            "name": _("Convertible Landcover Codes")
-=======
-            "about": (
                 "A space-separated list of LULC codes that can be "
                 "converted to be converted to agriculture."),
-            "name": "convertible landcover codes"
->>>>>>> 1fe0099b
+            "name": _("convertible landcover codes")
         },
         "n_fragmentation_steps": {
             "expression": "value > 0",
             "type": "number",
-<<<<<<< HEAD
-            "units": u.count,
+            "units": u.none,
             "about": _(
-                "This parameter is used to divide the conversion simulation "
-                "into equal subareas of the requested max area. During each "
-                "sub-step the distance transform is recalculated from the "
-                "base landcover codes.  This can affect the final result if "
-                "the base types are also convertible types."),
-            "name": _("Number of Steps in Conversion")
-=======
-            "units": u.none,
-            "about": (
                 "The number of steps that the simulation should take to "
                 "fragment the habitat of interest in the fragmentation "
                 "scenario. This parameter is used to divide the conversion "
@@ -124,53 +83,30 @@
                 "During each sub-step the distance transform is recalculated "
                 "from the base landcover codes.  This can affect the final "
                 "result if the base types are also convertible types."),
-            "name": "number of conversion steps"
->>>>>>> 1fe0099b
+            "name": _("number of conversion steps")
         },
         "aoi_path": {
             **spec_utils.AOI,
             "required": False,
-<<<<<<< HEAD
             "about": _(
-                "This is a set of polygons that will be used to aggregate "
-                "carbon values at the end of the run if provided."),
-        },
-        "convert_farthest_from_edge": {
-            "type": "boolean",
-            "about": _(
-                "This scenario converts the convertible landcover codes "
-                "starting at the furthest pixel from the closest base "
-                "landcover codes and moves inward."),
-            "name": _("Convert farthest from edge")
-        },
-        "convert_nearest_to_edge": {
-            "type": "boolean",
-            "about": _(
-                "This scenario converts the convertible landcover codes "
-                "starting at the closest pixel in the base landcover codes "
-                "and moves outward."),
-            "name": _("Convert nearest to edge")
-=======
-            "about": (
                 "Area over which to run the conversion. Provide this input if "
                 "change is only desired in a subregion of the Base LULC map."),
         },
         "convert_farthest_from_edge": {
             "type": "boolean",
-            "about": (
+            "about": _(
                 "Convert the 'convertible' landcover codes starting at the "
                 "furthest pixel from the 'focal' land cover areas "
                 "and working inwards."),
-            "name": "convert farthest from edge"
+            "name": _("convert farthest from edge")
         },
         "convert_nearest_to_edge": {
             "type": "boolean",
-            "about": (
+            "about": _(
                 "Convert the 'convertible' landcover codes starting at the "
                 "nearest pixels to the 'focal' land cover areas "
                 "and working outwards."),
-            "name": "convert nearest to edge"
->>>>>>> 1fe0099b
+            "name": _("convert nearest to edge")
         }
     }
 }
