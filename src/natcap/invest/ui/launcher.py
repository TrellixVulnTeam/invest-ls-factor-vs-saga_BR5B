--- conflicted
+++ resolved
@@ -57,14 +57,9 @@
     scroll_area.setWidget(main_widget)
 
     labels_and_buttons = []
-<<<<<<< HEAD
-    for model, model_data in sorted(natcap.invest.MODEL_UIS.items()):
-=======
-    for model_name, model_data in sorted(
-            cli.MODEL_METADATA.items(),
+    for model_name, model_data in sorted(natcap.invest.MODEL_METADATA.items(),
             # sort alphabetically by display name
             key=lambda item: item[1].model_title):
->>>>>>> 11795c5c
         row = layout.rowCount()
         label = QtWidgets.QLabel()
         button = ModelLaunchButton('Launch', model_name)
