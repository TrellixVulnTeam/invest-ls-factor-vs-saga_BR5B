"""init module for natcap.invest."""
import builtins
import dataclasses
import gettext
import logging
import os
import sys

import babel
import pkg_resources

LOGGER = logging.getLogger('natcap.invest')
LOGGER.addHandler(logging.NullHandler())
__all__ = ['local_dir', ]

# location of our translation message catalog directory
LOCALE_DIR = os.path.join(
    os.path.dirname(os.path.abspath(__file__)), 'internationalization/locales')

# all supported language codes, including the default English
LOCALES = sorted(os.listdir(LOCALE_DIR) + ['en'])

# map locale codes to the corresponding localized language name
# e.g. 'es': 'español'
LOCALE_NAME_MAP = {
    locale: babel.Locale(locale).display_name for locale in LOCALES
}

try:
    __version__ = pkg_resources.get_distribution(__name__).version
except pkg_resources.DistributionNotFound:
    # package is not installed.  Log the exception for debugging.
    LOGGER.exception('Could not load natcap.invest version information')

# Check if the function _() is available
# If not, define it as the identity function
# _() is installed into builtins by gettext when we set up to translate
# It wraps every string in every model that we want to translate
# Make sure it's defined so that natcap.invest modules are importable whether
# or not gettext has been installed in the importing namespace
if not callable(getattr(builtins, '_', None)):
    def identity(x): return x
    builtins.__dict__['_'] = identity


@dataclasses.dataclass
class _MODELMETA:
    """Dataclass to store frequently used model metadata."""
    model_title: str  # display name for the model
    pyname: str       # importable python module name for the model
    gui: str          # importable python class for the corresponding Qt UI
    userguide: str    # name of the corresponding built userguide file
    aliases: tuple    # alternate names for the model, if any


MODEL_METADATA = {
    'annual_water_yield': _MODELMETA(
        model_title=_('Annual Water Yield'),
        pyname='natcap.invest.annual_water_yield',
        gui='annual_water_yield.AnnualWaterYield',
        userguide='annual_water_yield.html',
        aliases=('hwy', 'awy')),
    'carbon': _MODELMETA(
        model_title=_('Carbon Storage and Sequestration'),
        pyname='natcap.invest.carbon',
        gui='carbon.Carbon',
        userguide='carbonstorage.html',
        aliases=()),
    'coastal_blue_carbon': _MODELMETA(
        model_title=_('Coastal Blue Carbon'),
        pyname='natcap.invest.coastal_blue_carbon.coastal_blue_carbon',
        gui='cbc.CoastalBlueCarbon',
        userguide='coastal_blue_carbon.html',
        aliases=('cbc',)),
    'coastal_blue_carbon_preprocessor': _MODELMETA(
        model_title=_('Coastal Blue Carbon Preprocessor'),
        pyname='natcap.invest.coastal_blue_carbon.preprocessor',
        gui='cbc.CoastalBlueCarbonPreprocessor',
        userguide='coastal_blue_carbon.html',
        aliases=('cbc_pre',)),
    'coastal_vulnerability': _MODELMETA(
        model_title=_('Coastal Vulnerability'),
        pyname='natcap.invest.coastal_vulnerability',
        gui='coastal_vulnerability.CoastalVulnerability',
        userguide='coastal_vulnerability.html',
        aliases=('cv',)),
    'crop_production_percentile': _MODELMETA(
        model_title=_('Crop Production: Percentile'),
        pyname='natcap.invest.crop_production_percentile',
        gui='crop_production.CropProductionPercentile',
        userguide='crop_production.html',
        aliases=('cpp',)),
    'crop_production_regression': _MODELMETA(
        model_title=_('Crop Production: Regression'),
        pyname='natcap.invest.crop_production_regression',
        gui='crop_production.CropProductionRegression',
        userguide='crop_production.html',
        aliases=('cpr',)),
    'delineateit': _MODELMETA(
        model_title=_('DelineateIt'),
        pyname='natcap.invest.delineateit.delineateit',
        gui='delineateit.Delineateit',
        userguide='delineateit.html',
        aliases=()),
    'forest_carbon_edge_effect': _MODELMETA(
        model_title=_('Forest Carbon Edge Effect'),
        pyname='natcap.invest.forest_carbon_edge_effect',
        gui='forest_carbon.ForestCarbonEdgeEffect',
        userguide='carbon_edge.html',
        aliases=('fc',)),
    'globio': _MODELMETA(
        model_title=_('GLOBIO'),
        pyname='natcap.invest.globio',
        gui='globio.GLOBIO',
        userguide='globio.html',
        aliases=()),
    'habitat_quality': _MODELMETA(
        model_title=_('Habitat Quality'),
        pyname='natcap.invest.habitat_quality',
        gui='habitat_quality.HabitatQuality',
        userguide='habitat_quality.html',
        aliases=('hq',)),
    'habitat_risk_assessment': _MODELMETA(
        model_title=_('Habitat Risk Assessment'),
        pyname='natcap.invest.hra',
        gui='hra.HabitatRiskAssessment',
        userguide='habitat_risk_assessment.html',
        aliases=('hra',)),
    'ndr': _MODELMETA(
        model_title=_('Nutrient Delivery Ratio'),
        pyname='natcap.invest.ndr.ndr',
        gui='ndr.Nutrient',
        userguide='ndr.html',
        aliases=()),
    'pollination': _MODELMETA(
        model_title=_('Crop Pollination'),
        pyname='natcap.invest.pollination',
        gui='pollination.Pollination',
        userguide='croppollination.html',
        aliases=()),
    'recreation': _MODELMETA(
        model_title=_('Visitation: Recreation and Tourism'),
        pyname='natcap.invest.recreation.recmodel_client',
        gui='recreation.Recreation',
        userguide='recreation.html',
        aliases=()),
    'routedem': _MODELMETA(
        model_title=_('RouteDEM'),
        pyname='natcap.invest.routedem',
        gui='routedem.RouteDEM',
        userguide='routedem.html',
        aliases=()),
    'scenario_generator_proximity': _MODELMETA(
        model_title=_('Scenario Generator: Proximity Based'),
        pyname='natcap.invest.scenario_gen_proximity',
        gui='scenario_gen.ScenarioGenProximity',
        userguide='scenario_gen_proximity.html',
        aliases=('sgp',)),
    'scenic_quality': _MODELMETA(
        model_title=_('Scenic Quality'),
        pyname='natcap.invest.scenic_quality.scenic_quality',
        gui='scenic_quality.ScenicQuality',
        userguide='scenic_quality.html',
        aliases=('sq',)),
    'sdr': _MODELMETA(
        model_title=_('Sediment Delivery Ratio'),
        pyname='natcap.invest.sdr.sdr',
        gui='sdr.SDR',
        userguide='sdr.html',
        aliases=()),
    'seasonal_water_yield': _MODELMETA(
        model_title=_('Seasonal Water Yield'),
        pyname='natcap.invest.seasonal_water_yield.seasonal_water_yield',
        gui='seasonal_water_yield.SeasonalWaterYield',
        userguide='seasonal_water_yield.html',
        aliases=('swy',)),
    'stormwater': _MODELMETA(
<<<<<<< HEAD
        model_title='Urban Stormwater Retention',
=======
        model_title=_('Stormwater'),
>>>>>>> 27b302eb
        pyname='natcap.invest.stormwater',
        gui='stormwater.Stormwater',
        userguide='stormwater.html',
        aliases=()),
    'wave_energy': _MODELMETA(
        model_title=_('Wave Energy Production'),
        pyname='natcap.invest.wave_energy',
        gui='wave_energy.WaveEnergy',
        userguide='wave_energy.html',
        aliases=()),
    'wind_energy': _MODELMETA(
        model_title=_('Wind Energy Production'),
        pyname='natcap.invest.wind_energy',
        gui='wind_energy.WindEnergy',
        userguide='wind_energy.html',
        aliases=()),
    'urban_flood_risk_mitigation': _MODELMETA(
        model_title=_('Urban Flood Risk Mitigation'),
        pyname='natcap.invest.urban_flood_risk_mitigation',
        gui='urban_flood_risk_mitigation.UrbanFloodRiskMitigation',
        userguide='urban_flood_risk_mitigation.html',
        aliases=('ufrm',)),
    'urban_cooling_model': _MODELMETA(
        model_title=_('Urban Cooling'),
        pyname='natcap.invest.urban_cooling_model',
        gui='urban_cooling_model.UrbanCoolingModel',
        userguide='urban_cooling_model.html',
        aliases=('ucm',)),
}


def install_language(language_code):
    """Globally install the _() function for the requested language.

    Args:
        language_code (str): ISO 639-1 locale code for a language supported
            by invest

    Returns:
        None
    """
    if language_code not in LOCALES:
        raise ValueError(
            f"Language '{language_code}' is not supported by InVEST. "
            f"Supported language codes are: {LOCALES}")
    language = gettext.translation(
        'messages',
        languages=[language_code],
        localedir=LOCALE_DIR,
        # fall back to a NullTranslation, which returns the English messages
        fallback=True)
    language.install()
    LOGGER.debug(f'Installed language "{language_code}"')


def local_dir(source_file):
    """Return the path to where `source_file` would be on disk.

    If this is frozen (as with PyInstaller), this will be the folder with the
    executable in it.  If not, it'll just be the foldername of the source_file
    being passed in.
    """
    source_dirname = os.path.dirname(source_file)
    if getattr(sys, 'frozen', False):
        # sys.frozen is True when we're in either a py2exe or pyinstaller
        # build.
        # sys._MEIPASS exists, we're in a Pyinstaller build.
        if not getattr(sys, '_MEIPASS', False):
            # only one os.path.dirname() results in the path being relative to
            # the natcap.invest package, when I actually want natcap/invest to
            # be in the filepath.

            # relpath would be something like <modelname>/<data_file>
            relpath = os.path.relpath(source_file, os.path.dirname(__file__))
            pkg_path = os.path.join('natcap', 'invest', relpath)
            return os.path.join(
                os.path.dirname(sys.executable), os.path.dirname(pkg_path))
        else:
            # assume that if we're in a frozen build, we're in py2exe.  When in
            # py2exe, the directory structure is maintained, so we just return
            # the source_dirname.
            pass
    return source_dirname<|MERGE_RESOLUTION|>--- conflicted
+++ resolved
@@ -175,11 +175,7 @@
         userguide='seasonal_water_yield.html',
         aliases=('swy',)),
     'stormwater': _MODELMETA(
-<<<<<<< HEAD
-        model_title='Urban Stormwater Retention',
-=======
-        model_title=_('Stormwater'),
->>>>>>> 27b302eb
+        model_title=_('Urban Stormwater Retention'),
         pyname='natcap.invest.stormwater',
         gui='stormwater.Stormwater',
         userguide='stormwater.html',
