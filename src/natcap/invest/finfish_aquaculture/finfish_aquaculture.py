--- conflicted
+++ resolved
@@ -40,20 +40,6 @@
         "farm_ID": {
             "name": "Farm Identifier Name",
             "about": (
-<<<<<<< HEAD
-                "The name of a column heading used to identify each "
-                "farm and link the spatial information from the "
-                "vector to subsequent table input data (farm "
-                "operation and daily water temperature at farm "
-                "tables). Additionally, the numbers underneath this "
-                "farm identifier name must be unique integers for all "
-                "the inputs."),
-            "type": "option_string",
-            "required": True,
-            "validation_options": {
-                "options": []
-            }
-=======
                 "The name of a column heading used to identify each farm and "
                 "link the spatial information from the vector to subsequent "
                 "table input data (farm operation and daily water temperature "
@@ -61,7 +47,6 @@
                 "farm identifier name must be unique integers for all the "
                 "inputs."),
             "type": "freestyle_string",
->>>>>>> 4d6ce5bb
         },
         "g_param_a": {
             "name": "Fish Growth Parameter (a)",
