"""Pollinator service model for InVEST."""
import itertools
import collections
import re
import os
import logging
import hashlib
import inspect

from osgeo import gdal
from osgeo import ogr
import pygeoprocessing
import numpy
import taskgraph

from . import utils
from . import spec_utils
from .spec_utils import u
from . import validation

LOGGER = logging.getLogger(__name__)

ARGS_SPEC = {
    "model_name": "Crop Pollination",
    "module": __name__,
    "userguide_html": "croppollination.html",
    "args": {
        "workspace_dir": spec_utils.WORKSPACE,
        "results_suffix": spec_utils.SUFFIX,
        "n_workers": spec_utils.N_WORKERS,
        "landcover_raster_path": {
            **spec_utils.LULC,
            "projected": True,
            "about": (
                "This is the landcover map that's used to map biophysical "
                "properties about habitat and floral resources of landcover "
                "types to a spatial layout.")
        },
        "guild_table_path": {
            "type": "csv",
            "columns": {
                "species": {
                    "type": "freestyle_string",
                    "about": "unique pollinator species or guild name"
                },
                "nesting_suitability_[SUBSTRATE]_index": {
                    "type": "ratio",
                    "about": (
                        "Utilization of this substrate by this species, with "
                        "1 indicating a nesting substrate that is fully "
                        "utilized and 0 indicating a nest substrate that is "
                        "not utilized at all. Substrates are user defined, "
                        "but might include ground nests, tree cavities, etc. "
                        "The SUBSTRATE string must match a "
                        "nesting_[SUBSTRATE]_availability_index in the "
                        "biophysical table.")
                },
                "foraging_activity_[SEASON]_index": {
                    "type": "ratio",
                    "about": (
                        "Pollinator activity by floral season (i.e., flight "
                        "season), with 1 indicating the season of greatest "
                        "activity for the species/guild, and 0 indicating a "
                        "season of no activity. Seasons are user defined but "
                        "might include spring, summer, fall; wet, dry, etc. "
                        "The SEASON string must match a "
                        "floral_resources_[SEASON]_index column in the "
                        "biophysical table.")
                },
                "alpha": {
                    "type": "number",
                    "units": u.meters,
                    "about": (
                        "Average distance each species or guild travels to "
                        "forage on flowers. The model uses this distance to "
                        "define the neighborhood of available flowers around "
                        "a given cell, and to weight the sums of floral "
                        "resources and pollinator abundances on farms. This "
                        "value can be determined by typical foraging distance "
                        "of a bee species based on an allometric relationship "
                        "(see Greenleaf et al. 2007).")
                },
                "relative_abundance": {
                    "type": "ratio",
                    "about": (
                        "The proportion of total pollinator abundance that "
                        "consists of this species/guild. Using the same value "
                        "for each species will result in each species being "
                        "weighted equally.")
                }
            },
            "about": (
                "A table mapping each pollinator species/guild of interest to "
                "its pollination-related parameters."),
            "name": "Guild Table"
        },
        "landcover_biophysical_table_path": {
            "type": "csv",
            "columns": {
<<<<<<< HEAD
                "lucode": {"type": "code"},
=======
                "lucode": {"type": "integer"},
>>>>>>> 358f9ffe
                "nesting_[SUBSTRATE]_availability_index": {
                    "type": "ratio",
                    "about": (
                        "Availability of the given nesting type within each "
                        "LULC type. The SUBSTRATE name must exactly match a "
                        "substrate given in the Guild Table.")},
                "floral_resources_[SEASON]_index": {
                    "type": "ratio",
                    "about": (
                        "Abundance of flowers in each LULC class for the "
                        "given season (floral coverage x proportion of the "
                        "season for which there is that coverage).")}
            },
            "about": (
                "A table mapping each LULC class to nesting availability and "
                "floral abundance data for each substrate and season in that "
                "LULC class."),
            "name": "Land Cover Biophysical Table"
        },
        "farm_vector_path": {
            "type": "vector",
            "fields": {
                "crop_type": {
                    "type": "freestyle_string",
                    "about": (
                        "Name of the crop grown on each polygon, e.g. "
                        "'blueberries', 'almonds', etc. For farms growing "
                        "multiple overlapping crops, or crops in multiple "
                        "seasons, a separate overlapping polygon must be "
                        "included for each crop.")},
                "half_sat": {
                    "type": "ratio",
                    "about": (
                        "The half saturation coefficient for the crop grown "
                        "on each farm. This represents the proportion of wild "
                        "pollinators that results in 50% of pollinator- "
                        "dependent crop yield being attained. This is a "
                        "tunable parameter that may be most useful to adjust "
                        "following an initial run of the model and an "
                        "examination of the results.")},
                "season": {
                    "type": "freestyle_string",
                    "about": (
                        "The season in which the crop is pollinated. This "
                        "season must match a season in the guild table.")},
                "fr_[SEASON]": {  # floral resources for each season
                    "type": "ratio",
                    "about": (
                        "The floral resources available at this farm for the "
                        "given season. The SEASON string must exactly match "
                        "one of the seasons provided in the guild table")},
                "n_[SUBSTRATE]": {  # nesting availabilities for each substrate
                    "type": "ratio",
                    "about": (
                        "The nesting substrate suitability for the farm for "
                        "the given substrate. The SUBSTRATE string must match "
                        "one of the substrates in the guild table.")},
                "p_dep": {
                    "type": "ratio",
                    "about": (
                        "The proportion of crop dependent on pollinators. See "
                        "Klein et al. (2007) for estimates for common crops.")},
                "p_managed": {
                    "type": "ratio",
                    "about": (
                        "The proportion of pollination required on the farm "
                        "provided by managed pollinators. This can be "
                        "estimated as the proportion of the recommended hive "
                        "density or stocking rate. See Delaplane & Mayer "
                        "(2000) for recommended stocking rates in the United "
                        "States. Agricultural extension offices are also a "
                        "good source of this information.")}
            },
            "geometries": spec_utils.POLYGONS,
            "required": False,
            "about": (
                "Map of farm sites to be analyzed, with pollination data "
                "specific to each farm."),
            "name": "Farm Vector"
        }
    }
}

_INDEX_NODATA = -1.0

# These patterns are expected in the biophysical table
_NESTING_SUBSTRATE_PATTERN = 'nesting_([^_]+)_availability_index'
_FLORAL_RESOURCES_AVAILABLE_PATTERN = 'floral_resources_([^_]+)_index'
_EXPECTED_BIOPHYSICAL_HEADERS = [
    'lucode', _NESTING_SUBSTRATE_PATTERN, _FLORAL_RESOURCES_AVAILABLE_PATTERN]

# These are patterns expected in the guilds table
_NESTING_SUITABILITY_PATTERN = 'nesting_suitability_([^_]+)_index'
# replace with season
_FORAGING_ACTIVITY_PATTERN = 'foraging_activity_%s_index'
_FORAGING_ACTIVITY_RE_PATTERN = _FORAGING_ACTIVITY_PATTERN % '([^_]+)'
_RELATIVE_SPECIES_ABUNDANCE_FIELD = 'relative_abundance'
_ALPHA_HEADER = 'alpha'
_EXPECTED_GUILD_HEADERS = [
    'species', _NESTING_SUITABILITY_PATTERN, _FORAGING_ACTIVITY_RE_PATTERN,
    _ALPHA_HEADER, _RELATIVE_SPECIES_ABUNDANCE_FIELD]

_NESTING_SUBSTRATE_INDEX_FILEPATTERN = 'nesting_substrate_index_%s%s.tif'
# this is used if there is a farm polygon present
_FARM_NESTING_SUBSTRATE_INDEX_FILEPATTERN = (
    'farm_nesting_substrate_index_%s%s.tif')

# replaced by (species, file_suffix)
_HABITAT_NESTING_INDEX_FILE_PATTERN = 'habitat_nesting_index_%s%s.tif'
# replaced by (season, file_suffix)
_RELATIVE_FLORAL_ABUNDANCE_INDEX_FILE_PATTERN = (
    'relative_floral_abundance_index_%s%s.tif')
# this is used if there's a farm polygon present
_FARM_RELATIVE_FLORAL_ABUNDANCE_INDEX_FILE_PATTERN = (
    'farm_relative_floral_abundance_index_%s%s.tif')
# used as an intermediate step for floral resources calculation
# replace (species, file_suffix)
_LOCAL_FORAGING_EFFECTIVENESS_FILE_PATTERN = (
    'local_foraging_effectiveness_%s%s.tif')
# for intermediate output of floral resources replace (species, file_suffix)
_FLORAL_RESOURCES_INDEX_FILE_PATTERN = (
    'floral_resources_%s%s.tif')
# pollinator supply raster replace (species, file_suffix)
_POLLINATOR_SUPPLY_FILE_PATTERN = 'pollinator_supply_%s%s.tif'
# name of reprojected farm vector replace (file_suffix)
_PROJECTED_FARM_VECTOR_FILE_PATTERN = 'reprojected_farm_vector%s.shp'
# used to store the 2D decay kernel for a given distance replace
# (alpha, file suffix)
_KERNEL_FILE_PATTERN = 'kernel_%f%s.tif'
# PA(x,s,j) replace (species, season, file_suffix)
_POLLINATOR_ABUNDANCE_FILE_PATTERN = 'pollinator_abundance_%s_%s%s.tif'
# PAT(x,j) total pollinator abundance per season replace (season, file_suffix)
_TOTAL_POLLINATOR_ABUNDANCE_FILE_PATTERN = (
    'total_pollinator_abundance_%s%s.tif')
# used for RA(l(x),j)*fa(s,j) replace (species, season, file_suffix)
_FORAGED_FLOWERS_INDEX_FILE_PATTERN = (
    'foraged_flowers_index_%s_%s%s.tif')
# used for convolving PS over alpha s replace (species, file_suffix)
_CONVOLVE_PS_FILE_PATH = 'convolve_ps_%s%s.tif'
# half saturation raster replace (season, file_suffix)
_HALF_SATURATION_FILE_PATTERN = 'half_saturation_%s%s.tif'
# blank raster as a basis to rasterize on replace (file_suffix)
_BLANK_RASTER_FILE_PATTERN = 'blank_raster%s.tif'
# raster to hold seasonal farm pollinator replace (season, file_suffix)
_FARM_POLLINATOR_SEASON_FILE_PATTERN = 'farm_pollinator_%s%s.tif'
# total farm pollinators replace (file_suffix)
_FARM_POLLINATOR_FILE_PATTERN = 'farm_pollinators%s.tif'
# managed pollinator indexes replace (file_suffix)
_MANAGED_POLLINATOR_FILE_PATTERN = 'managed_pollinators%s.tif'
# total pollinator raster replace (file_suffix)
_TOTAL_POLLINATOR_YIELD_FILE_PATTERN = 'total_pollinator_yield%s.tif'
# wild pollinator raster replace (file_suffix)
_WILD_POLLINATOR_YIELD_FILE_PATTERN = 'wild_pollinator_yield%s.tif'
# final aggregate farm shapefile file pattern replace (file_suffix)
_FARM_VECTOR_RESULT_FILE_PATTERN = 'farm_results%s.shp'
# output field on target shapefile if farms are enabled
_TOTAL_FARM_YIELD_FIELD_ID = 'y_tot'
# output field for wild pollinators on farms if farms are enabled
_WILD_POLLINATOR_FARM_YIELD_FIELD_ID = 'y_wild'
# output field for proportion of wild pollinators over the pollinator
# dependent part of the yield
_POLLINATOR_PROPORTION_FARM_YIELD_FIELD_ID = 'pdep_y_w'
# output field for pollinator abundance on farm for the season of pollination
_POLLINATOR_ABUNDANCE_FARM_FIELD_ID = 'p_abund'
# expected pattern for seasonal floral resources in input shapefile (season)
_FARM_FLORAL_RESOURCES_HEADER_PATTERN = 'fr_%s'
# regular expression version of _FARM_FLORAL_RESOURCES_PATTERN
_FARM_FLORAL_RESOURCES_PATTERN = (
    _FARM_FLORAL_RESOURCES_HEADER_PATTERN % '([^_]+)')
# expected pattern for nesting substrate in input shapfile (substrate)
_FARM_NESTING_SUBSTRATE_HEADER_PATTERN = 'n_%s'
# regular expression version of _FARM_NESTING_SUBSTRATE_HEADER_PATTERN
_FARM_NESTING_SUBSTRATE_RE_PATTERN = (
    _FARM_NESTING_SUBSTRATE_HEADER_PATTERN % '([^_]+)')
_HALF_SATURATION_FARM_HEADER = 'half_sat'
_CROP_POLLINATOR_DEPENDENCE_FIELD = 'p_dep'
_MANAGED_POLLINATORS_FIELD = 'p_managed'
_FARM_SEASON_FIELD = 'season'
_EXPECTED_FARM_HEADERS = [
    _FARM_SEASON_FIELD, 'crop_type', _HALF_SATURATION_FARM_HEADER,
    _MANAGED_POLLINATORS_FIELD, _FARM_FLORAL_RESOURCES_PATTERN,
    _FARM_NESTING_SUBSTRATE_RE_PATTERN, _CROP_POLLINATOR_DEPENDENCE_FIELD]


def execute(args):
    """Pollination.

    Args:
        args['workspace_dir'] (string): a path to the output workspace folder.
            Will overwrite any files that exist if the path already exists.
        args['results_suffix'] (string): string appended to each output
            file path.
        args['landcover_raster_path'] (string): file path to a landcover
            raster.
        args['guild_table_path'] (string): file path to a table indicating
            the bee species to analyze in this model run.  Table headers
            must include:

                * 'species': a bee species whose column string names will
                    be referred to in other tables and the model will output
                    analyses per species.
                * one or more columns matching _NESTING_SUITABILITY_PATTERN
                    with values in the range [0.0, 1.0] indicating the
                    suitability of the given species to nest in a particular
                    substrate.
                * one or more columns matching _FORAGING_ACTIVITY_RE_PATTERN
                    with values in the range [0.0, 1.0] indicating the
                    relative level of foraging activity for that species
                    during a particular season.
                * _ALPHA_HEADER the sigma average flight distance of that bee
                    species in meters.
                * 'relative_abundance': a weight indicating the relative
                    abundance of the particular species with respect to the
                    sum of all relative abundance weights in the table.

        args['landcover_biophysical_table_path'] (string): path to a table
            mapping landcover codes in `args['landcover_path']` to indexes of
            nesting availability for each nesting substrate referenced in
            guilds table as well as indexes of abundance of floral resources
            on that landcover type per season in the bee activity columns of
            the guild table.

            All indexes are in the range [0.0, 1.0].

            Columns in the table must be at least
                * 'lucode': representing all the unique landcover codes in
                    the raster ast `args['landcover_path']`
                * For every nesting matching _NESTING_SUITABILITY_PATTERN
                  in the guild stable, a column matching the pattern in
                  `_LANDCOVER_NESTING_INDEX_HEADER`.
                * For every season matching _FORAGING_ACTIVITY_RE_PATTERN
                  in the guilds table, a column matching
                  the pattern in `_LANDCOVER_FLORAL_RESOURCES_INDEX_HEADER`.
        args['farm_vector_path'] (string): (optional) path to a single layer
            polygon shapefile representing farms. If present will trigger the
            farm yield component of the model.

            The layer must have at least the following fields:

            * season (string): season in which the farm needs pollination
            * crop_type (string): a text field to identify the crop type for
                summary statistics.
            * half_sat (float): a real in the range [0.0, 1.0] representing
                the proportion of wild pollinators to achieve a 50% yield
                of that crop.
            * p_dep (float): a number in the range [0.0, 1.0]
                representing the proportion of yield dependent on pollinators.
            * p_managed (float): proportion of pollinators that come from
                non-native/managed hives.
            * fr_[season] (float): one or more fields that match this pattern
                such that `season` also matches the season headers in the
                biophysical and guild table.  Any areas that overlap the
                landcover map will replace seasonal floral resources with
                this value.  Ranges from 0..1.
            * n_[substrate] (float): One or more fields that match this
                pattern such that `substrate` also matches the nesting
                substrate headers in the biophysical and guild table.  Any
                areas that overlap the landcover map will replace nesting
                substrate suitability with this value.  Ranges from 0..1.
        args['n_workers'] (int): (optional) The number of worker processes to
            use for processing this model.  If omitted, computation will take
            place in the current process.

    Returns:
        None
    """
    # create initial working directories and determine file suffixes
    intermediate_output_dir = os.path.join(
        args['workspace_dir'], 'intermediate_outputs')
    work_token_dir = os.path.join(
        intermediate_output_dir, '_taskgraph_working_dir')
    output_dir = os.path.join(args['workspace_dir'])
    utils.make_directories(
        [output_dir, intermediate_output_dir])
    file_suffix = utils.make_suffix_string(args, 'results_suffix')

    if 'farm_vector_path' in args and args['farm_vector_path'] != '':
        # we set the vector path to be the projected vector that we'll create
        # later
        farm_vector_path = os.path.join(
            intermediate_output_dir,
            _PROJECTED_FARM_VECTOR_FILE_PATTERN % file_suffix)
    else:
        farm_vector_path = None

    # parse out the scenario variables from a complicated set of two tables
    # and possibly a farm polygon.  This function will also raise an exception
    # if any of the inputs are malformed.
    scenario_variables = _parse_scenario_variables(args)
    landcover_raster_info = pygeoprocessing.get_raster_info(
        args['landcover_raster_path'])

    try:
        n_workers = int(args['n_workers'])
    except (KeyError, ValueError, TypeError):
        # KeyError when n_workers is not present in args
        # ValueError when n_workers is an empty string.
        # TypeError when n_workers is None.
        n_workers = -1  # Synchronous mode.
    task_graph = taskgraph.TaskGraph(work_token_dir, n_workers)

    if farm_vector_path is not None:
        # ensure farm vector is in the same projection as the landcover map
        reproject_farm_task = task_graph.add_task(
            task_name='reproject_farm_task',
            func=pygeoprocessing.reproject_vector,
            args=(
                args['farm_vector_path'],
                landcover_raster_info['projection_wkt'], farm_vector_path),
            target_path_list=[farm_vector_path])

    # calculate nesting_substrate_index[substrate] substrate maps
    # N(x, n) = ln(l(x), n)
    scenario_variables['nesting_substrate_index_path'] = {}
    landcover_substrate_index_tasks = {}
    reclass_error_details = {
        'raster_name': 'LULC', 'column_name': 'lucode',
        'table_name': 'Biophysical'}
    for substrate in scenario_variables['substrate_list']:
        nesting_substrate_index_path = os.path.join(
            intermediate_output_dir,
            _NESTING_SUBSTRATE_INDEX_FILEPATTERN % (substrate, file_suffix))
        scenario_variables['nesting_substrate_index_path'][substrate] = (
            nesting_substrate_index_path)

        landcover_substrate_index_tasks[substrate] = task_graph.add_task(
            task_name='reclassify_to_substrate_%s' % substrate,
            func=utils.reclassify_raster,
            args=(
                (args['landcover_raster_path'], 1),
                scenario_variables['landcover_substrate_index'][substrate],
                nesting_substrate_index_path, gdal.GDT_Float32,
                _INDEX_NODATA, reclass_error_details),
            target_path_list=[nesting_substrate_index_path])

    # calculate farm_nesting_substrate_index[substrate] substrate maps
    # dependent on farm substrate rasterized over N(x, n)
    if farm_vector_path is not None:
        scenario_variables['farm_nesting_substrate_index_path'] = (
            collections.defaultdict(dict))
        farm_substrate_rasterize_task_list = []
        for substrate in scenario_variables['substrate_list']:
            farm_substrate_id = (
                _FARM_NESTING_SUBSTRATE_HEADER_PATTERN % substrate)
            farm_nesting_substrate_index_path = os.path.join(
                intermediate_output_dir,
                _FARM_NESTING_SUBSTRATE_INDEX_FILEPATTERN % (
                    substrate, file_suffix))
            scenario_variables['farm_nesting_substrate_index_path'][
                substrate] = farm_nesting_substrate_index_path
            farm_substrate_rasterize_task_list.append(
                task_graph.add_task(
                    task_name='rasterize_nesting_substrate_%s' % substrate,
                    func=_rasterize_vector_onto_base,
                    args=(
                        scenario_variables['nesting_substrate_index_path'][
                            substrate],
                        farm_vector_path, farm_substrate_id,
                        farm_nesting_substrate_index_path),
                    target_path_list=[farm_nesting_substrate_index_path],
                    dependent_task_list=[
                        landcover_substrate_index_tasks[substrate],
                        reproject_farm_task]))

    habitat_nesting_tasks = {}
    scenario_variables['habitat_nesting_index_path'] = {}
    for species in scenario_variables['species_list']:
        # calculate habitat_nesting_index[species] HN(x, s) = max_n(N(x, n) ns(s,n))
        if farm_vector_path is not None:
            dependent_task_list = farm_substrate_rasterize_task_list
            substrate_path_map = scenario_variables[
                'farm_nesting_substrate_index_path']
        else:
            dependent_task_list = landcover_substrate_index_tasks.values()
            substrate_path_map = scenario_variables[
                'nesting_substrate_index_path']

        scenario_variables['habitat_nesting_index_path'][species] = (
            os.path.join(
                intermediate_output_dir,
                _HABITAT_NESTING_INDEX_FILE_PATTERN % (species, file_suffix)))

        calculate_habitat_nesting_index_op = _CalculateHabitatNestingIndex(
            substrate_path_map,
            scenario_variables['species_substrate_index'][species],
            scenario_variables['habitat_nesting_index_path'][species])

        habitat_nesting_tasks[species] = task_graph.add_task(
            task_name='calculate_habitat_nesting_%s' % species,
            func=calculate_habitat_nesting_index_op,
            dependent_task_list=dependent_task_list,
            target_path_list=[
                scenario_variables['habitat_nesting_index_path'][species]])

    scenario_variables['relative_floral_abundance_index_path'] = {}
    relative_floral_abudance_task_map = {}
    reclass_error_details = {
        'raster_name': 'LULC', 'column_name': 'lucode',
        'table_name': 'Biophysical'}
    for season in scenario_variables['season_list']:
        # calculate relative_floral_abundance_index[season] per season
        # RA(l(x), j)
        relative_floral_abundance_index_path = os.path.join(
            intermediate_output_dir,
            _RELATIVE_FLORAL_ABUNDANCE_INDEX_FILE_PATTERN % (
                season, file_suffix))

        relative_floral_abudance_task = task_graph.add_task(
            task_name='reclassify_to_floral_abundance_%s' % season,
            func=utils.reclassify_raster,
            args=(
                (args['landcover_raster_path'], 1),
                scenario_variables['landcover_floral_resources'][season],
                relative_floral_abundance_index_path, gdal.GDT_Float32,
                _INDEX_NODATA, reclass_error_details),
            target_path_list=[relative_floral_abundance_index_path])

        # if there's a farm, rasterize floral resources over the top
        if farm_vector_path is not None:
            farm_relative_floral_abundance_index_path = os.path.join(
                intermediate_output_dir,
                _FARM_RELATIVE_FLORAL_ABUNDANCE_INDEX_FILE_PATTERN % (
                    season, file_suffix))

            # this is the shapefile header for the farm seasonal floral
            # resources
            farm_floral_resources_id = (
                _FARM_FLORAL_RESOURCES_HEADER_PATTERN % season)

            # override the relative floral task because we'll need this one
            relative_floral_abudance_task = task_graph.add_task(
                task_name='relative_floral_abudance_task_%s' % season,
                func=_rasterize_vector_onto_base,
                args=(
                    relative_floral_abundance_index_path,
                    farm_vector_path, farm_floral_resources_id,
                    farm_relative_floral_abundance_index_path),
                target_path_list=[
                    farm_relative_floral_abundance_index_path],
                dependent_task_list=[
                    relative_floral_abudance_task, reproject_farm_task])

            # override the relative floral abundance index path since we'll
            # need the farm one
            relative_floral_abundance_index_path = (
                farm_relative_floral_abundance_index_path)

        scenario_variables['relative_floral_abundance_index_path'][season] = (
            relative_floral_abundance_index_path)
        relative_floral_abudance_task_map[season] = (
            relative_floral_abudance_task)

    scenario_variables['foraged_flowers_index_path'] = {}
    foraged_flowers_index_task_map = {}
    for species in scenario_variables['species_list']:
        for season in scenario_variables['season_list']:
            # calculate foraged_flowers_species_season = RA(l(x),j)*fa(s,j)
            foraged_flowers_index_path = os.path.join(
                intermediate_output_dir,
                _FORAGED_FLOWERS_INDEX_FILE_PATTERN % (
                    species, season, file_suffix))
            relative_abundance_path = (
                scenario_variables['relative_floral_abundance_index_path'][
                    season])
            mult_by_scalar_op = _MultByScalar(
                scenario_variables['species_foraging_activity'][
                    (species, season)])
            foraged_flowers_index_task_map[(species, season)] = (
                task_graph.add_task(
                    task_name='calculate_foraged_flowers_%s_%s' % (
                        species, season),
                    func=pygeoprocessing.raster_calculator,
                    args=(
                        [(relative_abundance_path, 1)],
                        mult_by_scalar_op, foraged_flowers_index_path,
                        gdal.GDT_Float32, _INDEX_NODATA),
                    dependent_task_list=[
                        relative_floral_abudance_task_map[season]],
                    target_path_list=[foraged_flowers_index_path]))
            scenario_variables['foraged_flowers_index_path'][
                (species, season)] = foraged_flowers_index_path

    pollinator_abundance_path_map = {}
    pollinator_abundance_task_map = {}
    floral_resources_index_path_map = {}
    floral_resources_index_task_map = {}
    for species in scenario_variables['species_list']:
        # calculate foraging_effectiveness[species]
        # FE(x, s) = sum_j [RA(l(x), j) * fa(s, j)]
        foraged_flowers_path_band_list = [
            (scenario_variables['foraged_flowers_index_path'][
                (species, season)], 1)
            for season in scenario_variables['season_list']]
        local_foraging_effectiveness_path = os.path.join(
            intermediate_output_dir,
            _LOCAL_FORAGING_EFFECTIVENESS_FILE_PATTERN % (
                species, file_suffix))

        local_foraging_effectiveness_task = task_graph.add_task(
            task_name='local_foraging_effectiveness_%s' % species,
            func=pygeoprocessing.raster_calculator,
            args=(
                foraged_flowers_path_band_list,
                _SumRasters(), local_foraging_effectiveness_path,
                gdal.GDT_Float32, _INDEX_NODATA),
            target_path_list=[
                local_foraging_effectiveness_path],
            dependent_task_list=[
                foraged_flowers_index_task_map[(species, season)]
                for season in scenario_variables['season_list']])

        landcover_pixel_size_tuple = landcover_raster_info['pixel_size']
        try:
            landcover_mean_pixel_size = utils.mean_pixel_size_and_area(
                landcover_pixel_size_tuple)[0]
        except ValueError:
            landcover_mean_pixel_size = numpy.min(numpy.absolute(
                landcover_pixel_size_tuple))
            LOGGER.debug(
                'Land Cover Raster has unequal x, y pixel sizes: %s. Using'
                '%s as the mean pixel size.' % (
                    landcover_pixel_size_tuple, landcover_mean_pixel_size))
        # create a convolution kernel for the species flight range
        alpha = (
            scenario_variables['alpha_value'][species] /
            landcover_mean_pixel_size)
        kernel_path = os.path.join(
            intermediate_output_dir, _KERNEL_FILE_PATTERN % (
                alpha, file_suffix))

        alpha_kernel_raster_task = task_graph.add_task(
            task_name='decay_kernel_raster_%s' % alpha,
            func=utils.exponential_decay_kernel_raster,
            args=(alpha, kernel_path),
            target_path_list=[kernel_path])

        # convolve FE with alpha_s
        floral_resources_index_path = os.path.join(
            intermediate_output_dir, _FLORAL_RESOURCES_INDEX_FILE_PATTERN % (
                species, file_suffix))
        floral_resources_index_path_map[species] = floral_resources_index_path

        floral_resources_task = task_graph.add_task(
            task_name='convolve_%s' % species,
            func=pygeoprocessing.convolve_2d,
            args=(
                (local_foraging_effectiveness_path, 1), (kernel_path, 1),
                floral_resources_index_path),
            kwargs={
                'ignore_nodata_and_edges': True,
                'mask_nodata': True,
                'normalize_kernel': False,
                },
            dependent_task_list=[
                alpha_kernel_raster_task, local_foraging_effectiveness_task],
            target_path_list=[floral_resources_index_path])

        floral_resources_index_task_map[species] = floral_resources_task
        # calculate
        # pollinator_supply_index[species] PS(x,s) = FR(x,s) * HN(x,s) * sa(s)
        pollinator_supply_index_path = os.path.join(
            output_dir, _POLLINATOR_SUPPLY_FILE_PATTERN % (
                species, file_suffix))
        ps_index_op = _PollinatorSupplyIndexOp(
            scenario_variables['species_abundance'][species])
        pollinator_supply_task = task_graph.add_task(
            task_name='calculate_pollinator_supply_%s' % species,
            func=pygeoprocessing.raster_calculator,
            args=(
                [(scenario_variables['habitat_nesting_index_path'][species],
                  1),
                 (floral_resources_index_path, 1)], ps_index_op,
                pollinator_supply_index_path, gdal.GDT_Float32,
                _INDEX_NODATA),
            dependent_task_list=[
                floral_resources_task, habitat_nesting_tasks[species]],
            target_path_list=[pollinator_supply_index_path])

        # calc convolved_PS PS over alpha_s
        convolve_ps_path = os.path.join(
            intermediate_output_dir, _CONVOLVE_PS_FILE_PATH % (
                species, file_suffix))

        convolve_ps_task = task_graph.add_task(
            task_name='convolve_ps_%s' % species,
            func=pygeoprocessing.convolve_2d,
            args=(
                (pollinator_supply_index_path, 1), (kernel_path, 1),
                convolve_ps_path),
            kwargs={
                'ignore_nodata_and_edges': True,
                'mask_nodata': True,
                'normalize_kernel': False,
                },
            dependent_task_list=[
                alpha_kernel_raster_task, pollinator_supply_task],
            target_path_list=[convolve_ps_path])

        for season in scenario_variables['season_list']:
            # calculate pollinator activity as
            # PA(x,s,j)=RA(l(x),j)fa(s,j) convolve(ps, alpha_s)
            foraged_flowers_index_path = (
                scenario_variables['foraged_flowers_index_path'][
                    (species, season)])
            pollinator_abundance_path = os.path.join(
                output_dir, _POLLINATOR_ABUNDANCE_FILE_PATTERN % (
                    species, season, file_suffix))
            pollinator_abundance_task_map[(species, season)] = (
                task_graph.add_task(
                    task_name='calculate_poll_abudance_%s' % species,
                    func=pygeoprocessing.raster_calculator,
                    args=(
                        [(foraged_flowers_index_path, 1),
                         (floral_resources_index_path_map[species], 1),
                         (convolve_ps_path, 1)],
                        _PollinatorSupplyOp(), pollinator_abundance_path,
                        gdal.GDT_Float32, _INDEX_NODATA),
                    dependent_task_list=[
                        foraged_flowers_index_task_map[(species, season)],
                        floral_resources_index_task_map[species],
                        convolve_ps_task],
                    target_path_list=[pollinator_abundance_path]))
            pollinator_abundance_path_map[(species, season)] = (
                pollinator_abundance_path)

    # calculate total abundance of all pollinators for each season
    total_pollinator_abundance_task = {}
    for season in scenario_variables['season_list']:
        # total_pollinator_abundance_index[season] PAT(x,j)=sum_s PA(x,s,j)
        total_pollinator_abundance_index_path = os.path.join(
            output_dir, _TOTAL_POLLINATOR_ABUNDANCE_FILE_PATTERN % (
                season, file_suffix))

        pollinator_abundance_season_path_band_list = [
            (pollinator_abundance_path_map[(species, season)], 1)
            for species in scenario_variables['species_list']]

        total_pollinator_abundance_task[season] = task_graph.add_task(
            task_name='calculate_poll_abudnce_%s_%s' % (species, season),
            func=pygeoprocessing.raster_calculator,
            args=(
                pollinator_abundance_season_path_band_list, _SumRasters(),
                total_pollinator_abundance_index_path, gdal.GDT_Float32,
                _INDEX_NODATA),
            dependent_task_list=[
                pollinator_abundance_task_map[(species, season)]
                for species in scenario_variables['species_list']],
            target_path_list=[total_pollinator_abundance_index_path])

    # next step is farm vector calculation, if no farms then okay to quit
    if farm_vector_path is None:
        task_graph.close()
        task_graph.join()
        return

    # blank raster used for rasterizing all the farm parameters/fields later
    blank_raster_path = os.path.join(
        intermediate_output_dir, _BLANK_RASTER_FILE_PATTERN % file_suffix)
    blank_raster_task = task_graph.add_task(
        task_name='create_blank_raster',
        func=pygeoprocessing.new_raster_from_base,
        args=(
            args['landcover_raster_path'], blank_raster_path,
            gdal.GDT_Float32, [_INDEX_NODATA]),
        kwargs={'fill_value_list': [_INDEX_NODATA]},
        target_path_list=[blank_raster_path])

    farm_pollinator_season_path_list = []
    farm_pollinator_season_task_list = []
    for season in scenario_variables['season_list']:

        half_saturation_raster_path = os.path.join(
            intermediate_output_dir, _HALF_SATURATION_FILE_PATTERN % (
                season, file_suffix))
        half_saturation_task = task_graph.add_task(
            task_name='half_saturation_rasterize_%s' % season,
            func=_rasterize_vector_onto_base,
            args=(
                blank_raster_path, farm_vector_path,
                _HALF_SATURATION_FARM_HEADER, half_saturation_raster_path),
            kwargs={'filter_string': "%s='%s'" % (_FARM_SEASON_FIELD, season)},
            dependent_task_list=[blank_raster_task],
            target_path_list=[half_saturation_raster_path])

        # calc on farm pollinator abundance i.e. FP_season
        farm_pollinator_season_path = os.path.join(
            intermediate_output_dir, _FARM_POLLINATOR_SEASON_FILE_PATTERN % (
                season, file_suffix))
        farm_pollinator_season_task_list.append(task_graph.add_task(
            task_name='farm_pollinator_%s' % season,
            func=pygeoprocessing.raster_calculator,
            args=(
                [(half_saturation_raster_path, 1),
                 (total_pollinator_abundance_index_path, 1)],
                _OnFarmPollinatorAbundance(), farm_pollinator_season_path,
                gdal.GDT_Float32, _INDEX_NODATA),
            dependent_task_list=[
                half_saturation_task, total_pollinator_abundance_task[season]],
            target_path_list=[farm_pollinator_season_path]))
        farm_pollinator_season_path_list.append(farm_pollinator_season_path)

    # sum farm pollinators
    farm_pollinator_path = os.path.join(
        output_dir, _FARM_POLLINATOR_FILE_PATTERN % file_suffix)
    farm_pollinator_task = task_graph.add_task(
        task_name='sum_farm_pollinators',
        func=pygeoprocessing.raster_calculator,
        args=(
            [(path, 1) for path in farm_pollinator_season_path_list],
            _SumRasters(), farm_pollinator_path, gdal.GDT_Float32,
            _INDEX_NODATA),
        dependent_task_list=farm_pollinator_season_task_list,
        target_path_list=[farm_pollinator_path])

    # rasterize managed pollinators
    managed_pollinator_path = os.path.join(
        intermediate_output_dir,
        _MANAGED_POLLINATOR_FILE_PATTERN % file_suffix)
    managed_pollinator_task = task_graph.add_task(
        task_name='rasterize_managed_pollinators',
        func=_rasterize_vector_onto_base,
        args=(
            blank_raster_path, farm_vector_path, _MANAGED_POLLINATORS_FIELD,
            managed_pollinator_path),
        dependent_task_list=[reproject_farm_task, blank_raster_task],
        target_path_list=[managed_pollinator_path])

    # calculate PYT
    total_pollinator_yield_path = os.path.join(
        output_dir, _TOTAL_POLLINATOR_YIELD_FILE_PATTERN % file_suffix)
    pyt_task = task_graph.add_task(
        task_name='calculate_total_pollinators',
        func=pygeoprocessing.raster_calculator,
        args=(
            [(managed_pollinator_path, 1), (farm_pollinator_path, 1)],
            _PYTOp(), total_pollinator_yield_path, gdal.GDT_Float32,
            _INDEX_NODATA),
        dependent_task_list=[farm_pollinator_task, managed_pollinator_task],
        target_path_list=[total_pollinator_yield_path])

    # calculate PYW
    wild_pollinator_yield_path = os.path.join(
        output_dir, _WILD_POLLINATOR_YIELD_FILE_PATTERN % file_suffix)
    wild_pollinator_task = task_graph.add_task(
        task_name='calcualte_wild_pollinators',
        func=pygeoprocessing.raster_calculator,
        args=(
            [(managed_pollinator_path, 1), (total_pollinator_yield_path, 1)],
            _PYWOp(), wild_pollinator_yield_path, gdal.GDT_Float32,
            _INDEX_NODATA),
        dependent_task_list=[pyt_task, managed_pollinator_task],
        target_path_list=[wild_pollinator_yield_path])

    # aggregate yields across farms
    target_farm_result_path = os.path.join(
        output_dir, _FARM_VECTOR_RESULT_FILE_PATTERN % file_suffix)
    if os.path.exists(target_farm_result_path):
        os.remove(target_farm_result_path)
    reproject_farm_task.join()
    _create_farm_result_vector(
        farm_vector_path, target_farm_result_path)

    # aggregate wild pollinator yield over farm
    wild_pollinator_task.join()
    wild_pollinator_yield_aggregate = pygeoprocessing.zonal_statistics(
        (wild_pollinator_yield_path, 1), target_farm_result_path)

    # aggregate yield over a farm
    pyt_task.join()
    total_farm_results = pygeoprocessing.zonal_statistics(
        (total_pollinator_yield_path, 1), target_farm_result_path)

    # aggregate the pollinator abundance results over the farms
    pollinator_abundance_results = {}
    for season in scenario_variables['season_list']:
        total_pollinator_abundance_index_path = os.path.join(
            output_dir, _TOTAL_POLLINATOR_ABUNDANCE_FILE_PATTERN % (
                season, file_suffix))
        total_pollinator_abundance_task[season].join()
        pollinator_abundance_results[season] = (
            pygeoprocessing.zonal_statistics(
                (total_pollinator_abundance_index_path, 1),
                target_farm_result_path))

    target_farm_vector = gdal.OpenEx(target_farm_result_path, 1)
    target_farm_layer = target_farm_vector.GetLayer()

    # aggregate results per farm
    for farm_feature in target_farm_layer:
        nu = float(farm_feature.GetField(_CROP_POLLINATOR_DEPENDENCE_FIELD))
        fid = farm_feature.GetFID()
        if total_farm_results[fid]['count'] > 0:
            # total pollinator farm yield is 1-*nu(1-tot_pollination_coverage)
            # this is YT from the user's guide (y_tot)
            farm_feature.SetField(
                _TOTAL_FARM_YIELD_FIELD_ID,
                1 - nu * (
                    1 - total_farm_results[fid]['sum'] /
                    float(total_farm_results[fid]['count'])))

            # this is PYW ('pdep_y_w')
            farm_feature.SetField(
                _POLLINATOR_PROPORTION_FARM_YIELD_FIELD_ID,
                (wild_pollinator_yield_aggregate[fid]['sum'] /
                 float(wild_pollinator_yield_aggregate[fid]['count'])))

            # this is YW ('y_wild')
            farm_feature.SetField(
                _WILD_POLLINATOR_FARM_YIELD_FIELD_ID,
                nu * (wild_pollinator_yield_aggregate[fid]['sum'] /
                      float(wild_pollinator_yield_aggregate[fid]['count'])))

            # this is PAT ('p_abund')
            farm_season = farm_feature.GetField(_FARM_SEASON_FIELD)
            farm_feature.SetField(
                _POLLINATOR_ABUNDANCE_FARM_FIELD_ID,
                pollinator_abundance_results[farm_season][fid]['sum'] /
                float(pollinator_abundance_results[farm_season][fid]['count']))

        target_farm_layer.SetFeature(farm_feature)
    target_farm_layer.SyncToDisk()
    target_farm_layer = None
    target_farm_vector = None

    task_graph.close()
    task_graph.join()


def _rasterize_vector_onto_base(
        base_raster_path, base_vector_path, attribute_id,
        target_raster_path, filter_string=None):
    """Rasterize attribute from vector onto a copy of base.

    Args:
        base_raster_path (string): path to a base raster file
        attribute_id (string): id in `base_vector_path` to rasterize.
        target_raster_path (string): a copy of `base_raster_path` with
            `base_vector_path[attribute_id]` rasterized on top.
        filter_string (string): filtering string to select from farm layer

    Returns:
        None.
    """
    base_raster = gdal.OpenEx(base_raster_path, gdal.OF_RASTER)
    raster_driver = gdal.GetDriverByName('GTiff')
    target_raster = raster_driver.CreateCopy(target_raster_path, base_raster)
    base_raster = None

    vector = gdal.OpenEx(base_vector_path)
    layer = vector.GetLayer()

    if filter_string is not None:
        layer.SetAttributeFilter(str(filter_string))
    gdal.RasterizeLayer(
        target_raster, [1], layer,
        options=['ATTRIBUTE=%s' % attribute_id])
    target_raster.FlushCache()
    target_raster = None
    layer = None
    vector = None


def _create_farm_result_vector(
        base_vector_path, target_vector_path):
    """Create a copy of `base_vector_path` and add FID field to it.

    Args:
        base_vector_path (string): path to vector to copy
        target_vector_path (string): path to target vector that is a copy
            of the base, except for the new `fid_field_id` field that has
            unique integer IDs for each feature.  This path must not already
            exist.  It also has new entries for all the result fields:
                _TOTAL_FARM_YIELD_FIELD_ID
                _WILD_POLLINATOR_FARM_YIELD_FIELD_ID

    Returns:
        None.

    """
    base_vector = gdal.OpenEx(base_vector_path, gdal.OF_VECTOR)

    driver = gdal.GetDriverByName('ESRI Shapefile')
    target_vector = driver.CreateCopy(
        target_vector_path, base_vector)
    target_layer = target_vector.GetLayer()

    farm_pollinator_abundance_defn = ogr.FieldDefn(
        _POLLINATOR_ABUNDANCE_FARM_FIELD_ID, ogr.OFTReal)
    farm_pollinator_abundance_defn.SetWidth(25)
    farm_pollinator_abundance_defn.SetPrecision(11)
    target_layer.CreateField(farm_pollinator_abundance_defn)

    total_farm_yield_field_defn = ogr.FieldDefn(
        _TOTAL_FARM_YIELD_FIELD_ID, ogr.OFTReal)
    total_farm_yield_field_defn.SetWidth(25)
    total_farm_yield_field_defn.SetPrecision(11)
    target_layer.CreateField(total_farm_yield_field_defn)

    pol_proportion_farm_yield_field_defn = ogr.FieldDefn(
        _POLLINATOR_PROPORTION_FARM_YIELD_FIELD_ID, ogr.OFTReal)
    pol_proportion_farm_yield_field_defn.SetWidth(25)
    pol_proportion_farm_yield_field_defn.SetPrecision(11)
    target_layer.CreateField(pol_proportion_farm_yield_field_defn)

    wild_pol_farm_yield_field_defn = ogr.FieldDefn(
        _WILD_POLLINATOR_FARM_YIELD_FIELD_ID, ogr.OFTReal)
    wild_pol_farm_yield_field_defn.SetWidth(25)
    wild_pol_farm_yield_field_defn.SetPrecision(11)
    target_layer.CreateField(wild_pol_farm_yield_field_defn)

    target_layer = None
    target_vector.FlushCache()
    target_vector = None


def _parse_scenario_variables(args):
    """Parse out scenario variables from input parameters.

    This function parses through the guild table, biophysical table, and
    farm polygons (if available) to generate

    Parameter:
        args (dict): this is the args dictionary passed in to the `execute`
            function, requires a 'guild_table_path', and
            'landcover_biophysical_table_path' key and optional
            'farm_vector_path' key.

    Returns:
        A dictionary with the keys:
            * season_list (list of string)
            * substrate_list (list of string)
            * species_list (list of string)
            * alpha_value[species] (float)
            * landcover_substrate_index[substrate][landcover] (float)
            * landcover_floral_resources[season][landcover] (float)
            * species_abundance[species] (string->float)
            * species_foraging_activity[(species, season)] (string->float)
            * species_substrate_index[(species, substrate)] (tuple->float)
            * foraging_activity_index[(species, season)] (tuple->float)
    """
    guild_table_path = args['guild_table_path']
    landcover_biophysical_table_path = args['landcover_biophysical_table_path']
    if 'farm_vector_path' in args and args['farm_vector_path'] != '':
        farm_vector_path = args['farm_vector_path']
    else:
        farm_vector_path = None

    guild_table = utils.build_lookup_from_csv(
        guild_table_path, 'species', to_lower=True)

    LOGGER.info('Checking to make sure guild table has all expected headers')
    guild_headers = list(guild_table.values())[0].keys()
    for header in _EXPECTED_GUILD_HEADERS:
        matches = re.findall(header, " ".join(guild_headers))
        if len(matches) == 0:
            raise ValueError(
                "Expected a header in guild table that matched the pattern "
                "'%s' but was unable to find one.  Here are all the headers "
                "from %s: %s" % (
                    header, guild_table_path,
                    guild_headers))

    landcover_biophysical_table = utils.build_lookup_from_csv(
        landcover_biophysical_table_path, 'lucode', to_lower=True)
    biophysical_table_headers = (
        list(landcover_biophysical_table.values())[0].keys())
    for header in _EXPECTED_BIOPHYSICAL_HEADERS:
        matches = re.findall(header, " ".join(biophysical_table_headers))
        if len(matches) == 0:
            raise ValueError(
                "Expected a header in biophysical table that matched the "
                "pattern '%s' but was unable to find one.  Here are all the "
                "headers from %s: %s" % (
                    header, landcover_biophysical_table_path,
                    biophysical_table_headers))

    # this dict to dict will map seasons to guild/biophysical headers
    # ex season_to_header['spring']['guilds']
    season_to_header = collections.defaultdict(dict)
    # this dict to dict will map substrate types to guild/biophysical headers
    # ex substrate_to_header['cavity']['biophysical']
    substrate_to_header = collections.defaultdict(dict)
    for header in guild_headers:
        match = re.match(_FORAGING_ACTIVITY_RE_PATTERN, header)
        if match:
            season = match.group(1)
            season_to_header[season]['guild'] = match.group()
        match = re.match(_NESTING_SUITABILITY_PATTERN, header)
        if match:
            substrate = match.group(1)
            substrate_to_header[substrate]['guild'] = match.group()

    farm_vector = None
    if farm_vector_path is not None:
        LOGGER.info('Checking that farm polygon has expected headers')
        farm_vector = gdal.OpenEx(farm_vector_path)
        farm_layer = farm_vector.GetLayer()
        if farm_layer.GetGeomType() not in [
                ogr.wkbPolygon, ogr.wkbMultiPolygon]:
            farm_layer = None
            farm_vector = None
            raise ValueError("Farm layer not a polygon type")
        farm_layer_defn = farm_layer.GetLayerDefn()
        farm_headers = [
            farm_layer_defn.GetFieldDefn(i).GetName()
            for i in range(farm_layer_defn.GetFieldCount())]
        for header in _EXPECTED_FARM_HEADERS:
            matches = re.findall(header, " ".join(farm_headers))
            if not matches:
                raise ValueError(
                    "Missing an expected headers '%s'from %s.\n"
                    "Got these headers instead %s" % (
                        header, farm_vector_path, farm_headers))

        for header in farm_headers:
            match = re.match(_FARM_FLORAL_RESOURCES_PATTERN, header)
            if match:
                season = match.group(1)
                season_to_header[season]['farm'] = match.group()
            match = re.match(_FARM_NESTING_SUBSTRATE_RE_PATTERN, header)
            if match:
                substrate = match.group(1)
                substrate_to_header[substrate]['farm'] = match.group()

    for header in biophysical_table_headers:
        match = re.match(_FLORAL_RESOURCES_AVAILABLE_PATTERN, header)
        if match:
            season = match.group(1)
            season_to_header[season]['biophysical'] = match.group()
        match = re.match(_NESTING_SUBSTRATE_PATTERN, header)
        if match:
            substrate = match.group(1)
            substrate_to_header[substrate]['biophysical'] = match.group()

    for table_type, lookup_table in itertools.chain(
            season_to_header.items(), substrate_to_header.items()):
        if len(lookup_table) != 3 and farm_vector is not None:
            raise ValueError(
                "Expected a biophysical, guild, and farm entry for '%s' but "
                "instead found only %s. Ensure there are corresponding "
                "entries of '%s' in both the guilds, biophysical "
                "table, and farm fields." % (
                    table_type, lookup_table, table_type))
        elif len(lookup_table) != 2 and farm_vector is None:
            raise ValueError(
                "Expected a biophysical, and guild entry for '%s' but "
                "instead found only %s. Ensure there are corresponding "
                "entries of '%s' in both the guilds and biophysical "
                "table." % (
                    table_type, lookup_table, table_type))

    if farm_vector_path is not None:
        farm_season_set = set()
        for farm_feature in farm_layer:
            farm_season_set.add(farm_feature.GetField(_FARM_SEASON_FIELD))

        if len(farm_season_set.difference(season_to_header)) > 0:
            raise ValueError(
                "Found seasons in farm polygon that were not specified in the"
                "biophysical table: %s.  Expected only these: %s" % (
                    farm_season_set.difference(season_to_header),
                    season_to_header))

    result = {}
    # * season_list (list of string)
    result['season_list'] = sorted(season_to_header)
    # * substrate_list (list of string)
    result['substrate_list'] = sorted(substrate_to_header)
    # * species_list (list of string)
    result['species_list'] = sorted(guild_table)

    result['alpha_value'] = dict()
    for species in result['species_list']:
        result['alpha_value'][species] = float(
            guild_table[species][_ALPHA_HEADER])

    # * species_abundance[species] (string->float)
    total_relative_abundance = numpy.sum([
        guild_table[species][_RELATIVE_SPECIES_ABUNDANCE_FIELD]
        for species in result['species_list']])
    result['species_abundance'] = {}
    for species in result['species_list']:
        result['species_abundance'][species] = (
            guild_table[species][_RELATIVE_SPECIES_ABUNDANCE_FIELD] /
            float(total_relative_abundance))

    # map the relative foraging activity of a species during a certain season
    # (species, season)
    result['species_foraging_activity'] = dict()
    for species in result['species_list']:
        total_activity = numpy.sum([
            guild_table[species][_FORAGING_ACTIVITY_PATTERN % season]
            for season in result['season_list']])
        for season in result['season_list']:
            result['species_foraging_activity'][(species, season)] = (
                guild_table[species][_FORAGING_ACTIVITY_PATTERN % season] /
                float(total_activity))

    # * landcover_substrate_index[substrate][landcover] (float)
    result['landcover_substrate_index'] = collections.defaultdict(dict)
    for raw_landcover_id in landcover_biophysical_table:
        landcover_id = int(raw_landcover_id)
        for substrate in result['substrate_list']:
            substrate_biophysical_header = (
                substrate_to_header[substrate]['biophysical'])
            result['landcover_substrate_index'][substrate][landcover_id] = (
                landcover_biophysical_table[landcover_id][
                    substrate_biophysical_header])

    # * landcover_floral_resources[season][landcover] (float)
    result['landcover_floral_resources'] = collections.defaultdict(dict)
    for raw_landcover_id in landcover_biophysical_table:
        landcover_id = int(raw_landcover_id)
        for season in result['season_list']:
            floral_rources_header = season_to_header[season]['biophysical']
            result['landcover_floral_resources'][season][landcover_id] = (
                landcover_biophysical_table[landcover_id][
                    floral_rources_header])

    # * species_substrate_index[(species, substrate)] (tuple->float)
    result['species_substrate_index'] = collections.defaultdict(dict)
    for species in result['species_list']:
        for substrate in result['substrate_list']:
            substrate_guild_header = substrate_to_header[substrate]['guild']
            result['species_substrate_index'][species][substrate] = (
                guild_table[species][substrate_guild_header])

    # * foraging_activity_index[(species, season)] (tuple->float)
    result['foraging_activity_index'] = {}
    for species in result['species_list']:
        for season in result['season_list']:
            key = (species, season)
            foraging_biophyiscal_header = season_to_header[season]['guild']
            result['foraging_activity_index'][key] = (
                guild_table[species][foraging_biophyiscal_header])

    return result


class _CalculateHabitatNestingIndex(object):
    """Closure for HN(x, s) = max_n(N(x, n) ns(s,n)) calculation."""

    def __init__(
            self, substrate_path_map, species_substrate_index_map,
            target_habitat_nesting_index_path):
        """Define parameters necessary for HN(x,s) calculation.

        Args:
            substrate_path_map (dict): map substrate name to substrate index
                raster path. (N(x, n))
            species_substrate_index_map (dict): map substrate name to
                scalar value of species substrate suitability. (ns(s,n))
            target_habitat_nesting_index_path (string): path to target
                raster
        """
        # try to get the source code of __call__ so task graph will recompute
        # if the function has changed
        try:
            self.__name__ = hashlib.sha1(inspect.getsource(
                    _CalculateHabitatNestingIndex.__call__
                ).encode('utf-8')).hexdigest()
        except IOError:
            # default to the classname if it doesn't work
            self.__name__ = _CalculateHabitatNestingIndex.__name__
        self.__name__ += str([
            substrate_path_map, species_substrate_index_map,
            target_habitat_nesting_index_path])
        self.substrate_path_list = [
            substrate_path_map[substrate_id]
            for substrate_id in sorted(substrate_path_map)]

        self.species_substrate_suitability_index_array = numpy.array([
            species_substrate_index_map[substrate_id]
            for substrate_id in sorted(substrate_path_map)]).reshape(
                (len(species_substrate_index_map), 1))

        self.target_habitat_nesting_index_path = (
            target_habitat_nesting_index_path)

    def __call__(self):
        """Calculate HN(x, s) = max_n(N(x, n) ns(s,n))."""
        def max_op(*substrate_index_arrays):
            """Return the max of index_array[n] * ns[n]."""
            result = numpy.max(
                numpy.stack([x.flatten() for x in substrate_index_arrays]) *
                self.species_substrate_suitability_index_array, axis=0)
            result = result.reshape(substrate_index_arrays[0].shape)
            result[substrate_index_arrays[0] == _INDEX_NODATA] = _INDEX_NODATA
            return result

        pygeoprocessing.raster_calculator(
            [(x, 1) for x in self.substrate_path_list], max_op,
            self.target_habitat_nesting_index_path,
            gdal.GDT_Float32, _INDEX_NODATA)


class _SumRasters(object):
    """Sum all rasters where nodata is 0 unless the entire stack is nodata."""

    def __init__(self):
        # try to get the source code of __call__ so task graph will recompute
        # if the function has changed
        try:
            self.__name__ = hashlib.sha1(
                inspect.getsource(
                    _SumRasters.__call__
                ).encode('utf-8')).hexdigest()
        except IOError:
            # default to the classname if it doesn't work
            self.__name__ = (
                _SumRasters.__name__)

    def __call__(self, *array_list):
        """Calculate sum of array_list and account for nodata."""
        valid_mask = numpy.zeros(array_list[0].shape, dtype=bool)
        result = numpy.empty_like(array_list[0])
        result[:] = 0
        for array in array_list:
            local_valid_mask = array != _INDEX_NODATA
            result[local_valid_mask] += array[local_valid_mask]
            valid_mask |= local_valid_mask
        result[~valid_mask] = _INDEX_NODATA
        return result


class _PollinatorSupplyOp(object):
    """Calc PA=RA*fa/FR * convolve(PS)."""

    def __init__(self):
        # try to get the source code of __call__ so task graph will recompute
        # if the function has changed
        try:
            self.__name__ = hashlib.sha1(
                inspect.getsource(
                    _PollinatorSupplyOp.__call__
                ).encode('utf-8')).hexdigest()
        except IOError:
            # default to the classname if it doesn't work
            self.__name__ = (
                _PollinatorSupplyOp.__name__)

    def __call__(
            self, foraged_flowers_array, floral_resources_array,
            convolve_ps_array):
        """Calculating (RA*fa)/FR * convolve(PS)."""
        valid_mask = foraged_flowers_array != _INDEX_NODATA
        result = numpy.empty_like(foraged_flowers_array)
        result[:] = _INDEX_NODATA
        zero_mask = floral_resources_array == 0
        result[zero_mask & valid_mask] = 0.0
        result_mask = valid_mask & ~zero_mask
        result[result_mask] = (
            foraged_flowers_array[result_mask] /
            floral_resources_array[result_mask] *
            convolve_ps_array[result_mask])
        return result


class _PollinatorSupplyIndexOp(object):
    """Calculate PS(x,s) = FR(x,s) * HN(x,s) * sa(s)."""

    def __init__(self, species_abundance):
        """Create a closure for species abundance to multiply later.

        Args:
            species_abundance (float): value to use in `__call__` when
                calculating pollinator abundance.

        Returns:
            None.
        """
        self.species_abundance = species_abundance
        # try to get the source code of __call__ so task graph will recompute
        # if the function has changed
        try:
            self.__name__ = hashlib.sha1(
                inspect.getsource(
                    _PollinatorSupplyIndexOp.__call__
                ).encode('utf-8')).hexdigest()
        except IOError:
            # default to the classname if it doesn't work
            self.__name__ = (
                _PollinatorSupplyIndexOp.__name__)
        self.__name__ += str(species_abundance)

    def __call__(
            self, floral_resources_array, habitat_nesting_suitability_array):
        """Calculate f_r * h_n * self.species_abundance."""
        result = numpy.empty_like(floral_resources_array)
        result[:] = _INDEX_NODATA
        valid_mask = floral_resources_array != _INDEX_NODATA
        result[valid_mask] = (
            self.species_abundance * floral_resources_array[valid_mask] *
            habitat_nesting_suitability_array[valid_mask])
        return result


class _MultByScalar(object):
    """Calculate a raster * scalar.  Mask through nodata."""

    def __init__(self, scalar):
        """Create a closure for multiplying an array by a scalar.

        Args:
            scalar (float): value to use in `__call__` when multiplying by
                its parameter.

        Returns:
            None.
        """
        self.scalar = scalar
        # try to get the source code of __call__ so task graph will recompute
        # if the function has changed
        try:
            self.__name__ = hashlib.sha1(
                inspect.getsource(
                    _MultByScalar.__call__
                ).encode('utf-8')).hexdigest()
        except IOError:
            # default to the classname if it doesn't work
            self.__name__ = (
                _MultByScalar.__name__)
        self.__name__ += str(scalar)

    def __call__(self, array):
        """Return array * self.scalar accounting for nodata."""
        result = numpy.empty_like(array)
        result[:] = _INDEX_NODATA
        valid_mask = array != _INDEX_NODATA
        result[valid_mask] = array[valid_mask] * self.scalar
        return result


class _OnFarmPollinatorAbundance(object):
    """Calculate FP(x) = (PAT * (1 - h)) / (h * (1 - 2*pat)+pat))."""

    def __init__(self):
        # try to get the source code of __call__ so task graph will recompute
        # if the function has changed
        try:
            self.__name__ = hashlib.sha1(
                inspect.getsource(
                    _OnFarmPollinatorAbundance.__call__
                ).encode('utf-8')).hexdigest()
        except IOError:
            # default to the classname if it doesn't work
            self.__name__ = (
                _OnFarmPollinatorAbundance.__name__)

    def __call__(self, h_array, pat_array):
        """Return (pad * (1 - h)) / (h * (1 - 2*pat)+pat)) tolerate nodata."""
        result = numpy.empty_like(h_array)
        result[:] = _INDEX_NODATA

        valid_mask = (h_array != _INDEX_NODATA) & (pat_array != _INDEX_NODATA)

        result[valid_mask] = (
            (pat_array[valid_mask]*(1-h_array[valid_mask])) /
            (h_array[valid_mask]*(1-2*pat_array[valid_mask]) +
             pat_array[valid_mask]))
        return result


class _PYTOp(object):
    """Calculate PYT=min((mp+FP), 1)."""

    def __init__(self):
        # try to get the source code of __call__ so task graph will recompute
        # if the function has changed
        try:
            self.__name__ = hashlib.sha1(
                inspect.getsource(
                    _PYTOp.__call__
                ).encode('utf-8')).hexdigest()
        except IOError:
            # default to the classname if it doesn't work
            self.__name__ = (
                _PYTOp.__name__)

    def __call__(self, mp_array, FP_array):
        """Return min(mp_array+FP_array, 1) accounting for nodata."""
        valid_mask = mp_array != _INDEX_NODATA
        result = numpy.empty_like(mp_array)
        result[:] = _INDEX_NODATA
        result[valid_mask] = mp_array[valid_mask]+FP_array[valid_mask]
        min_mask = valid_mask & (result > 1.0)
        result[min_mask] = 1.0
        return result


class _PYWOp(object):
    """Calculate PYW=max(0,PYT-mp)."""

    def __init__(self):
        # try to get the source code of __call__ so task graph will recompute
        # if the function has changed
        try:
            self.__name__ = hashlib.sha1(
                inspect.getsource(
                    _PYWOp.__call__
                ).encode('utf-8')).hexdigest()
        except IOError:
            # default to the classname if it doesn't work
            self.__name__ = (
                _PYWOp.__name__)

    def __call__(self, mp_array, PYT_array):
        """Return max(0,PYT_array-mp_array) accounting for nodata."""
        valid_mask = mp_array != _INDEX_NODATA
        result = numpy.empty_like(mp_array)
        result[:] = _INDEX_NODATA
        result[valid_mask] = PYT_array[valid_mask]-mp_array[valid_mask]
        max_mask = valid_mask & (result < 0.0)
        result[max_mask] = 0.0
        return result


@validation.invest_validator
def validate(args, limit_to=None):
    """Validate args to ensure they conform to `execute`'s contract.

    Args:
        args (dict): dictionary of key(str)/value pairs where keys and
            values are specified in `execute` docstring.
        limit_to (str): (optional) if not None indicates that validation
            should only occur on the args[limit_to] value. The intent that
            individual key validation could be significantly less expensive
            than validating the entire `args` dictionary.

    Returns:
        list of ([invalid key_a, invalid_keyb, ...], 'warning/error message')
            tuples. Where an entry indicates that the invalid keys caused
            the error message in the second part of the tuple. This should
            be an empty list if validation succeeds.
    """
    # Deliberately not validating the interrelationship of the columns between
    # the biophysical table and the guilds table as the model itself already
    # does extensive checking for this.
    return validation.validate(args, ARGS_SPEC['args'])<|MERGE_RESOLUTION|>--- conflicted
+++ resolved
@@ -97,11 +97,7 @@
         "landcover_biophysical_table_path": {
             "type": "csv",
             "columns": {
-<<<<<<< HEAD
-                "lucode": {"type": "code"},
-=======
                 "lucode": {"type": "integer"},
->>>>>>> 358f9ffe
                 "nesting_[SUBSTRATE]_availability_index": {
                     "type": "ratio",
                     "about": (
