--- conflicted
+++ resolved
@@ -416,12 +416,7 @@
 
         if shapely_geom.is_empty:
             LOGGER.warning(
-<<<<<<< HEAD
-                'Feature %s has no geometry. Skipping',
-                feature.GetFID())
-=======
                 'Feature %s has no geometry. Skipping', feature.GetFID())
->>>>>>> 36cc3d2e
             continue
 
         shapely_bbox = shapely.geometry.box(*shapely_geom.bounds)
@@ -681,13 +676,8 @@
 
     pour_points = set()
     # Read in flow direction data and find pour points one block at a time
-<<<<<<< HEAD
-    for offsets in pygeoprocessing.iterblocks((flow_dir_raster_path, band_index),
-                                              offset_only=True):
-=======
     for offsets in pygeoprocessing.iterblocks(
             (flow_dir_raster_path, band_index), offset_only=True):
->>>>>>> 36cc3d2e
         # Expand each block by a one-pixel-wide margin, if possible.
         # This way the blocks will overlap so the watershed
         # calculation will be continuous.
