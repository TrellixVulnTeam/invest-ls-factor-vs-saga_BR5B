--- conflicted
+++ resolved
@@ -10,14 +10,11 @@
 from osgeo import gdal, ogr
 import taskgraph
 
-<<<<<<< HEAD
 from .. import utils
 from .. import spec_utils
 from ..spec_utils import u
 from .. import validation
-=======
-from .. import utils, validation, MODEL_METADATA
->>>>>>> 01968369
+from .. import MODEL_METADATA
 from . import ndr_core
 
 LOGGER = logging.getLogger(__name__)
