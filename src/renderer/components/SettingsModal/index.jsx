--- conflicted
+++ resolved
@@ -22,17 +22,9 @@
     super(props);
     this.state = {
       show: false,
-<<<<<<< HEAD
-      localSettings: {
-        nWorkers: '',
-        loggingLevel: '',
-        sampleDataDir: null,
-        language: '',
-      },
-=======
       nWorkersOptions: null,
       logLevelOptions: ['DEBUG', 'INFO', 'WARNING', 'ERROR'],
->>>>>>> 6f8a29ca
+      language: '',
     };
 
     this.handleShow = this.handleShow.bind(this);
@@ -67,24 +59,6 @@
   handleReset(event) {
     event.preventDefault();
     const resetSettings = getDefaultSettings();
-<<<<<<< HEAD
-    this.setState(
-      { localSettings: resetSettings },
-      () => this.props.saveSettings(this.state.localSettings)
-    );
-  }
-
-  handleChange(event) {
-    const newSettings = Object.assign({}, this.state.localSettings);
-    newSettings[event.target.name] = event.target.value;
-    this.setState(
-      { localSettings: newSettings },
-      // save to persistent settings storage
-      // this also updates the top level app component state,
-      // so the whole app will re-render in a new language
-      () => this.props.saveSettings(this.state.localSettings)
-    );
-=======
     this.props.saveSettings(resetSettings);
   }
 
@@ -93,7 +67,6 @@
     const { name, value } = event.currentTarget;
     newSettings[name] = value;
     this.props.saveSettings(newSettings);
->>>>>>> 6f8a29ca
   }
 
   switchToDownloadModal() {
@@ -102,40 +75,12 @@
   }
 
   render() {
-<<<<<<< HEAD
-    const logLevelOptions = [
-      'DEBUG', 'INFO', 'WARNING', 'ERROR'];
-
     // map display names to standard language codes
     const languageOptions = {
       'English': 'en',
       'Español': 'es'
     }
 
-    const nWorkersIsValid = validateNWorkers(
-      this.state.localSettings.nWorkers
-    );
-
-    // define a custom button component to have a gear icon and no background
-    const CustomButton = React.forwardRef(({ children, onClick }, ref) => (
-      <a
-        href=""
-        ref={ref}
-        onClick={e => {
-          e.preventDefault();
-          onClick(e);
-        }}
-      >
-        <i className="material-icons mdc-button__icon settings-icon"
-          title="settings">
-          settings
-        </i>
-        {children}
-      </a>
-    ));
-
-=======
->>>>>>> 6f8a29ca
     return (
       <React.Fragment>
         <Button
@@ -154,8 +99,15 @@
           onHide={this.handleClose}
         >
           <Modal.Header>
-<<<<<<< HEAD
             <Modal.Title>{_("InVEST Settings")}</Modal.Title>
+            <Button
+              variant="secondary-outline"
+              onClick={this.handleClose}
+              className="float-right"
+              aria-label="close settings"
+            >
+              <MdClose />
+            </Button>
           </Modal.Header>
           <Modal.Body>
             <Form.Group as={Row}>
@@ -175,32 +127,15 @@
                     const displayName = entry[0];
                     const value = entry[1];
                     return <option value={value} key={value}>{displayName}</option>;
-                  }
-                  )}
+                  })}
                 </Form.Control>
               </Col>
             </Form.Group>
             <Form.Group as={Row}>
-              <Form.Label column sm="8" htmlFor="logging-select">
+              <Form.Label column sm="6" htmlFor="logging-select">
                 {_("Logging threshold")}
               </Form.Label>
-              <Col sm="4">
-=======
-            <Modal.Title>InVEST Settings</Modal.Title>
-            <Button
-              variant="secondary-outline"
-              onClick={this.handleClose}
-              className="float-right"
-              aria-label="close settings"
-            >
-              <MdClose />
-            </Button>
-          </Modal.Header>
-          <Modal.Body>
-            <Form.Group as={Row}>
-              <Form.Label column sm="6" htmlFor="logging-select">Logging threshold</Form.Label>
               <Col sm="6">
->>>>>>> 6f8a29ca
                 <Form.Control
                   id="logging-select"
                   as="select"
@@ -208,48 +143,19 @@
                   value={this.props.investSettings.loggingLevel}
                   onChange={this.handleChange}
                 >
-<<<<<<< HEAD
-                  {logLevelOptions.map(opt =>
-                    <option value={opt} key={opt}>{_(opt)}</option>
-=======
                   {this.state.logLevelOptions.map(
-                    (opt) => <option value={opt} key={opt}>{opt}</option>
->>>>>>> 6f8a29ca
+                    (opt) => <option value={opt} key={opt}>{_(opt)}</option>
                   )}
                 </Form.Control>
               </Col>
             </Form.Group>
-<<<<<<< HEAD
-            <Form.Group as={Row}>
-              <Form.Label column sm="8" htmlFor="nworkers-text">
-                {_("Taskgraph n_workers parameter")}
-                <br />
-                (must be an integer &gt;= -1)
-              </Form.Label>
-              <Col sm="4">
-                <Form.Control
-                  id="nworkers-text"
-                  name="nWorkers"
-                  type="text"
-                  value={this.state.localSettings.nWorkers}
-                  onChange={this.handleChange}
-                  isInvalid={!nWorkersIsValid}
-                />
-              </Col>
-            </Form.Group>
-            <Form.Group as={Row}>
-              <Form.Label column sm="8">
-                {_("Reset to Defaults")}
-              </Form.Label>
-              <Col sm="4">
-=======
             {
               (this.state.nWorkersOptions)
                 ? (
                   <Form.Group as={Row}>
                     <Col sm="6">
                       <Form.Label htmlFor="nworkers-select">
-                        Taskgraph n_workers parameter
+                        {_("Taskgraph n_workers parameter")}
                       </Form.Label>
                     </Col>
                     <Col sm="6">
@@ -278,9 +184,9 @@
                       </Accordion.Toggle>
                       <Accordion.Collapse eventKey="0" className="pr-1">
                         <ul>
-                          <li>synchronous task execution is most reliable</li>
+                          <li>{_("synchronous task execution is most reliable")}</li>
                           <li>
-                            threaded task management: tasks execute only in the
+                            {_("threaded task management: tasks execute only in the
                             main process, using multiple threads.
                           </li>
                           <li>
@@ -296,18 +202,13 @@
             }
             <Row className="justify-content-end">
               <Col sm="5">
->>>>>>> 6f8a29ca
                 <Button
                   variant="secondary"
                   onClick={this.handleReset}
                   type="button"
                   className="w-100"
                 >
-<<<<<<< HEAD
-                  {_("Reset")}
-=======
-                  Reset to Defaults
->>>>>>> 6f8a29ca
+                  {_("Reset to Defaults")}
                 </Button>
               </Col>
             </Row>
@@ -320,33 +221,14 @@
               {_("Download Sample Data")}
             </Button>
             <hr />
-<<<<<<< HEAD
-            <Form.Group as={Row}>
-              <Form.Label column sm="8">
-                {_("Clear Recent Jobs Shortcuts")}
-                <br />
-                {_("(no InVEST workspaces will be deleted)")}
-              </Form.Label>
-              <Col sm="4">
-                <Button
-                  variant="secondary"
-                  onClick={this.props.clearJobsStorage}
-                  className="float-right"
-                >
-                  {_("Clear")}
-                </Button>
-              </Col>
-            </Form.Group>
-=======
             <Button
               variant="secondary"
               onClick={this.props.clearJobsStorage}
               className="mr-2 w-50"
             >
-              Clear Recent Jobs
+              {_("Clear Recent Jobs")}
             </Button>
-            <span>no invest workspaces will be deleted</span>
->>>>>>> 6f8a29ca
+            <span>{_("no invest workspaces will be deleted")}</span>
           </Modal.Body>
         </Modal>
       </React.Fragment>
