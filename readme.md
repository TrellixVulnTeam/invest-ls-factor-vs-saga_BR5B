This project is a user-interface layer for InVEST (Integrated Valuation of
Ecosystem Services and Tradeoffs).
InVEST can be found at https://github.com/natcap/invest.

The purpose of this project is to provide a single entry-point for all
InVEST models, and to be extensible to future models or common auxilary
workflows of an InVEST user.

## To develop and launch this Application
* `npm install`
* `npm run fetch-invest`
	+ fetches prebuilt invest binaries (see package.json invest property)
	+ Alternatively, build your own local invest binaries:
		* use invest's `make binaries`, then
		* `cp -r invest/dist/invest/ invest-workbench/build/invest/`
* `npm run dev` (this process stays live, do it in a separate shell)
* `npm start`

#### To run javascript outside the electron runtime,
but with the same ECMAscript features and babel configurations:  
`node -r @babel/register script.js`.

## To package this app for distribution
* `npm run install`
* `npm run fetch-invest`
* `npm run build`
* `npm run dist`  - Configure the packaging in `electron-builder-config.js`.


## Client logfile locations:
<<<<<<< HEAD
* Windows: "C:\Users\dmf\AppData\Roaming\logs\invest-workbench\"
* Mac: "\~/Library/Application Support/logs/invest-workbench/"
* Linux: "\~/.config/invest-workbench/logs/"

=======

Windows: "C:\Users\dmf\AppData\Roaming\invest-workbench\logs\"  
Mac: "\~/Library/Logs/invest-workbench/"  
Linux: "\~/.config/invest-workbench/logs/"  

>>>>>>> 56fe9c08
<|MERGE_RESOLUTION|>--- conflicted
+++ resolved
@@ -1,42 +1,33 @@
-This project is a user-interface layer for InVEST (Integrated Valuation of
-Ecosystem Services and Tradeoffs).
-InVEST can be found at https://github.com/natcap/invest.
-
-The purpose of this project is to provide a single entry-point for all
-InVEST models, and to be extensible to future models or common auxilary
-workflows of an InVEST user.
-
-## To develop and launch this Application
-* `npm install`
-* `npm run fetch-invest`
-	+ fetches prebuilt invest binaries (see package.json invest property)
-	+ Alternatively, build your own local invest binaries:
-		* use invest's `make binaries`, then
-		* `cp -r invest/dist/invest/ invest-workbench/build/invest/`
-* `npm run dev` (this process stays live, do it in a separate shell)
-* `npm start`
-
-#### To run javascript outside the electron runtime,
-but with the same ECMAscript features and babel configurations:  
-`node -r @babel/register script.js`.
-
-## To package this app for distribution
-* `npm run install`
-* `npm run fetch-invest`
-* `npm run build`
-* `npm run dist`  - Configure the packaging in `electron-builder-config.js`.
-
-
-## Client logfile locations:
-<<<<<<< HEAD
-* Windows: "C:\Users\dmf\AppData\Roaming\logs\invest-workbench\"
-* Mac: "\~/Library/Application Support/logs/invest-workbench/"
-* Linux: "\~/.config/invest-workbench/logs/"
-
-=======
-
-Windows: "C:\Users\dmf\AppData\Roaming\invest-workbench\logs\"  
-Mac: "\~/Library/Logs/invest-workbench/"  
-Linux: "\~/.config/invest-workbench/logs/"  
-
->>>>>>> 56fe9c08
+This project is a user-interface layer for InVEST (Integrated Valuation of
+Ecosystem Services and Tradeoffs).
+InVEST can be found at https://github.com/natcap/invest.
+
+The purpose of this project is to provide a single entry-point for all
+InVEST models, and to be extensible to future models or common auxilary
+workflows of an InVEST user.
+
+## To develop and launch this Application
+* `npm install`
+* `npm run fetch-invest`
+	+ fetches prebuilt invest binaries (see package.json invest property)
+	+ Alternatively, build your own local invest binaries:
+		* use invest's `make binaries`, then
+		* `cp -r invest/dist/invest/ invest-workbench/build/invest/`
+* `npm run dev` (this process stays live, do it in a separate shell)
+* `npm start`
+
+#### To run javascript outside the electron runtime,
+but with the same ECMAscript features and babel configurations:  
+`node -r @babel/register script.js`.
+
+## To package this app for distribution
+* `npm run install`
+* `npm run fetch-invest`
+* `npm run build`
+* `npm run dist`  - Configure the packaging in `electron-builder-config.js`.
+
+
+## Client logfile locations:
+* Windows: "C:\Users\dmf\AppData\Roaming\invest-workbench\logs\"
+* Mac: "\~/Library/Logs/invest-workbench/"
+* Linux: "\~/.config/invest-workbench/logs/"