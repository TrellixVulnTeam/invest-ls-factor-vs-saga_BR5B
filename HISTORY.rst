..
  Changes should be grouped for readability.

  InVEST model names:
  - Carbon
  - Coastal Blue Carbon
  - Coastal Vulnerability
  - Crop Production
  - Delineateit
  - Finfish
  - Fisheries
  - Forest Carbon Edge Effects
  - Globio
  - Habitat Quality
  - HRA
  - Annual Water Yield
  - NDR
  - Pollination
  - Recreation
  - Routedem
  - Scenario Generator
  - Scenic Quality
  - SDR
  - Seasonal Water Yield
  - Urban Cooling
  - Urban Flood Risk
  - Wave Energy
  - Wind Energy

  Everything else:
  - General


.. :changelog:
Unreleased Changes (3.9)
------------------------
* General:
    * Deprecating GDAL 2 and adding support for GDAL 3.
    * Adding function in utils.py to handle InVEST coordindate transformations.
    * Making InVEST compatible with Pygeoprocessing 2.0 by updating:
        * ``convolve_2d()`` keyword ``ignore_nodata`` to
          ``ignore_nodata_and_edges``.
        * ``get_raster_info()`` / ``get_vector_info()`` keyword ``projection`` 
          to ``projection_wkt``.
    * Improve consistency and context for error messages related to raster
      reclassification across models by using ``utils.reclassify_raster``.
    * Fixed bug that was causing a TypeError when certain input rasters had an
      undefined nodata value. Undefined nodata values should now work
      everywhere.
    * Include logging in python script generated from
      "Save to python script..." in the "Development" menu. Now logging
      messages from the model execution will show up when you run the script.
    * InVEST is now a 64-bit binary built against Python 3.7.
    * Adding Python 3.8 support for InVEST testing.
    * Add warning message to installer for 32-bit computers about installing
      64-bit software.
    * Stop running validation extra times when model inputs autofill, saving
      a small but noticeable amount of time in launching a model.
    * The number of files included in the python source distribution has been
      reduced to just those needed to install the python package and run tests.
    * Code-sign the macOS distribution, and switch to a DMG distribution format.
    * No longer include the HTML docs or HISTORY.rst in the macOS distribution.
    * Bumped the ``shapely`` requirements to ``>=1.7.1`` to address a library
      import issue on Mac OS Big Sur.
    * Fixing model local documentation links for Windows and Mac binaries.
    * The InVEST binary builds now launch on Mac OS 11 "Big Sur".  This was
      addressed by defining the ``QT_MAC_WANTS_LAYER`` environment variable.
    * Fixed the alphabetical ordering of Windows Start Menu shortcuts.
* Annual Water Yield:
    * Fixing bug that limited ``rsupply`` result when ``wyield_mn`` or
      ``consump_mn`` was 0.
* Coastal Blue Carbon
    * Refactor of Coastal Blue Carbon that implements TaskGraph for task
      management across the model and fixes a wide range of issues with the model
      that were returning incorrect results in all cases.
    * Corrected an issue with the model where available memory would be exhausted
      on a large number of timesteps.
    * In addition to the ``execute`` entrypoint, another entrypoint,
      ``execute_transition_analysis`` has been added that allows access to the
      transition analysis timeseries loop at a lower level.  This will enable
      users comfortable with python to provide spatially-explicit maps of
      accumulation rates, half lives and other parameters that can only be
      provided via tables to ``execute``.
    * Snapshot years and rasters, including the baseline year/raster, are now all
      provided via a table mapping snapshot years to the path to a raster on
      disk.  The baseline year is the earliest year of these.
    * The model's "initial" and "lulc lookup" and "transient" tables have been
      combined into a single "biophysical" table, indexed by LULC code/LULC class
      name, that includes all of the columns from all of these former tables.
    * The "analysis year" is now a required input that must be >= the final
      snapshot year in the snapshots CSV.
    * Litter can now accumulate at an annual rate if desired.
    * The model now produces many more files, which allows for greater
      flexibility in post-processing of model outputs.
* Coastal Vulnerability
    * 'shore_points_missing_geomorphology.gpkg' output file name now includes
      the suffix if any, and its one layer now is renamed from
      'missing_geomorphology' to be the same as the file name
      (including suffix).
    * Fixed a memory bug that occurred during shore point interpolation when
      dealing with very large landmass vectors.
* Delineateit
    * The layer in the 'preprocessed_geometries.gpkg' output is renamed from
      'verified_geometries' to be the same as the file name (including suffix).
    * The layer in the 'snapped_outlets.gpkg' output is renamed from
      'snapped' to be the same as the file name (including suffix).
    * The layer in the 'watersheds.gpkg' output has been renamed from
      'watersheds' to match the name of the vector file (including the suffix).
    * Added pour point detection option as an alternative to providing an
      outlet features vector.
<<<<<<< HEAD
* Forest Carbon Edge Effect:
    * Fixed bug that was causing overflow errors to appear in the logs when 
      running with the sample data.
=======
* Finfish
    * Fixed a bug where the suffix input was not being used for output paths.
* Forest Carbon Edge Effects
    * Fixed a broken link to the local User's Guide
>>>>>>> 07d8c8e8
* GLOBIO
    * Fixing a bug with how the ``msa`` results were masked and operated on
      that could cause bad results in the ``msa`` outputs.
* Habitat Quality:
    * Refactor of Habitat Quality that implements TaskGraph
    * Threat files are now indicated in the Threat Table csv input under
      required columns: ``BASE_PATH``, ``CUR_PATH``, ``FUT_PATH``.
    * Threat and Sensitivity column names are now case-insensitive.
    * Sensitivity threat columns now match threat names from Threat Table
      exactly, without the need for "L_". "L_" prefix is deprecated.
    * Threat raster input folder has been removed.
    * Validation enhancements that check whether threat raster paths are valid.
    * HQ update to User's Guide.
    * Changing sample data to reflect Threat Table csv input changes and
      bumping revision.
    * More comprehensive testing for Habitat Quality and validation.
    * Checking if Threat raster values are between 0 and 1 range, raising
      ValueError if not. No longer snapping values less than 0 to 0 and greater
      than 1 to 1.
    * Fixing bug that was setting Threat raster values to 1 even if they were
      floats between 0 and 1.
    * Updating how threats are decayed across distance. Before, nodata edges
      were ignored causing values on the edges to maintain a higher threat
      value. Now, the decay does not ignore those nodata edges causing values
      on the edges to decay more quickly. The area of study should have
      adequate boundaries to account for these edge effects.
    * Update default half saturation value for sample data to 0.05 from 0.1.
* Seasonal Water Yield
    * Fixed a bug where precip or eto rasters of ``GDT_Float64`` with values
      greater than 32-bit would overflow to ``-inf``.
* SDR:
    * Fixing an issue where the LS factor should be capped to an upstream area
      of 333^2 m^2. In previous versions the LS factor was erroneously capped
      to "333" leading to high export spikes in some pixels.
    * Fixed an issue where sediment deposition progress logging was not
      progressing linearly.
* Urban Cooling
    * Split energy savings valuation and work productivity valuation into
      separate UI options.
* Urban Flood Risk
    * Changed output field names ``aff.bld`` and ``serv.blt`` to ``aff_bld``
      and ``serv_blt`` respectively to fix an issue where ArcGIS would not 
      display properly.

..
..
..
  Unreleased Changes
  ------------------

3.8.9 (2020-09-15)
------------------
* Hydropower
    * Fixed bug that prevented validation from ever passing for this model.
      Validation will allow extra keys in addition to those in the ARGS_SPEC.
* Urban Flood Mitigation
    * Fixed incorrect calculation of total quickflow volume.

3.8.8 (2020-09-04)
------------------
* Coastal Vulnerability
    * Improved handling of invalid AOI geometries to avoid crashing and instead
      fix the geometry when possible and skip it otherwise.
    * Added validation check that shows a warning if the SLR vector is not
      a point or multipoint geometry.
* Urban Cooling
    * Energy units are now (correctly) expressed in kWh.  They were previously
      (incorrectly) expressed in kW.
    * Energy savings calculations now require that consumption is in units of
      kWh/degree C/m^2 for each building class.
    * Fixing an issue where blank values of the Cooling Coefficient weights
      (shade, albedo, ETI) would raise an error.  Now, a default value for the
      coefficient is assumed if any single value is left blank.
* HRA
    * Raise ValueError if habitat or stressor inputs are not projected.
    * Make sample data rating filepaths work on Mac. If not on Windows and a rating
      filepath isn't found, try replacing all backslashes with forward slashes.
* Seasonal Water Yield
    * Updated output file name from aggregated_results.shp to aggregated_results_swy.shp
      for consistency with NDR and SDR
* Datastack
    * Saved datastack archives now use helpful identifying names for spatial input folders
* Validation
    * Fixed bug that caused fields activated by a checkbox to make validation fail,
      even when the checkbox was unchecked.
* General
    * Input table column headers are now insensitive to leading/trailing whitespace in
      most places.
    * Modified the script that produces a conda environment file from InVEST's python
      requirements file so that it includes the ``conda-forge`` channel in the file
      itself.
* Recreation
    * Validate values in the type column of predictor tables early in execution. Raise
      a ValueError if a type value isn't valid (leading/trailing whitespace is okay).
* Validation
    * Set a 5-second timeout on validation functions that access a file. This will raise
      a warning and prevent validation from slowing down the UI too much.

3.8.7 (2020-07-17)
------------------
* General
    * Fixed an issue where some users would be unable to launch InVEST binaries
      on Windows.  This crash was due to a configuration issue in
      ``PySide2==5.15.0`` that will be fixed in a future release of PySide2.
* GLOBIO
    * Fix a bug that mishandled combining infrastructure data when only one
      infrastructure data was present.
* Urban Flood Risk
    * The output vector ``flood_risk_service.shp`` now includes a field,
      ``flood_vol`` that is the sum of the modeled flood volume (from
      ``Q_m3.tif``) within the AOI.
    * Fieldnames in ``flood_risk_service.shp`` have been updated to more
      closely match the variables they match as documented in the User's Guide
      chapter.  Specifically, ``serv_bld`` is now ``serv.blt`` and ``aff_bld``
      is now ``aff.bld``.
    * ``Q_mm.tif`` has been moved from the intermediate directory into the
      workspace.
    * Fixed a bug in the flood volume (``Q_m3.tif``) calculations that was
      producing incorrect values in all cases.
    * Fixed a bug where input rasters with nodata values of 0 were not handled
      properly.

3.8.6 (2020-07-03)
------------------
* Crop Production
    * Fixed critical bug in crop regression that caused incorrect yields in
      all cases.

3.8.5 (2020-06-26)
------------------
* General
    * Fix bug in ``utils.build_lookup_from_csv`` that was allowing
      ``key_field`` to be non unique and overwriting values.
    * Fix bug in ``utils.build_lookup_from_csv`` where trailing commas caused
      returned values to be malformed.
    * Add optional argument ``column_list`` to ``utils.build_lookup_from_csv``
      that takes a list of column names and only returns those in the
      dictionary.
    * Remove ``warn_if_missing`` argument from ``utils.build_lookup_from_csv``
      and warning by default.
* Scenic Quality
    * Fixing an issue in Scenic Quality where the creation of the weighted sum
      of visibility rasters could cause "Too Many Open Files" errors and/or
      ``MemoryError`` when the model is run with many viewpoints.
    * Progress logging has been added to several loops that may take a longer
      time when the model is run with thousands of points at a time.
    * A major part of the model's execution was optimized for speed,
      particularly when the model is run with many, many points.
* SDR:
    * Removed the unused parameter ``args['target_pixel_size']`` from the SDR
      ``execute`` docstring.
* Urban Flood Risk Mitigation
    * Fixed an issue where the output vector ``flood_risk_service.shp`` would
      only be created when the built infrastructure vector was provided.  Now,
      the ``flood_risk_service.shp`` vector is always created, but the fields
      created differ depending on whether the built infrastructure input is
      present during the model run.
    * Fixed an issue where the model would crash if an infrastructure geometry
      were invalid or absent.  Such features are now skipped.

3.8.4 (2020-06-05)
------------------
* General:
    * Advanced the ``Taskgraph`` version requirement to fix a bug where workspace
      directories created by InVEST versions <=3.8.0 could not be re-used by more
      recent InVEST versions.
* NDR:
    * The Start Menu shortcut on Windows and launcher label on Mac now have
      consistent labels for NDR: "NDR: Nutrient Delivery Ratio".
* SDR:
    * The Start Menu shortcut on Windows and launcher label on Mac now have
      consistent labels for SDR: "SDR: Sediment Delivery Ratio".

3.8.3 (2020-05-29)
------------------
* sdr
  * SDR's compiled core now defines its own ``SQRT2`` instead of relying on an
    available standard C library definition. This new definition helps to avoid
    some compiler issues on Windows.

3.8.2 (2020-05-15)
------------------
* InVEST's CSV encoding requirements are now described in the validation
  error message displayed when a CSV cannot be opened.

3.8.1 (2020-05-08)
------------------
* Fixed a compilation issue on Mac OS X Catalina.
* Fixed an issue with NDR's raster normalization function so that Float64
  nodata values are now correctly cast to Float32.  This issue was affecting
  the summary vector, where the ``surf_n``, ``sub_n`` and ``n_export_tot``
  columns would contain values of ``-inf``.
* Fixed minor bug in Coastal Vulnerability shore point creation. Also added a
  check to fail fast when zero shore points are found within the AOI.
* The Finfish Aquaculture model no longer generates histograms for
  uncertainty analysis due to issues with matplotlib that make InVEST
  unstable. See https://github.com/natcap/invest/issues/87 for more.
* Corrected the Urban Cooling Model's help text for the "Cooling Capacity
  Calculation Method" in the User Interface.
* Fixing an issue with SDR's ``LS`` calculations.  The ``x`` term is now
  the weighted mean of proportional flow from the current pixel into its
  neighbors.  Note that for ease of debugging, this has been implemented as a
  separate raster and is now included in ``RKLS`` calculations instead of in
  the ``LS`` calculations.
* Fixed a bug in validation where checking for spatial overlap would be skipped
  entirely in cases where optional model arguments were not used.
* Bumping the ``psutil`` dependency requirement to ``psutil>=5.6.6`` to address
  a double-free vulnerability documented in CVE-2019-18874.
* Adding a GitHub Actions workflow for building python wheels for Mac and Windows
  as well as a source distribution.
* Updating links in ``setup.py``, ``README.rst`` and ``README_PYTHON.rst`` to
  refer to the repository's new home on github.
* Binary builds for Windows and Mac OS X have been moved to GitHub Actions from
  AppVeyor.  All AppVeyor-specific configuration has been removed.
* Fixing an issue with the InVEST Makefile where ``make deploy`` was
  attempting to synchronize nonexistent sample data zipfiles with a storage
  bucket on GCP.  Sample data zipfiles are only built on Windows, and so
  ``make deploy`` will only attempt to upload them when running on Windows.
* Fixed a bug in CLI logging where logfiles created by the CLI were
  incompatible with the ``natcap.invest.datastack`` operation that
  allows the UI to load model arguments from logfiles.
* Added error-handling in Urban Flood Risk Mitigation to tell users to
  "Check that the Soil Group raster does not contain values other than
  (1, 2, 3, 4)" when a ``ValueError`` is raised from ``_lu_to_cn_op``.
* Updated the ``Makefile`` to use the new git location of the InVEST User's
  Guide repository at https://github.com/natcap/invest.users-guide
* Automated tests are now configured to use Github Actions for 32- and 64-bit
  build targets for Python 3.6 and 3.7 on Windows.  We are still using
  AppVeyor for our binary builds for the time being.
* Makefile has been updated to fetch the version string from ``git`` rather
  than ``hg``.  A mercurial client is still needed in order to clone the
  InVEST User's Guide.
* Removing Python 2 compatibility code such as ``future``, ``pyqt4``,
  ``basestring``, ``unicode``, ``six``, unicode casting, etc...
* Update api-docs conf file to mock sdr.sdr_core and to use updated unittest
  mock

3.8.0 (2020-02-07)
------------------
* Created a sub-directory for the sample data in the installation directory.
* Fixed minor bug in HRA that was duplicating the ``results_suffix`` in some
  output filenames.
* Updated the DelineateIt UI to improve the language around what the model
  should do when it encounters invalid geometry.  The default is now
  that it should skip invalid geometry.
* Updating how threat rasters are handled in Habitat Quality to address a few
  related and common usability issues for the model.  First, threat
  rasters are now aligned to the LULC instead of the intersection of the whole
  stack.  This means that the model now handles threat inputs that do not all
  completely overlap the LULC (they must all still be in the same projection).
  Second, nodata values in threat rasters are converted to a threat value of 0.
  Any threat pixel values other than 0 or nodata are interpreted as a threat
  value of 1.
* Updating the ``psutil`` requirement to avoid a possible import issue when
  building binaries under WINE.  Any version of ``psutil`` should work
  except for ``5.6.0``.
* InVEST sample data was re-organized to simply have one folder per model.
  New datastacks were added for SDR, NDR, Seasonal Water Yield,
  Annual Water Yield, DelineateIt, and Coastal Vulnerability.
* Fixed an issue with NDR where the model was not properly checking for the
  bounds of the raster, which could in some cases lead to exceptions being
  printed to the command-line.  The model now correctly checks for these
  raster boundaries.
* Habitat Risk Assessment model supports points and lines -- in addition to
  previously supported polygons and rasters -- for habitats or stressors.
* Updated raster percentile algorithms in Scenic Quality and Wave Energy
  models to use a more efficient and reliable raster percentile function
  from pygeoprocessing.
* InVEST is now compatible with pygeoprocessing 1.9.1.
* All InVEST models now have an ``ARGS_SPEC`` object that contains metadata
  about the model and describes the model's arguments.  Validation has been
  reimplemented across all models to use these ``ARGS_SPEC`` objects.
* The results suffix key for the Wave Energy and Wind Energy models has been
  renamed ``results_suffix`` (was previously ``suffix``).  This is for
  consistency across InVEST models.
* Speed and memory optimization of raster processing in the Recreation model.
* Removed a constraint in Coastal Vulnerability so the AOI polygon no longer
  needs to intersect the continental shelf contour line. So the AOI can now be
  used exclusively to delineate the coastal area of interest.
* Improved how Coastal Vulnerability calculates local wind-driven waves.
  This requires a new bathymetry raster input and implements equation 10
  of the User Guide. Also minor updates to fields in intermediate outputs,
  notably a 'shore_id' field is now the unique ID for joining tables and
  FIDs are no longer used.
* Added a status message to the UI if a datastack file fails to load,
  instead of staying silent.
* Correcting an issue with repository fetching in the InVEST ``Makefile``.
  Managed repositories will now be fetched and updated to the expected revision
  even if the repository already exists.
* Fixed the duplicate ``results_suffix`` input in Wave Energy UI.
* Added a human-friendly message on NDR model ``KeyError``.
* Adding a check to Annual Water Yield to ensure that the ``LULC_veg`` column
  has correct values.
* Improved how Seasonal Water Yield handles nodata values when processing
  floating-point precipitation and quickflow rasters.
* Add SDR feature to model sediment deposition across the landscape.
* Fixed an issue that would cause an exception if SDR landcover map was masked
  out if the original landcover map had no-nodata value defined.
* Fixed an issue in the SDR model that could cause reported result vector
  values to not correspond with known input vectors if the input watershed
  vector was not an ESRI Shapefile.
* Fixed issue in Seasonal Water Yield model that would cause an unhandled
  exception when input rasters had areas of a valid DEM but nodata in other
  input layers that overlap that dem.
* Fixed an issue in the NDR model that would cause an exception if the critical
  length of a landcover field was set to 0.
* Implemented PEP518-compatible build system definition in the file
  ``pyproject.toml``.  This should make it easier to install ``natcap.invest``
  from a source distribution.
* Fixed a ``TypeError`` issue in Seasonal Water Yield that would occur when
  the Land-Use/Land-Cover raster did not have a defined nodata value.  This
  case is now handled correctly.
* The binary build process for InVEST on Windows (which includes binaries
  based on PyInstaller and an NSIS Installer package) has been migrated
  to 32-bit Python 3.7.  The build itself is taking place on AppVeyor, and
  the configuration for this is contained within ``appveyor.yml``.
  Various python scripts involved in the distribution and release processes
  have been updated for compatibility with python 3.7 as a part of this
  migration.
* Fixed an ``IndexError`` issue in Wave Energy encountered in runs using
  the global wave energy dataset.  This error was the result of an incorrect
  spatial query of points and resulted in some wave energy points being
  double-counted.
* Fixed taskgraph-related issues with Habitat Risk Assessment where
  1) asynchronous mode was failing due to missing task dependencies and
  2) avoided recomputation was confounded by two tasks modifying the same files.
* Fixed an issue with Habitat Quality where the model was incorrectly
  expecting the sensitivity table to have a landcover code of 0.
* The InVEST CLI has been completely rebuilt to divide
  functionality into various topic-specific subcommands.  The various internal
  consumers of this API have been updated accordingly.  ``invest --help`` will
  contain details of the new interface.
* Updated the InVEST Launcher to list the human-readable model names rather
  than the internal model identifiers.
* Updated Coastal Vulnerability Model with significant speedups including
  ~40x speedup for geomorphology process and ~3x speedup for wind exposure process.
  Also saving an intermediate vector with wave energy values and a geomorphology
  vector with points that were assigned the ``geomorphology_fill_value``.
* Updated trove classifiers to indicate support for python versions 2.7, 3.6
  and 3.7.
* Updated all InVEST models to be compatible with a Python 2.7 or a Python 3.6
  environment. Also tested all models against GDAL versions 2.2.4 and 2.4.1.
* Fixed an issue with Habitat Quality where convolutions over threat rasters
  were not excluding nodata values, leading to incorrect outputs.  Nodata values
  are now handled correctly and excluded from the convolution entirely.
* Updated the subpackage ``natcap.invest.ui`` to work with python 3.6 and later
  and also to support the PySide2 bindings to Qt5.
* InVEST Coastal Blue Carbon model now writes out a net present value
  raster for the year of the current landcover, each transition year,
  and the final analysis year (if provided).
* Correcting an issue with InVEST Coastal Blue Carbon where incorrect
  configuration of a nodata value would result in ``-inf`` values in
  output rasters.  Now, any values without a defined reclassification
  rule that make it past validation will be written out as nodata.
* DelineateIt has been reimplemented using the latest version of
  pygeoprocessing (and the watershed delineation routine it provides) and now
  uses ``taskgraph`` for avoiding unnecessary recomputation.
* Fixed a bug in Recreation Model that was causing server-side code
  to execute twice for every client-side call.
* Fixed a bug in Recreation model that did not apply ``results_suffix`` to
  the monthly_table.csv output.
* Various fixes in Coastal Vulnerability Model. CSV output files now
  have FID column for joining to vector outputs. ``results_suffix`` can be
  used without triggering task re-execution. Raster processing maintains original
  resolution of the input raster so long as it is projected. Otherwise resamples
  to ``model_resolution``.
* Fixed a bug in Coastal Vulnerability model's task graph that sometimes
  caused an early task to re-execute when it should be deemed pre-calculated.
* Fixed a bug in the pollination model that would cause outputs to be all 0
  rasters if all the ``relative_abundance`` fields in the guild table were
  integers.
* Fixed a file cache flushing issue observed on Debian in
  ``utils.exponential_decay_kernel_raster`` that would cause an exponential
  kernel raster to contain random values rather than expected value.
* Added a new InVEST model: Urban Flood Risk Mitigation.
* Fixed an issue in the SDR model that would cause an unhandled exception
  if either the erosivity or erodibility raster had an undefined nodata value.
* Added a new InVEST model: Urban Cooling Model.

3.7.0 (2019-05-09)
------------------
* Refactoring Coastal Vulnerability (CV) model. CV now uses TaskGraph and
  Pygeoprocessing >=1.6.1. The model is now largely vector-based instead of
  raster-based. Fewer input datasets are required for the same functionality.
  Runtime in sycnhronous mode is similar to previous versions, but runtime can
  be reduced with multiprocessing. CV also supports avoided recomputation for
  successive runs in the same workspace, even if a different file suffix is
  used. Output vector files are in CSV and geopackage formats.
* Model User Interface 'Report an Issue' link points to our new
  community.naturalcapitalproject.org
* Correcting an issue with the Coastal Blue Carbon preprocessor where
  using misaligned landcover rasters would cause an exception to be raised.
* Correcting an issue with RouteDEM where runs of the tool with Flow Direction
  enabled would cause the tool to crash if ``n_workers > 0``.
* Correcting an issue with Habitat Quality's error checking where nodata values
  in landcover rasters were not being taken into account.
* Valuation is now an optional component of the InVEST Scenic Quality model.
* Fixing a bug in the percentiles algorithm used by Scenic Quality that
  would result in incorrect visual quality outputs.
* Carbon Model and Crop Production models no longer crash if user-input
  rasters do not have a nodata value defined. In this case these models
  treat all pixel values as valid data.
* Adding bitbucket pipelines and AppVeyor build configurations.
* Refactoring Recreation Model client to use taskgraph and the latest
  pygeoprocessing. Avoided re-computation from taskgraph means that
  successive model runs with the same AOI and gridding option can re-use PUD
  results and avoid server communication entirely. Successive runs with the
  same predictor data will re-use intermediate geoprocessing results.
  Multiprocessing offered by taskgraph means server-side PUD calculations
  and client-side predictor data processing can happen in parallel. Some
  output filenames have changed.
* Upgrading to SDR to use new PyGeoprocessing multiflow routing, DEM pit
  filling, contiguous stream extraction, and TaskGraph integration. This
  also includes a new TaskGraph feature that avoids recomputation by copying
  results from previous runs so long as the expected result would be
  identical. To use this feature, users must execute successive runs of SDR
  in the same workspace but use a different file suffix. This is useful when
  users need to do a parameter study or run scenarios with otherwise minor
  changes to inputs.
* Refactoring Habitat Risk Assessment (HRA) Model to use TaskGraph >= 0.8.2 and
  Pygeoprocessing >= 1.6.1. The HRA Proprocessor is removed and its previous
  functionality was simplified and merged into the HRA model itself.
  The model will no longer generate HTML plots and tables.
* Adding a software update notification button, dialog, and a link to the
  download page on the User Interface when a new InVEST version is available.
* Migrating the subversion sample and test data repositories to Git LFS
  repositories on BitBucket. Update the repository URL and fetch commands on
  Makefile accordingly.
* Fixing a bug in Habitat Quality UI where the absence of the required
  half_saturation_constant variable did not raise an exception.
* Adding encoding='utf-8-sig' to pandas.read_csv() to support
  utils.build_lookup_from_csv() to read CSV files encoded with UTF-8 BOM
  (byte-order mark) properly.

3.6.0 (2019-01-30)
------------------
* Correcting an issue with the InVEST Carbon Storage and Sequestration model
  where filepaths containing non-ASCII characters would cause the model's
  report generation to crash.  The output report is now a UTF-8 document.
* Refactoring RouteDEM to use taskgraph and the latest pygeoprocessing
  (``>=1.5.0``).  RouteDEM now fills hydrological sinks and users have the
  option to use either of the D8 or Multiple Flow Direction (MFD) routing
  algorithms.
* Adding a new input to the InVEST Settings window to allow users to customize
  the value that should be used for the ``n_workers`` parameter in
  taskgraph-enabled models.  This change involves removing the "Number of
  Parallel Workers" input from the model inputs pane for some models in
  favor of this new location.  The default value for this setting is ``-1``,
  indicating synchronous (non-threaded, non-multiprocessing) execution of
  tasks.
* Removing Scenario Generator: Rule-based model.
* Fixing a bug in Hydropower model where watershed aggregations would be incorrect
  if a watershed is partially covering nodata raster values. Nodata values are now
  ignored in zonal statistics. Numerical results change very slightly in the
  case where a watershed only includes a few nodata pixels.
* Adding TaskGraph functionality to GLOBIO model.
* Adding some TaskGraph functionality to Scenario Generator: Proximity.
* Fixing an issue with the InVEST Fisheries model that would prevent the model
  from batch-processing a directory of population tables.  The model will now
  process these files as expected.
* Reimplementing Crop Production models using taskgraph.
* Fixing an issue with Crop Production Regression's result_table.csv where the
  'production_modeled' and '<nutrient>_modeled' values calculated for each crop
  were done so using the same crop raster (e.g. wheat, soybean, and barley values
  were all based on soybean data).
* Hydropower subwatershed results now include all the same metrics as the
  watershed results, with the exception of economic valuation metrics.
* Reimplementing the Hydropower model using taskgraph.
* Reimplementing the Carbon model using taskgraph.
* Fixing an issue with Coastal Blue Carbon validation to allow column names to
  ignore case.
* Updating core carbon forest edge regression data coefficient to drop
  impossible negative coefficients.
* Fixing an issue with the Scenario Generator: Proximity model that would
  raise an exception if no AOI were passed in even though the AOI is optional.
* Removing Overlap Analysis and Overlap Analysis: Management Zones.
* Removing Habitat Suitability.
* Added comprehensive error checking to hydropower model to test for the VERY
  common errors of missing biophysical, demand, and valuation coefficients in
  their respective tables.
* Fixing an issue with Hydropower Water Yield ("Annual Water Yield") where
  valuation would never be triggered when running the model through the User
  Interface. And a related issue where the model would crash if a valuation table
  was provided but a demand table was not. The UI no longer validates that config.
* Fixing an issue with how logging is captured when a model is run through the
  InVEST User Interface.  Now, logging from any thread started by the executor
  thread will be written to the log file, which we expect to aid in debugging.
* Fixing an issue with Scenic Quality where viewpoints outside of the AOI
  were not being properly excluded.  Viewpoints are now excluded correctly.
* The crop production model has been refactored to drop the "aggregate ID"
  concept when summarizing results across an aggregate polygon. The model now
  uses the polygon FIDs internally and externally when producing the result
  summary table.
* Correcting the rating instructions in the criteria rating instructions on how
  the data quality (DQ) and weight should be rated in the HRA Preprocessor.
  A DQ score of 1 should represent better data quality whereas the score of 3 is
  worse data quality. A weight score of 1 is more important, whereas that of 3
  is less important.
* Fixing a case where a zero discount rate and rate of change in the carbon
  model would cause a divide by zero error.

3.5.0 (2018-08-14)
------------------
* Bumped pygeoprocessing requirement to ``pygeoprocessing>=1.2.3``.
* Bumped taskgraph requirement to ``taskgraph>=0.6.1``.
* Reimplemented the InVEST Scenic Quality model.  This new version removes the
  'population' and 'overlap' postprocessing steps, updates the available
  valuation functions and greatly improves the runtime and memory-efficiency of
  the model.  See the InVEST User's Guide chapter for more information.
* Updated Recreation server's database to include metadata from photos taken
  from 2005-2017 (previous range was 2005-2014). The new range is reflected
  in the UI.
* Fixed an issue with the InVEST binary build where binaries on Windows would
  crash with an error saying Python27.dll could not be loaded.
* Fixed an issue in the Rule-Based Scenario Generator UI where vector column
  names from override and constraint layers were not being loaded.  This bug
  caused the field 'UNKNOWN' to be passed to the model, causing an error.
* Fixed an issue with the InVEST UI (all models), where attempting to
  drag-and-drop a directory onto a model input would cause the application to
  crash.
* Coastal Vulnerability UI now specifies a number of reasonable defaults for
  some numeric inputs.
* Fixed an issue with the Fisheries UI where alpha and beta parameter inputs
  were incorrectly disabled for the Ricker recruitment function.
* InVEST now uses a Makefile to automate the build processes.  GNU Make is
  required to use the Makefile.  See ``README.rst`` for instructions on
  building InVEST.  This replaces the old ``pavement.py`` build entrypoint,
  which has been removed.
* Fixed an issue with the InVEST UI (all models), where attempting to
  drag-and-drop a directory onto a model input would cause the application to
  crash.
* Fixed an issue with Forest Carbon Edge Effect where the UI layer was always
  causing the model to run with only the aboveground carbon pool
* Added functionality to the InVEST UI so that ``Dropdown`` inputs can now map
  dropdown values to different output values.
* Fixed an issue in the Crop Production Percentile model that would treat the
  optional AOI vector field as a filename and crash on a run if it were empty.
* Fixing an issue in the Pollination Model that would cause occasional crashes
  due to a missing dependent task; it had previously been patched by setting
  taskgraph to operate in single thread mode. This restores multithreading
  in the pollination model.
* Fixed an issue in the water yield / hydropower model that would skip
  calculation of water demand tables when "water scarcity" was enabled.
* Fixed an issue in the model data of the crop production model where some
  crops were using incorrect climate bin rasters. Since the error was in the
  data and not the code, users will need to download the most recent version
  of InVEST's crop model data during the installation step to get the fix.

3.4.4 (2018-03-26)
------------------
* InVEST now requires GDAL 2.0.0 and has been tested up to GDAL 2.2.3. Any API users of InVEST will need to use GDAL version >= 2.0. When upgrading GDAL we noticed slight numerical differences in our test suite in both numerical raster differences, geometry transforms, and occasionally a single pixel difference when using `gdal.RasterizeLayer`. Each of these differences in the InVEST test suite is within a reasonable numerical tolerance and we have updated our regression test suite appropriately. Users comparing runs between previous versions of InVEST may also notice reasonable numerical differences between runs.
* Added a UI keyboard shortcut for showing documentation. On Mac OSX, this will be Command-?. On Windows, GNOME and KDE, this will be F1.
* Patching an issue in NDR that was using the nitrogen subsurface retention efficiency for both nitrogen and phosphorous.
* Fixed an issue with the Seasonal Water Yield model that incorrectly required a rain events table when the climate zone mode was in use.
* Fixed a broken link to local and online user documentation from the Seasonal Water Yield model from the model's user interface.

3.4.3 (2018-03-26)
------------------
* Fixed a critical issue in the carbon model UI that would incorrectly state the user needed a "REDD Priority Raster" when none was required.
* Fixed an issue in annual water yield model that required subwatersheds even though it is an optional field.
* Fixed an issue in wind energy UI that was incorrectly validating most of the inputs.

3.4.2 (2017-12-15)
------------------
* Fixed a cross-platform issue with the UI where logfiles could not be dropped onto UI windows.
* Model arguments loaded from logfiles are now cast to their correct literal value.  This addresses an issue where some models containing boolean inputs could not have their parameters loaded from logfiles.
* Fixed an issue where the Pollination Model's UI required a farm polygon. It should have been optional and now it is.
* Fixing an issue with the documentation and forums links on the InVEST model windows.  The links now correctly link to the documentation page or forums as needed.
* Fixing an issue with the ``FileSystemRunDialog`` where pressing the 'X' button in the corner of the window would close the window, but not reset its state.  The window's state is now reset whenever the window is closed (and the window cannot be closed when the model is running)

3.4.1 (2017-12-11)
------------------
* In the Coastal Blue Carbon model, the ``interest_rate`` parameter has been renamed to ``inflation_rate``.
* Fixed issues with sample parameter sets for InVEST Habitat Quality, Habitat Risk Assessment, Coastal Blue Carbon, and Coastal Blue Carbon Preprocessors.  All sample parameter sets now have the correct paths to the model's input files, and correctly note the name of the model that they apply to.
* Added better error checking to the SDR model for missing `ws_id` and invalid `ws_id` values such as `None` or some non-integer value. Also added tests for the `SDR` validation module.

3.4.0 (2017-12-03)
------------------
* Fixed an issue with most InVEST models where the suffix was not being reflected in the output filenames.  This was due to a bug in the InVEST UI, where the suffix args key was assumed to be ``'suffix'``.  Instances of ``InVESTModel`` now accept a keyword argument to defined the suffix args key.
* Fixed an issue/bug in Seasonal Water Yield that would occur when a user provided a datastack that had nodata values overlapping with valid DEM locations. Previously this would generate an NaN for various biophysical values at that pixel and cascade it downslope. Now any question of nodata on a valid DEM pixel is treated as "0". This will make serious visual artifacts on the output, but should help users pinpoint the source of bad data rather than crash.
* Refactored all but routing components of SDR to use PyGeoprocessing 0.5.0 and laid a consistent raster floating point type of 'float32'. This will cause numerically insignificant differences between older versions of SDR and this one. But differences are well within the tolerance of the overall error of the model and expected error rate of data. Advantages are smaller disk footprint per run, cleaner and more maintainable design, and a slight performance increase.
* Bug fixed in SDR that would align the output raster stack to match with the landcover pixel stack even though the rest of the rasters are scaled and clipped to the DEM.
* When loading parameters from a datastack, parameter set or logfile, the UI will check that the model that created the file being loaded matches the name of the model that is currently running.  If there is a mismatch, a dialog is presented for the user to confirm or cancel the loading of parameters. Logfiles from IUI (which do not have clearly-recorded modelname or InVEST version information) can still have their arguments parsed, but the resulting model name and InVEST version will be set to ``"UNKNOWN"``.
* Data Stack files (``*.invest.json``, ``*.invest.tar.gz``) can now be dragged and dropped on an InVEST model window, which will prompt the UI to load that parameter set.
* Spatial inputs to Coastal Blue Carbon are now aligned as part of the model. This resolves a longstanding issue with the model where inputs would need to perfectly overlap (even down to pixel indices), or else the model would yield strange results.
* The InVEST UI now contains a submenu for opening a recently-opened datastack.  This submenu is automatically populated with the 10 most recently-opened datastacks for the current model.
* Removed vendored ``natcap.invest.dbfpy`` subpackage.
* Removed deprecated ``natcap.invest.fileio`` module.
* Removed ``natcap.invest.iui`` UI subpackage in favor of a new UI framework found at ``natcap.invest.ui``. This new UI features a greatly improved API, good test coverage, support for Qt4 and Qt5, and includes updates to all InVEST models to support validation of model arguments from a python script, independent of the UI.
* Updated core model of seasonal water yield to allow for negative `L_avail`.
* Updated RouteDEM to allow for file suffixes, finer control over what DEM routing algorithms to run, and removal of the multiple stepped stream threshold classification.
* Redesign/refactor of pollination model. Long term bugs in the model are resolved, managed pollinators added, and many simplifications to the end user's experience.  The updated user's guide chapter is available here: http://data.naturalcapitalproject.org/nightly-build/invest-users-guide/html/croppollination.html
* Scenario Generator - Rule Based now has an optional input to define a seed.
  This input is used to seed the random shuffling of parcels that have equal
  priorities.
* InVEST on mac is now distributed as a single application bundle, allowing InVEST to run as expected on mac OSX Sierra.  Individual models are selected and launched from a new launcher window.
* The InVEST CLI now has a GUI model launcher:  ``$ invest launcher``
* Updated the Coastal Blue Carbon model to improve handling of blank lines in input CSV tables and improve memory efficiency of the current implementation.
* Improved the readability of a cryptic error message in Coastal Vulnerability that is normally raised when the depth threshold is too high or the exposure proportion is too low to detect any shoreline segments.
* Adding InVEST HTML documentation to the Mac disk image distribution.
* Upgrading dependency of PyGeoprocessing to 0.3.3.  This fixes a memory leak associated with any model that aggregates rasters over complicated overlapping polygons.
* Adding sample data to Blue Carbon model that were missing.
* Deprecating the InVEST Marine Water Quality model.  This also removes InVEST's dependancy on the pyamg package which has been removed from REQUIREMENTS.TXT.
* Deprecating the ArcGIS-based Coastal Protection model and ArcGIS-based data-preprocessing scripts.  The toolbox and scripts may still be found at https://bitbucket.org/natcap/invest.arcgis.
* Fixing an issue in the carbon edge effect model that caused output values in the shapefile to be rounded to the nearest integer.
* Fixing issue in SDR model that would occasionally cause users to see errors about field widths in the output shapefile generation.
* Updated the erodibility sample raster that ships with InVEST for the SDR model.  The old version was in US units, in this version we convert to SI units as the model requires, and clipped the raster to the extents of the other stack to save disk space.

3.3.3 (2017-02-06)
------------------
* Fixed an issue in the UI where the carbon model wouldn't accept negative numbers in the price increase of carbon.
* RouteDEM no longer produces a "tiled_dem.tif" file since that functionality is being deprecated in PyGeoprocessing.
* Fixing an issue in SDR where the optional drainage layer would not be used in most of the SDR biophysical calculations.
* Refactoring so water yield pixels with Kc and et0 equal to be 0 now yields a 0.0 value of water yield on that pixel rather than nodata.
* Light optimization refactor of wind energy model that improves runtimes in some cases by a factor of 2-3.
* Performance optimizations to HRA that improve runtimes by approximately 30%.
* Fixed a broken UI link to Seasonal Water Yield's user's guide.
* Fixed an issue with DelineateIT that caused ArcGIS users to see both the watershed and inverse watershed polygons when viewing the output of the tool.
* Upgrading dependency to PyGeoprocessing 0.3.2.
* Fixed an issue with SDR that caused the LS factor to be an order of magnitue too high in areas where the slope was greater than 9%.  In our sample case this caused sediment export estimates to be about 6% too high, but in cases where analyses are run over steep slopes the error would have been greater.
* ``paver check`` now warns if the ``PYTHONHOME`` environment variable is set.
* API docs now correctly reflect installation steps needed for python development headers on linux.
* Fixed a side effect in the InVEST user interface that would cause ``tempfile.tempdir`` to be set and then not be reset after a model run is finished.
* The InVEST user interface will now record GDAL/OGR log messages in the log messages window and in the logfile written to the workspace.
* Updated branding and usability of the InVEST installer for Windows, and the Mac Disk Image (.dmg).


3.3.2 (2016-10-17)
------------------
* Partial test coverage for HRA model.
* Full test coverage for Overlap Analysis model.
* Full test coverage for Finfish Aquaculture.
* Full test coverage for DelineateIT.
* Full test coverage for RouteDEM.
* Fixed an issue in Habitat Quality where an error in the sample table or malformed threat raster names would display a confusing message to the user.
* Full test coverage for scenario generator proximity model.
* Patching an issue in seasonal water yield that causes an int overflow error if the user provides a floating point landcover map and the nodata value is outside of the range of an int64.
* Full test coverage for the fisheries model.
* Patched an issue that would cause the Seasonal Water Edge model to crash when the curve number was 100.
* Patching a critical issue with forest carbon edge that would give incorrect results for edge distance effects.
* Patching a minor issue with forest carbon edge that would cause the model to crash if only one  interpolation point were selected.
* Full test coverage for pollination model.
* Removed "farms aggregation" functionality from the InVEST pollination model.
* Full test coverage for the marine water quality model.
* Full test coverage for GLOBIO model.
* Full test coverage for carbon forest edge model.
* Upgraded SciPy dependancy to 0.16.1.
* Patched bug in NDR that would cause a phosphorus density to be reported per pixel rather than total amount of phosporous in a pixel.
* Corrected an issue with the uses of buffers in the euclidean risk function of Habitat Risk Assessment.  (issue #3564)
* Complete code coverage tests for Habitat Quality model.
* Corrected an issue with the ``Fisheries_Inputs.csv`` sample table used by Overlap Analysis.  (issue #3548)
* Major modifications to Terrestrial Carbon model to include removing the harvested wood product pool, uncertainty analysis, and updated efficient raster calculations for performance.
* Fixed an issue in GLOBIO that would cause model runs to crash if the AOI marked as optional was not present.
* Removed the deprecated and incomplete Nearshore Wave and Erosion model (``natcap.invest.nearshore_wave_and_erosion``).
* Removed the deprecated Timber model (``natcap.invest.timber``).
* Fixed an issue where seasonal water yield would raise a divide by zero error if a watershed polygon didn't cover a valid data region.  Now sets aggregation quantity to zero and reports a warning in the log.
* ``natcap.invest.utils.build_file_registry`` now raises a ``ValueError`` if a path is not a string or list of strings.
* Fixed issues in NDR that would indicate invalid values were being processed during runtimes by skipping the invalid calculations in the first place rather than calculating them and discarding after the fact.
* Complete code coverage tests for NDR model.
* Minor (~10% speedup) performance improvements to NDR.
* Added functionality to recreation model so that the `monthly_table.csv` file now receives a file suffix if one is provided by the user.
* Fixed an issue in SDR where the m exponent was calculated incorrectly in many situations resulting in an error of about 1% in total export.
* Fixed an issue in SDR that reported runtime overflow errors during normal processing even though the model completed without other errors.

3.3.1 (2016-06-13)
------------------
* Refactored API documentation for readability, organization by relevant topics, and to allow docs to build on `invest.readthedocs.io <http://invest.readthedocs.io>`_,
* Installation of ``natcap.invest`` now requires ``natcap.versioner``.  If this is not available on the system at runtime, setuptools will make it available at runtime.
* InVEST Windows installer now includes HISTORY.rst as the changelog instead of the old ``InVEST_Updates_<version>`` files.
* Habitat suitability model is generalized and released as an API only accessible model.  It can be found at ``natcap.invest.habitat_suitability.execute``.  This model replaces the oyster habitat suitability model.
    * The refactor of this model requires an upgrade to ``numpy >= 1.11.0``.
* Fixed a crash in the InVEST CLI where calling ``invest`` without a parameter would raise an exception on linux-based systems.  (Issue `#3528 <https://bitbucket.org/natcap/invest/issues/3515>`_)
* Patched an issue in Seasonal Water Yield model where a nodata value in the landcover map that was equal to ``MAX_INT`` would cause an overflow error/crash.
* InVEST NSIS installer will now optionally install the Microsoft Visual C++ 2008 redistributable on Windows 7 or earlier.  This addresses a known issue on Windows 7 systems when importing GDAL binaries (Issue `#3515 <https://bitbucket.org/natcap/invest/issues/3515>`_).  Users opting to install this redistributable agree to abide by the terms and conditions therein.
* Removed the deprecated subpackage ``natcap.invest.optimization``.
* Updated the InVEST license to legally define the Natural Capital Project.
* Corrected an issue in Coastal Vulnerability where an output shapefile was being recreated for each row, and where field values were not being stored correctly.
* Updated Scenario Generator model to add basic testing, file registry support, PEP8 and PEP257 compliance, and to fix several bugs.
* Updated Crop Production model to add a simplified UI, faster runtime, and more testing.

3.3.0 (2016-03-14)
------------------
* Refactored Wind Energy model to use a CSV input for wind data instead of a Binary file.
* Redesigned InVEST recreation model for a single input streamlined interface, advanced analytics, and refactored outputs.  While the model is still based on "photo user days" old model runs are not backward compatable with the new model or interface. See the Recreation Model user's guide chapter for details.
    * The refactor of this model requires an upgrade to ``GDAL >=1.11.0 <2.0`` and ``numpy >= 1.10.2``.
* Removed nutrient retention (water purification) model from InVEST suite and replaced it with the nutrient delivery ratio (NDR) model.  NDR has been available in development relseases, but has now officially been added to the set of Windows Start Menu models and the "under development" tag in its users guide has been removed.  See the InVEST user's guide for details between the differences and advantages of NDR over the old nutrient model.
* Modified NDR by adding a required "Runoff Proxy" raster to the inputs.  This allows the model to vary the relative intensity of nutrient runoff based on varying precipitation variability.
* Fixed a bug in the Area Change rule of the Rule-Based Scenario Generator, where units were being converted incorrectly. (Issue `#3472 <https://bitbucket.org/natcap/invest/issues/3472>`_) Thanks to Fosco Vesely for this fix.
* InVEST Seasonal Water Yield model released.
* InVEST Forest Carbon Edge Effect model released.
* InVEST Scenario Generator: Proximity Based model released and renamed the previous "Scenario Generator" to "Scenario Generator: Rule Based".
* Implemented a blockwise exponential decay kernel generation function, which is now used in the Pollination and Habitat Quality models.
* GLOBIO now uses an intensification parameter and not a map to average all agriculture across the GLOBIO 8 and 9 classes.
* GLOBIO outputs modified so core outputs are in workspace and intermediate outputs are in a subdirectory called 'intermediate_outputs'.
* Fixed a crash with the NDR model that could occur if the DEM and landcover maps were different resolutions.
* Refactored all the InVEST model user interfaces so that Workspace defaults to the user's home "Documents" directory.
* Fixed an HRA bug where stessors with a buffer of zero were being buffered by 1 pixel
* HRA enhancement which creates a common raster to burn all input shapefiles onto, ensuring consistent alignment.
* Fixed an issue in SDR model where a landcover map that was smaller than the DEM would create extraneous "0" valued cells.
* New HRA feature which allows for "NA" values to be entered into the "Ratings" column for a habitat / stressor pair in the Criteria Ratings CSV. If ALL ratings are set to NA, the habitat / stressor will be treated as having no interaction. This means in the model, that there will be no overlap between the two sources. All rows parameters with an NA rating will not be used in calculating results.
* Refactored Coastal Blue Carbon model for greater speed, maintainability and clearer documentation.
* Habitat Quality bug fix when given land cover rasters with different pixel sizes than threat rasters. Model would use the wrong pixel distance for the convolution kernel.
* Light refactor of Timber model. Now using CSV input attribute file instead of DBF file.
* Fixed clipping bug in Wave Energy model that was not properly clipping polygons correctly. Found when using global data.
* Made the following changes / updates to the coastal vulnerability model:
    * Fixed a bug in the model where the geomorphology ranks were not always being used correctly.
    * Removed the HTML summary results output and replaced with a link to a dashboard that helps visualize and interpret CV results.
    * Added a point shapefile output: 'outputs/coastal_exposure.shp' that is a shapefile representation of the corresponding CSV table.
    * The model UI now requires the 'Relief' input. No longer optional.
    * CSV outputs and Shapefile outputs based on rasters now have x, y coorinates of the center of the pixel instead of top left of the pixel.
* Turning setuptools' zip_safe to False for consistency across the Natcap Namespace.
* GLOBIO no longer requires user to specify a keyfield in the AOI.
* New feature to GLOBIO to summarize MSA by AOI.
* New feature to GLOBIO to use a user defined MSA parameter table to do the MSA thresholds for infrastructure, connectivity, and landuse type
* Documentation to the GLOBIO code base including the large docstring for 'execute'.

3.2.0 (2015-05-31)
------------------
InVEST 3.2.0 is a major release with the addition of several experimental models and tools as well as an upgrade to the PyGeoprocessing core:

* Upgrade to PyGeoprocessing v0.3.0a1 for miscelaneous performance improvements to InVEST's core geoprocessing routines.
* An alpha unstable build of the InVEST crop production model is released with partial documentation and sample data.
* A beta build of the InVEST fisheries model is released with documentation and sample data.
* An alpha unstable build of the nutrient delivery ratio (NDR) model is available directly under InVEST's instalation directory at  ``invest-x86/invest_ndr.exe``; eventually this model will replace InVEST's current "Nutrient" model.  It is currently undocumented and unsupported but inputs are similar to that of InVEST's SDR model.
* An alpha unstable build of InVEST's implementation of GLOBIO is available directly under InVEST's instalation directory at ``invest-x86/invest_globio.exe``.  It is currently undocumented but sample data are provided.
* DelinateIT, a watershed delination tool based on PyGeoprocessing's d-infinity flow algorithm is released as a standalone tool in the InVEST repository with documentation and sample data.
* Miscelaneous performance patches and bug fixes.

3.1.3 (2015-04-23)
------------------
InVEST 3.1.3 is a hotfix release patching a memory blocking issue resolved in PyGeoprocessing version 0.2.1.  Users might have experienced slow runtimes on SDR or other routed models.

3.1.2 (2015-04-15)
------------------
InVEST 3.1.2 is a minor release patching issues mostly related to the freshwater routing models and signed GDAL Byte datasets.

* Patching an issue where some projections were not regognized and InVEST reported an UnprojectedError.
* Updates to logging that make it easier to capture logging messages when scripting InVEST.
* Shortened water yield user interface height so it doesn't waste whitespace.
* Update PyGeoprocessing dependency to version 0.2.0.
* Fixed an InVEST wide issue related to bugs stemming from the use of signed byte raster inputs that resulted in nonsensical outputs or KeyErrors.
* Minor performance updates to carbon model.
* Fixed an issue where DEMS with 32 bit ints and INT_MAX as the nodata value nodata value incorrectly treated the nodata value in the raster as a very large DEM value ultimately resulting in rasters that did not drain correctly and empty flow accumulation rasters.
* Fixed an issue where some reservoirs whose edges were clipped to the edge of the watershed created large plateaus with no drain except off the edge of the defined raster.  Added a second pass in the plateau drainage algorithm to test for these cases and drains them to an adjacent nodata area if they occur.
* Fixed an issue in the Fisheries model where the Results Suffix input was invariably initializing to an empty string.
* Fixed an issue in the Blue Carbon model that prevented the report from being generated in the outputs file.

3.1.1 (2015-03-13)
------------------
InVEST 3.1.1 is a major performance and memory bug patch to the InVEST toolsuite.  We recommend all users upgrade to this version.

* Fixed an issue surrounding reports of SDR or Nutrient model outputs of zero values, nodata holes, excessive runtimes, or out of memory errors.  Some of those problems happened to be related to interesting DEMs that would break the flat drainage algorithm we have inside RouteDEM that adjusted the heights of those regions to drain away from higher edges and toward lower edges, and then pass the height adjusted dem to the InVEST model to do all its model specific calculations.  Unfortunately this solution was not amenable to some degenerate DEM cases and we have now adjusted the algorithm to treat each plateau in the DEM as its own separate region that is processed independently from the other regions. This decreases memory use so we never effectively run out of memory at a minor hit to overall runtime.  We also now adjust the flow direction directly instead of adjust the dem itself.  This saves us from having to modify the DEM and potentially get it into a state where a drained plateau would be higher than its original pixel neighbors that used to drain into it.

There are side effects that result in sometimes large changes to un calibrated runs of SDR or nutrient.  These are related to slightly different flow directions across the landscape and a bug fix on the distance to stream calculation.

* InVEST geoprocessing now uses the PyGeoprocessing package (v0.1.4) rather than the built in functionality that used to be in InVEST.  This will not affect end users of InVEST but may be of interest to users who script InVEST calls who want a standalone Python processing package for raster stack math and hydrological routing.  The project is hosted at https://bitbucket.org/richpsharp/pygeoprocessing.

* Fixed an marine water quality issue where users could input AOIs that were unprojected, but output pixel sizes were specified in meters.  Really the output pixel size should be in the units of the polygon and are now specified as such.  Additionally an exception is raised if the pixel size is too small to generate a numerical solution that is no longer a deep scipy error.

* Added a suffix parameter to the timber and marine water quality models that append a user defined string to the output files; consistent with most of the other InVEST models.

* Fixed a user interface issue where sometimes the InVEST model run would not open a windows explorer to the user's workspace.  Instead it would open to C:\User[..]\My Documents.  This would often happen if there were spaces in the the workspace name or "/" characters in the path.

* Fixed an error across all InVEST models where a specific combination of rasters of different cell sizes and alignments and unsigned data types could create errors in internal interpolation of the raster stacks.  Often these would appear as 'KeyError: 0' across a variety of contexts.  Usually the '0' was an erroneous value introduced by a faulty interpolation scheme.

* Fixed a MemoryError that could occur in the pollination and habitat quality models when the the base landcover map was large and the biophysical properties table allowed the effect to be on the order of that map.  Now can use any raster or range values with only a minor hit to runtime performance.

* Fixed a serious bug in the plateau resolution algorithm that occurred on DEMs with large plateau areas greater than 10x10 in size.  The underlying 32 bit floating point value used to record small height offsets did not have a large enough precision to differentiate between some offsets thus creating an undefined flow direction and holes in the flow accumulation algorithm.

* Minor performance improvements in the routing core, in some cases decreasing runtimes by 30%.

* Fixed a minor issue in DEM resolution that occurred when a perfect plateau was encountered.  Rather that offset the height so the plateau would drain, it kept the plateau at the original height.  This occurred because the uphill offset was nonexistent so the algorithm assumed no plateau resolution was needed.  Perfect plateaus now drain correctly.  In practice this kind of DEM was encountered in areas with large bodies of water where the remote sensing algorithm would classify the center of a lake 1 meter higher than the rest of the lake.

* Fixed a serious routing issue where divergent flow directions were not getting accumulated 50% of the time. Related to a division speed optimization that fell back on C-style modulus which differs from Python.

* InVEST SDR model thresholded slopes in terms of radians, not percent thus clipping the slope tightly between 0.001 and 1%.  The model now only has a lower threshold of 0.00005% for the IC_0 factor, and no other thresholds.  We believe this was an artifact left over from an earlier design of the model.


* Fixed a potential memory inefficiency in Wave Energy Model when computing the percentile rasters. Implemented a new memory efficient percentile algorithm and updated the outputs to reflect the new open source framework of the model. Now outputting csv files that describe the ranges and meaning of the percentile raster outputs.

* Fixed a bug in Habitat Quality where the future output "quality_out_f.tif" was not reflecting the habitat value given in the sensitivity table for the specified landcover types.


3.1.0 (2014-11-19)
------------------
InVEST 3.1.0 (http://www.naturalcapitalproject.org/download.html) is a major software and science milestone that includes an overhauled sedimentation model, long awaited fixes to exponential decay routines in habitat quality and pollination, and a massive update to the underlying hydrological routing routines.  The updated sediment model, called SDR (sediment delivery ratio), is part of our continuing effort to improve the science and capabilities of the InVEST tool suite.  The SDR model inputs are backwards comparable with the InVEST 3.0.1 sediment model with two additional global calibration parameters and removed the need for the retention efficiency parameter in the biophysical table; most users can run SDR directly with the data they have prepared for previous versions.  The biophysical differences between the models are described in a section within the SDR user's guide and represent a superior representation of the hydrological connectivity of the watershed, biophysical parameters that are independent of cell size, and a more accurate representation of sediment retention on the landscape.  Other InVEST improvements to include standard bug fixes, performance improvements, and usability features which in part are described below:

* InVEST Sediment Model has been replaced with the InVEST Sediment Delivery Ratio model.  See the SDR user's guide chapter for the difference between the two.
* Fixed an issue in the pollination model where the exponential decay function decreased too quickly.
* Fixed an issue in the habitat quality model where the exponential decay function decreased too quickly and added back linear decay as an option.
* Fixed an InVEST wide issue where some input rasters that were signed bytes did not correctly map to their negative nodata values.
* Hydropower input rasters have been normalized to the LULC size so sampling error is the same for all the input watersheds.
* Adding a check to make sure that input biophysical parameters to the water yield model do not exceed invalid scientific ranges.
* Added a check on nutrient retention in case the upstream water yield was less than 1 so that the log value did not go negative.  In that case we clamp upstream water yield to 0.
* A KeyError issue in hydropower was resolved that occurred when the input rasters were at such a coarse resolution that at least one pixel was completely contained in each watershed.  Now a value of -9999 will be reported for watersheds that don't contain any valid data.
* An early version of the monthly water yield model that was erroneously included in was in the installer; it was removed in this version.
* Python scripts necessary for running the ArcGIS version of Coastal Protection were missing.  They've since been added back to the distribution.
* Raster calculations are now processed by raster block sizes.  Improvements in raster reads and writes.
* Fixed an issue in the routing core where some wide DEMs would cause out of memory errors.
* Scenario generator marked as stable.
* Fixed bug in HRA where raster extents of shapefiles were not properly encapsulating the whole AOI.
* Fixed bug in HRA where any number of habitats over 4 would compress the output plots. Now extends the figure so that all plots are correctly scaled.
* Fixed a bug in HRA where the AOI attribute 'name' could not be an int. Should now accept any type.
* Fixed bug in HRA which re-wrote the labels if it was run immediately without closing the UI.
* Fixed nodata masking bug in Water Yield when raster extents were less than that covered by the watershed.
* Removed hydropower calibration parameter form water yield model.
* Models that had suffixes used to only allow alphanumeric characters.  Now all suffix types are allowed.
* A bug in the core platform that would occasionally cause routing errors on irregularly pixel sized rasters was fixed.  This often had the effect that the user would see broken streams and/or nodata values scattered through sediment or nutrient results.
* Wind Energy:
        * Added new framework for valuation component. Can now input a yearly price table that spans the lifetime of the wind farm. Also if no price table is made, can specify a price for energy and an annual rate of change.
        * Added new memory efficient distance transform functionality
        * Added ability to leave out 'landing points' in 'grid connection points' input. If not landing points are found, it will calculate wind farm directly to grid point distances
* Error message added in Wave Energy if clip shape has no intersection
* Fixed an issue where the data type of the nodata value in a raster might be different than the values in the raster.  This was common in the case of 64 bit floating point values as nodata when the underlying raster was 32 bit.  Now nodata values are cast to the underlying types which improves the reliability of many of the InVEST models.


3.0.1 (2014-05-19)
------------------
* Blue Carbon model released.

* HRA UI now properly reflects that the Resolution of Analysis is in meters, not meters squared, and thus will be applied as a side length for a raster pixel.

* HRA now accepts CSVs for ratings scoring that are semicolon separated as well as comma separated.

* Fixed a minor bug in InVEST's geoprocessing aggregate core that now consistently outputs correct zonal stats from the underlying pixel level hydro outputs which affects the water yield, sediment, and nutrient models.

* Added compression to InVEST output geotiff files.  In most cases this reduces output disk usage by a factor of 5.

* Fixed an issue where CSVs in the sediment model weren't open in universal line read mode.

* Fixed an issue where approximating whether pixel edges were the same size was not doing an approximately equal function.

* Fixed an issue that made the CV model crash when the coastline computed from the landmass didn't align perfectly with that defined in the geomorphology layer.

* Fixed an issue in the CV model where the intensity of local wave exposure was very low, and yielded zero local wave power for the majority of coastal segments.

* Fixed an issue where the CV model crashes if a coastal segment is at the edge of the shore exposure raster.

* Fixed the exposure of segments surrounded by land that appeared as exposed when their depth was zero.

* Fixed an issue in the CV model where the natural habitat values less than 5 were one unit too low, leading to negative habitat values in some cases.

* Fixed an exponent issue in the CV model where the coastal vulnerability index was raised to a power that was too high.

* Fixed a bug in the Scenic Quality model that prevented it from starting, as well as a number of other issues.

* Updated the pollination model to conform with the latest InVEST geoprocessing standards, resulting in an approximately 33% speedup.

* Improved the UI's ability to remember the last folder visited, and to have all file and folder selection dialogs have access to this information.

* Fixed an issue in Marine Water Quality where the UV points were supposed to be optional, but instead raised an exception when not passed in.

3.0.0 (2014-03-23)
------------------
The 3.0.0 release of InVEST represents a shift away from the ArcGIS to the InVEST standalone computational platform.  The only exception to this shift is the marine coastal protection tier 1 model which is still supported in an ArcGIS toolbox and has no InVEST 3.0 standalone at the moment.  Specific changes are detailed below

* A standalone version of the aesthetic quality model has been developed and packaged along with this release.  The standalone outperforms the ArcGIS equivalent and includes a valuation component.  See the user's guide for details.

* The core water routing algorithms for the sediment and nutrient models have been overhauled.  The routing algorithms now correctly adjust flow in plateau regions, address a bug that would sometimes not route large sections of a DEM, and has been optimized for both run time and memory performance.  In most cases the core d-infinity flow accumulation algorithm out performs TauDEM.  We have also packaged a simple interface to these algorithms in a standalone tool called RouteDEM; the functions can also be referenced from the scripting API in the invest_natcap.routing package.

* The sediment and nutrient models are now at a production level release.  We no longer support the ArcGIS equivalent of these models.

* The sediment model has had its outputs simplified with major changes including the removal of the 'pixel mean' outputs, a direct output of the pixel level export and retention maps, and a single output shapefile whose attribute table contains aggregations of sediment output values.  Additionally all inputs to the sediment biophysical table including p, c, and retention coefficients are now expressed as a proportion between 0 and 1; the ArcGIS model had previously required those inputs were integer values between 0 and 1000.  See the "Interpreting Results" section of sediment model for full details on the outputs.

* The nutrient model has had a similar overhaul to the sediment model including a simplified output structure with many key outputs contained in the attribute table of the shapefile.  Retention coefficients are also expressed in proportions between 0 and 1.  See the "Interpreting Results" section of nutrient model for full details on the outputs.

* Fixed a bug in Habitat Risk Assessment where the HRA module would incorrectly error if a criteria with a 0 score (meant to be removed from the assessment) had a 0 data quality or weight.

* Fixed a bug in Habitat Risk Assessment where the average E/C/Risk values across the given subregion were evaluating to negative numbers.

* Fixed a bug in Overlap Analysis where Human Use Hubs would error if run without inter-activity weighting, and Intra-Activity weighting would error if run without Human Use Hubs.

* The runtime performance of the hydropower water yield model has been improved.

* Released InVEST's implementation of the D-infinity flow algorithm in a tool called RouteDEM available from the start menu.

* Unstable version of blue carbon available.

* Unstable version of scenario generator available.

* Numerous other minor bug fixes and performance enhacnements.



2.6.0 (2013-12-16)
------------------
The 2.6.0 release of InVEST removes most of the old InVEST models from the Arc toolbox in favor of the new InVEST standalone models.  While we have been developing standalone equivalents for the InVEST Arc models since version 2.3.0, this is the first release in which we removed support for the deprecated ArcGIS versions after an internal review of correctness, performance, and stability on the standalones.  Additionally, this is one of the last milestones before the InVEST 3.0.0 release later next year which will transition InVEST models away from strict ArcGIS dependence to a standalone form.

Specifically, support for the following models have been moved from the ArcGIS toolbox to their Windows based standalones: (1) hydropower/water yield, (2) finfish aquaculture, (3) coastal protection tier 0/coastal vulnerability, (4) wave energy, (5) carbon, (6) habitat quality/biodiversity, (7) pollination, (8) timber, and (9) overlap analysis.  Additionally, documentation references to ArcGIS for those models have been replaced with instructions for launching standalone InVEST models from the Windows start menu.

This release also addresses minor bugs, documentation updates, performance tweaks, and new functionality to the toolset, including:

*  A Google doc to provide guidance for scripting the InVEST standalone models: https://docs.google.com/document/d/158WKiSHQ3dBX9C3Kc99HUBic0nzZ3MqW3CmwQgvAqGo/edit?usp=sharing

* Fixed a bug in the sample data that defined Kc as a number between 0 and 1000 instead of a number between 0 and 1.

* Link to report an issue now takes user to the online forums rather than an email address.

* Changed InVEST Sediment model standalone so that retention values are now between 0 and 1 instead of 0 and 100.

* Fixed a bug in Biodiversity where if no suffix were entered output filenames would have a trailing underscore (_) behind them.

* Added documentation to the water purification/nutrient retention model documentation about the standalone outputs since they differ from the ArcGIS version of the model.

* Fixed an issue where the model would try to move the logfile to the workspace after the model run was complete and Windows would erroneously report that the move failed.

* Removed the separation between marine and freshwater terrestrial models in the user's guide.  Now just a list of models.

* Changed the name of InVEST "Biodiversity" model to "Habitat Quality" in the module names, start menu, user's guide, and sample data folders.

* Minor bug fixes, performance enhancements, and better error reporting in the internal infrastructure.

* HRA risk in the unstable standalone is calculated differently from the last release. If there is no spatial overlap within a cell, there is automatically a risk of 0. This also applies to the E and C intermediate files for a given pairing. If there is no spatial overlap, E and C will be 0 where there is only habitat. However, we still create a recovery potential raster which has habitat- specific risk values, even without spatial overlap of a stressor. HRA shapefile outputs for high, medium, low risk areas are now calculated using a user-defined maximum number of overlapping stressors, rather than all potential stressors. In the HTML subregion averaged output, we now attribute what portion of risk to a habitat comes from each habitat-stressor pairing. Any pairings which don't overlap will have an automatic risk of 0.

* Major changes to Water Yield : Reservoir Hydropower Production. Changes include an alternative equation for calculating Actual Evapotranspiration (AET) for non-vegetated land cover types including wetlands. This allows for a more accurate representation of processes on land covers such as urban, water, wetlands, where root depth values aren't applicable. To differentiate between the two equations a column 'LULC_veg' has been added to the Biophysical table in Hydropower/input/biophysical_table.csv. In this column a 1 indicates vegetated and 0 indicates non-vegetated.

* The output structure and outputs have also change in Water Yield : Reservoir Hydropower Production. There is now a folder 'output' that contains all output files including a sub directory 'per_pixel' which has three pixel raster outputs. The subwatershed results are only calculated for the water yield portion and those results can be found as a shapefile, 'subwatershed_results.shp', and CSV file, 'subwatershed_results.csv'. The watershed results can be found in similar files: watershed_results.shp and watershed_results.csv. These two files for the watershed outputs will aggregate the Scarcity and Valuation results as well.

* The evapotranspiration coefficients for crops, Kc, has been changed to a decimal input value in the biophysical table. These values used to be multiplied by 1000 so that they were in integer format, that pre processing step is no longer necessary.

* Changing support from richsharp@stanford.edu to the user support forums at http://ncp-yamato.stanford.edu/natcapforums.

2.5.6 (2013-09-06)
------------------
The 2.5.6 release of InVEST that addresses minor bugs, performance
tweaks, and new functionality of the InVEST standalone models.
Including:

* Change the changed the Carbon biophysical table to use code field
  name from LULC to lucode so it is consistent with the InVEST water
  yield biophysical table.

* Added Monte Carlo uncertainty analysis and documentation to finfish
  aquaculture model.

* Replaced sample data in overlap analysis that was causing the model
  to crash.

* Updates to the overlap analysis user's guide.

* Added preprocessing toolkit available under
  C:\{InVEST install directory}\utils

* Biodiversity Model now exits gracefully if a threat raster is not
  found in the input folder.

* Wind Energy now uses linear (bilinear because its over 2D space?)
  interpolation.

* Wind Energy has been refactored to current API.

* Potential Evapotranspiration input has been properly named to
  Reference Evapotranspiration.

* PET_mn for Water Yield is now Ref Evapotranspiration times Kc
  (evapotranspiration coefficient).

* The soil depth field has been renamed 'depth to root restricting
  layer' in both the hydropower and nutrient retention models.

* ETK column in biophysical table for Water Yield is now Kc.

* Added help text to Timber model.

* Changed the behavior of nutrient retention to return nodata values
  when the mean runoff index is zero.

* Fixed an issue where the hydropower model didn't use the suffix
  inputs.

* Fixed a bug in Biodiversity that did not allow for numerals in the
  threat names and rasters.

* Updated routing algorithm to use a modern algorithm for plateau
  direction resolution.

* Fixed an issue in HRA where individual risk pixels weren't being
  calculated correctly.

* HRA will now properly detect in the preprocessed CSVs when criteria
  or entire habitat-stressor pairs are not desired within an
  assessment.

* Added an infrastructure feature so that temporary files are created
  in the user's workspace rather than at the system level
  folder.  This lets users work in a secondary workspace on a USB
  attached hard drive and use the space of that drive, rather than the
  primary operating system drive.

2.5.5 (2013-08-06)
------------------
The 2.5.5 release of InVEST that addresses minor bugs, performance
tweaks, and new functionality of the InVEST standalone models.  Including:

 * Production level release of the 3.0 Coastal Vulnerability model.
    - This upgrades the InVEST 2.5.4 version of the beta standalone CV
      to a full release with full users guide.  This version of the
      CV model should be used in all cases over its ArcGIS equivalent.

 * Production level release of the Habitat Risk Assessment model.
    - This release upgrades the InVEST 2.5.4 beta version of the
      standalone habitat risk assessment model. It should be used in
      all cases over its ArcGIS equivalent.

 * Uncertainty analysis in Carbon model (beta)
    - Added functionality to assess uncertainty in sequestration and
      emissions given known uncertainty in carbon pool stocks.  Users
      can now specify standard  deviations of carbon pools with
      normal distributions as well as desired uncertainty levels.
      New outputs include masks for regions which both sequester and
      emit carbon with a high probability of confidence.  Please see
      the "Uncertainty Analysis" section of the carbon user's guide
      chapter for more information.

 * REDD+ Scenario Analysis in Carbon model (beta)
    - Additional functionality to assist users evaluating REDD
      and REDD+ scenarios in the carbon model.  The uncertainty analysis
      functionality can also be used with these scenarios.
      Please see the "REDD Scenario Analysis" section of the
      carbon user's guide chapter for more information.

 * Uncertainty analysis in Finfish Aquaculture model (beta)
    - Additionally functionality to account for uncertainty in
      alpha and beta growth parameters as well as histogram
      plots showing the distribution of harvest weights and
      net present value.   Uncertainty analysis is performed
      through Monte Carlo runs that normally sample the
      growth parameters.

 * Streamlined Nutrient Retention model functionality
    - The nutrient retention module no longer requires users to explicitly
      run the water yield model.  The model now seamlessly runs water yield
      during execution.

 * Beta release of the recreation model
    - The recreation is available for beta use with limited documentation.

 * Full release of the wind energy model
    - Removing the 'beta' designation on the wind energy model.


Known Issues:

 * Flow routing in the standalone sediment and nutrient models has a
   bug that prevents routing in some (not all) landscapes.  This bug is
   related to resolving d-infinity flow directions across flat areas.
   We are implementing the solution in Garbrecht and Martx (1997).
   In the meanwhile the sediment and nutrient models are still marked
   as beta until this issue is resolved.

2.5.4 (2013-06-07)
------------------
This is a minor release of InVEST that addresses numerous minor bugs and performance tweaks in the InVEST 3.0 models.  Including:

 * Refactor of Wave Energy Model:
    - Combining the Biophysical and Valuation modules into one.
    - Adding new data for the North Sea and Australia
    - Fixed a bug where elevation values that were equal to or greater than zero
      were being used in calculations.
    - Fixed memory issues when dealing with large datasets.
    - Updated core functions to remove any use of depracated functions

 * Performance updates to the carbon model.

 * Nodata masking fix for rarity raster in Biodiversity Model.
    - When computing rarity from a base landuse raster and current or future
      landuse raster, the intersection of the two was not being properly taken.

 * Fixes to the flow routing algorithms in the sediment and nutrient
   retention models in cases where stream layers were burned in by ArcGIS
   hydro tools.  In those cases streams were at the same elevation and caused
   routing issues.

 * Fixed an issue that affected several InVEST models that occured
   when watershed polygons were too small to cover a pixel.  Excessively
   small watersheds are now handled correctly

 * Arc model deprecation.  We are deprecating the following ArcGIS versions
   of our InVEST models in the sense we recommend ALL users use the InVEST
   standalones over the ArcGIS versions, and the existing ArcGIS versions
   of these models will be removed entirely in the next release.

        * Timber
        * Carbon
        * Pollination
        * Biodiversity
        * Finfish Aquaculture

Known Issues:

 * Flow routing in the standalone sediment and nutrient models has a
   bug that prevents routing in several landscapes.  We're not
   certain of the nature of the bug at the moment, but we will fix by
   the next release.  Thus, sediment and nutrient models are marked
   as (beta) since in some cases the DEM routes correctly.

2.5.3 (2013-03-21)
------------------
This is a minor release of InVEST that fixes an issue with the HRA model that caused ArcGIS versions of the model to fail when calculating habitat maps for risk hotspots. This upgrade is strongly recommended for users of InVEST 2.5.1 or 2.5.2.

2.5.2 (2013-03-17)
------------------
This is a minor release of InVEST that fixes an issue with the HRA sample data that caused ArcGIS versions of the model to fail on the training data.  There is no need to upgrade for most users unless you are doing InVEST training.

2.5.1 (2013-03-12)
------------------
This is a minor release of InVEST that does not add any new models, but
does add additional functionality, stability, and increased performance to
one of the InVEST 3.0 standalones:

  - Pollination 3.0 Beta:
        - Fixed a bug where Windows users of InVEST could run the model, but
          most raster outputs were filled with nodata values.

Additionally, this minor release fixes a bug in the InVEST user interface where
collapsible containers became entirely non-interactive.

2.5.0 (2013-03-08)
------------------
This a major release of InVEST that includes new standalone versions (ArcGIS
is not required) our models as well as additional functionality, stability,
and increased performance to many of the existing models.  This release is
timed to support our group's annual training event at Stanford University.
We expect to release InVEST 2.5.1 a couple of weeks after to address any
software issues that arise during the training.  See the release notes
below for details of the release, and please contact richsharp@stanford.edu
for any issues relating to software:

  - *new* Sediment 3.0 Beta:
      - This is a standalone model that executes an order of magnitude faster
        than the original ArcGIS model, but may have memory issues with
	larger datasets. This fix is scheduled for the 2.5.1 release of InVEST.
      - Uses a d-infinity flow algorithm (ArcGIS version uses D8).
      - Includes a more accurate LS factor.
      - Outputs are now summarized by polygon rather than rasterized polygons.
        Users can view results directly as a table rather than sampling a
        GIS raster.
  - *new* Nutrient 3.0 Beta:
      - This is a standalone model that executes an order of magnitude faster
        than the original ArcGIS model, but may have memory issues with
	larger datasets. This fix is scheduled for the 2.5.1 release of InVEST.
      - Uses a d-infinity flow algorithm (ArcGIS version uses D8).
      - Includes a more accurate LS factor.
      - Outputs are now summarized by polygon rather than rasterized polygons.
        Users can view results directly as a table rather than sampling a
        GIS raster.
  - *new* Wind Energy:
      - A new offshore wind energy model.  This is a standalone-only model
        available under the windows start menu.
  - *new* Recreation Alpha:
      - This is a working demo of our soon to be released future land and near
        shore recreation model.  The model itself is incomplete and should only
        be used as a demo or by NatCap partners that know what they're doing.
  - *new* Habitat Risk Assessment 3.0 Alpha:
      - This is a working demo of our soon to be released 3.0 version of habitat
        risk assessment.  The model itself is incomplete and should only
    	be used as a demo or by NatCap partners that know what they're doing.
    	Users that need to use the habitat risk assessment should use the
        ArcGIS version of this model.

  - Improvements to the InVEST 2.x ArcGIS-based toolset:
      - Bug fixes to the ArcGIS based Coastal Protection toolset.

  - Removed support for the ArcGIS invest_VERSION.mxd map.  We expect to
    transition the InVEST toolset exclusive standalone tools in a few months.  In
    preparation of this we are starting to deprecate parts of our old ArcGIS
    toolset including this ArcMap document.  The InVEST ArcToolbox is still
    available in C:\InVEST_2_5_0\invest_250.tbx.

  - Known issues:

    - The InVEST 3.0 standalones generate open source GeoTiffs as
      outputs rather than the proprietary ESRI Grid format.  ArcGIS 9.3.1
      occasionally displays these rasters incorrectly.  We have found
      that these layers can be visualized in ArcGIS 9.3.1 by following
      convoluted steps: Right Click on the layer and select Properties; click on
      the Symbology tab; select Stretch, agree to calculate a histogram (this will
      create an .aux file that Arc can use for visualization), click "Ok", remove
      the raster from the layer list, then add it back. As an alternative, we
      suggest using an open source GIS Desktop Tool like Quantum GIS or ArcGIS
      version 10.0 or greater.

   - The InVEST 3.0 carbon model will generate inaccurate sequestration results
     if the extents of the current and future maps don't align.  This will be
     fixed in InVEST 2.5.1; in the meanwhile a workaround is to clip both LULCs
     so they have identical overlaps.

   - A user reported an unstable run of InVEST 3.0 water yield.  We are not
     certain what is causing the issue, but we do have a fix that will go out
     in InVEST 2.5.1.

   - At the moment the InVEST standalones do not run on Windows XP.  This appears
     to be related to an incompatibility between Windows XP and GDAL, the an open
     source gis library we use to create and read GIS data.  At the moment we are
     uncertain if we will be able to fix this bug in future releases, but will
     pass along more information in the future.

2.4.5 (2013-02-01)
------------------
This is a minor release of InVEST that does not add any new models, but
does add additional functionality, stability, and increased performance to
many of the InVEST 3.0 standalones:

  - Pollination 3.0 Beta:
      - Greatly improved memory efficiency over previous versions of this model.
      - 3.0 Beta Pollination Biophysical and Valuation have been merged into a
        single tool, run through a unified user interface.
      - Slightly improved runtime through the use of newer core InVEST GIS libraries.
      - Optional ability to weight different species individually.  This feature
        adds a column to the Guilds table that allows the user to specify a
        relative weight for each species, which will be used before combining all
        species supply rasters.
      - Optional ability to aggregate pollinator abundances at specific points
        provided by an optional points shapefile input.
      - Bugfix: non-agricultural pixels are set to a value of 0.0 to indicate no
        value on the farm value output raster.
      - Bugfix: sup_val_<beename>_<scenario>.tif rasters are now saved to the
        intermediate folder inside the user's workspace instead of the output
        folder.
  - Carbon Biophysical 3.0 Beta:
        * Tweaked the user interface to require the user to
          provide a future LULC raster when the 'Calculate Sequestration' checkbox
          is checked.
        * Fixed a bug that restricted naming of harvest layers.  Harvest layers are
          now selected simply by taking the first available layer.
  - Better memory efficiency in hydropower model.
  - Better support for unicode filepaths in all 3.0 Beta user interfaces.
  - Improved state saving and retrieval when loading up previous-run parameters
    in all 3.0 Beta user interfaces.
  - All 3.0 Beta tools now report elapsed time on completion of a model.
  - All 3.0 Beta tools now provide disk space usage reports on completion of a
    model.
  - All 3.0 Beta tools now report arguments at the top of each logfile.
  - Biodiversity 3.0 Beta: The half-saturation constant is now allowed to be a
    positive floating-point number.
  - Timber 3.0 Beta: Validation has been added to the user interface for this
    tool for all tabular and shapefile inputs.
  - Fixed some typos in Equation 1 in the Finfish Aquaculture user's guide.
  - Fixed a bug where start menu items were not getting deleted during an InVEST
    uninstall.
  - Added a feature so that if the user selects to download datasets but the
    datasets don't successfully download the installation alerts the user and
    continues normally.
  - Fixed a typo with tau in aquaculture guide, originally said 0.8, really 0.08.

  - Improvements to the InVEST 2.x ArcGIS-based toolset:
      - Minor bugfix to Coastal Vulnerability, where an internal unit of
        measurements was off by a couple digits in the Fetch Calculator.
      - Minor fixes to various helper tools used in InVEST 2.x models.
      - Outputs for Hargreaves are now saved as geoTIFFs.
      - Thornwaite allows more flexible entering of hours of sunlight.

2.4.4 (2012-10-24)
------------------
- Fixes memory errors experienced by some users in the Carbon Valuation 3.0 Beta model.
- Minor improvements to logging in the InVEST User Interface
- Fixes an issue importing packages for some officially-unreleased InVEST models.

2.4.3 (2012-10-19)
------------------
- Fixed a minor issue with hydropower output vaulation rasters whose statistics were not pre-calculated.  This would cause the range in ArcGIS to show ther rasters at -3e38 to 3e38.
- The InVEST installer now saves a log of the installation process to InVEST_<version>\install_log.txt
- Fixed an issue with Carbon 3.0 where carbon output values were incorrectly calculated.
- Added a feature to Carbon 3.0 were total carbon stored and sequestered is output as part of the running log.
- Fixed an issue in Carbon 3.0 that would occur when users had text representations of floating point numbers in the carbon pool dbf input file.
- Added a feature to all InVEST 3.0 models to list disk usage before and after each run and in most cases report a low free space error if relevant.

2.4.2 (2012-10-15)
------------------
- Fixed an issue with the ArcMap document where the paths to default data were not saved as relative paths.  This caused the default data in the document to not be found by ArcGIS.
- Introduced some more memory-efficient processing for Biodiversity 3.0 Beta.  This fixes an out-of-memory issue encountered by some users when using very large raster datasets as inputs.

2.4.1 (2012-10-08)
------------------
- Fixed a compatibility issue with ArcGIS 9.3 where the ArcMap and ArcToolbox were unable to be opened by Arc 9.3.

2.4.0 (2012-10-05)
------------------
Changes in InVEST 2.4.0

General:

This is a major release which releases two additional beta versions of the
InVEST models in the InVEST 3.0 framework.  Additionally, this release
introduces start menu shortcuts for all available InVEST 3.0 beta models.
Existing InVEST 2.x models can still be found in the included Arc toolbox.

Existing InVEST models migrated to the 3.0 framework in this release
include:

- Biodiversity 3.0 Beta
    - Minor bug fixes and usability enhancements
    - Runtime decreased by a factor of 210
- Overlap Analysis 3.0 Beta
    - In most cases runtime decreased by at least a factor of 15
    - Minor bug fixes and usability enhancements
    - Split into two separate tools:
        * Overlap Analysis outputs rasters with individually-weighted pixels
        * Overlap Analysis: Management Zones produces a shapefile output.
    - Updated table format for input activity CSVs
    - Removed the "grid the seascape" step

Updates to ArcGIS models:

- Coastal vulnerability
    - Removed the "structures" option
    - Minor bug fixes and usability enhancements
- Coastal protection (erosion protection)
    - Incorporated economic valuation option
    - Minor bug fixes and usability enhancements

Additionally there are a handful of minor fixes and feature
enhancements:

- InVEST 3.0 Beta standalones (identified by a new InVEST icon) may be run
  from the Start Menu (on windows navigate to
  Start Menu -> All Programs -> InVEST 2.4.0
- Bug fixes for the calculation of raster statistics.
- InVEST 3.0 wave energy no longer requires an AOI for global runs, but
  encounters memory issues on machines with less than 4GB of RAM.  This
  is a known issue that will be fixed in a minor release.
- Minor fixes to several chapters in the user's guide.
- Minor bug fix to the 3.0 Carbon model: harvest maps are no longer required
  inputs.
- Other minor bug fixes and runtime performance tweaks in the 3.0 framework.
- Improved installer allows users to remove InVEST from the Windows Add/Remove
  programs menu.
- Fixed a visualization bug with wave energy where output rasters did not have the min/max/stdev calculations on them.  This made the default visualization in arc be a gray blob.

2.3.0 (2012-08-02)
------------------
Changes in InVEST 2.3.0

General:

This is a major release which releases several beta versions of the
InVEST models in the InVEST 3.0 framework.  These models run as
standalones, but a GIS platform is needed to edit and view the data
inputs and outputs.  Until InVEST 3.0 is released the original ArcGIS
based versions of these tools will remain the release.

Existing InVEST models migrated to the 3.0 framework in this release
include:

- Reservoir Hydropower Production 3.0 beta
    - Minor bug fixes.
- Finfish Aquaculture
    - Minor bug fixes and usability enhancements.
- Wave Energy 3.0 beta
    - Runtimes for non-global runs decreased by a factor of 7
    - Minor bugs in interpolation that exist in the 2.x model is fixed in
      3.0 beta.
- Crop Pollination 3.0 beta
    - Runtimes decreased by a factor of over 10,000

This release also includes the new models which only exist in the 3.0
framework:

- Marine Water Quality 3.0 alpha with a preliminary  user's guide.

InVEST models in the 3.0 framework from previous releases that now
have a standalone executable include:

- Managed Timber Production Model
- Carbon Storage and Sequestration

Additionally there are a handful of other minor fixes and feature
enhancements since the previous release:

- Minor bug fix to 2.x sedimentation model that now correctly
  calculates slope exponentials.
- Minor fixes to several chapters in the user's guide.
- The 3.0 version of the Carbon model now can value the price of carbon
  in metric tons of C or CO2.
- Other minor bug fixes and runtime performance tweaks in the 3.0 framework.

2.2.2 (2012-03-03)
------------------
Changes in InVEST 2.2.2

General:

This is a minor release which fixes the following defects:

-Fixed an issue with sediment retention model where large watersheds
 allowed loading per cell was incorrectly rounded to integer values.

-Fixed bug where changing the threshold didn't affect the retention output
 because function was incorrectly rounded to integer values.

-Added total water yield in meters cubed to to output table by watershed.

-Fixed bug where smaller than default (2000) resolutions threw an error about
 not being able to find the field in "unitynew".  With non-default resolution,
 "unitynew" was created without an attribute table, so one was created by
 force.

-Removed mention of beta state and ecoinformatics from header of software
 license.

-Modified overlap analysis toolbox so it reports an error directly in the
 toolbox if the workspace name is too long.

2.2.1 (2012-01-26)
------------------
Changes in InVEST 2.2.1

General:

This is a minor release which fixes the following defects:

-A variety of miscellaneous bugs were fixed that were causing crashes of the Coastal Protection model in Arc 9.3.
-Fixed an issue in the Pollination model that was looking for an InVEST1005 directory.
-The InVEST "models only" release had an entry for the InVEST 3.0 Beta tools, but was missing the underlying runtime.  This has been added to the models only 2.2.1 release at the cost of a larger installer.
-The default InVEST ArcMap document wouldn't open in ArcGIS 9.3.  It can now be opened by Arc 9.3 and above.
-Minor updates to the Coastal Protection user's guide.

2.2.0 (2011-12-22)
------------------
In this release we include updates to the habitat risk assessment
model, updates to Coastal Vulnerability Tier 0 (previously named
Coastal Protection), and a new tier 1 Coastal Vulnerability tool.
Additionally, we are releasing a beta version of our 3.0 platform that
includes the terrestrial timber and carbon models.

See the "Marine Models" and "InVEST 3.0 Beta" sections below for more details.

**Marine Models**

1. Marine Python Extension Check

   This tool has been updated to include extension requirements for the new
   Coastal Protection T1 model.  It also reflects changes to the Habitat Risk
   Assessment and Coastal Protection T0 models, as they no longer require the
   PythonWin extension.

2. Habitat Risk Assessment (HRA)

   This model has been updated and is now part of three-step toolset.  The
   first step is a new Ratings Survey Tool which eliminates the need for
   Microsoft Excel when users are providing habitat-stressor ratings.  This
   Survey Tool now allows users to up- and down-weight the importance of
   various criteria.  For step 2, a copy of the Grid the Seascape tool has been
   placed in the HRA toolset.  In the last step, users will run the HRA model
   which includes the following updates:

   - New habitat outputs classifying risk as low, medium, and high
   - Model run status updates (% complete) in the message window
   - Improved habitat risk plots embedded in the output HTML

3. Coastal Protection

   This module is now split into sub-models, each with two parts.  The first
   sub-model is Coastal Vulnerability (Tier 0) and the new addition is Coastal
   Protection (Tier 1).

   Coastal Vulnerability (T0)
   Step 1) Fetch Calculator - there are no updates to this tool.
   Step 2) Vulnerability Index

   - Wave Exposure: In this version of the model, we define wave exposure for
     sites facing the open ocean as the maximum of the weighted average of
     wave's power coming from the ocean or generated by local winds.  We
     weight wave power coming from each of the 16 equiangular sector by the
     percent of time that waves occur in that sector, and based on whether or
     not fetch in that sector exceeds 20km.  For sites that are sheltered, wave
     exposure is the average of wave power generated by the local storm winds
     weighted by the percent occurrence of those winds in each sector.  This
     new method takes into account the seasonality of wind and wave patterns
     (storm waves generally come from a preferential direction), and helps
     identify regions that are not exposed to powerful waves although they are
     open to the ocean (e.g. the leeside of islands).

   - Natural Habitats: The ranking is now computed using the rank of all
     natural habitats present in front of a segment, and we weight the lowest
     ranking habitat 50% more than all other habitats.  Also, rankings and
     protective distance information are to be provided by CSV file instead of
     Excel.  With this new method, shoreline segments that have more habitats
     than others will have a lower risk of inundation and/or erosion during
     storms.

   - Structures: The model has been updated to now incorporate the presence of
     structures by decreasing the ranking of shoreline segments that adjoin
     structures.

   Coastal Protection (T1) - This is a new model which plots the amount of
   sandy beach erosion or consolidated bed scour that backshore regions
   experience in the presence or absence of natural habitats.  It is composed
   of two steps: a Profile Generator and Nearshore Waves and Erosion.  It is
   recommended to run the Profile Generator before the Nearshore Waves and
   Erosion model.

   Step 1) Profile Generator:  This tool helps the user generate a 1-dimensional
   bathymetric and topographic profile perpendicular to the shoreline at the
   user-defined location.  This model provides plenty of guidance for building
   backshore profiles for beaches, marshes and mangroves.  It will help users
   modify bathymetry profiles that they already have, or can generate profiles
   for sandy beaches if the user has not bathymetric data.  Also, the model
   estimates and maps the location of natural habitats present in front of the
   region of interest.  Finally, it provides sample wave and wind data that
   can be later used in the Nearshore Waves and Erosion model, based on
   computed fetch values and default Wave Watch III data.

   Step 2) Nearshore Waves and Erosion: This model estimates profiles of beach
   erosion or values of rates of consolidated bed scour at a site as a function
   of the type of habitats present in the area of interest.  The model takes
   into account the protective effects of vegetation, coral and oyster reefs,
   and sand dunes.  It also shows the difference of protection provided when
   those habitats are present, degraded, or gone.

4. Aesthetic Quality

   This model no longer requires users to provide a projection for Overlap
   Analysis.  Instead, it uses the projection from the user-specified Area of
   Interest (AOI) polygon.  Additionally, the population estimates for this
   model have been fixed.

**InVEST 3.0 Beta**

The 2.2.0 release includes a preliminary version of our InVEST 3.0 beta
platform.  It is included as a toolset named "InVEST 3.0 Beta" in the
InVEST220.tbx.  It is currently only supported with ArcGIS 10.  To launch
an InVEST 3.0 beta tool, double click on the desired tool in the InVEST 3.0
toolset then click "Ok" on the Arc toolbox screen that opens. The InVEST 3.0
tool panel has inputs very similar to the InVEST 2.2.0 versions of the tools
with the following modifications:

InVEST 3.0 Carbon:
  * Fixes a minor bug in the 2.2 version that ignored floating point values
    in carbon pool inputs.
  * Separation of carbon model into a biophysical and valuation model.
  * Calculates carbon storage and sequestration at the minimum resolution of
    the input maps.
  * Runtime efficiency improved by an order of magnitude.
  * User interface streamlined including dynamic activation of inputs based
    on user preference, direct link to documentation, and recall of inputs
    based on user's previous run.

InVEST 3.0 Timber:
  * User interface streamlined including dynamic activation of inputs based
    on user preference, direct link to documentation, and recall of inputs
    based on user's previous run.


2.1.1 (2011-10-17)
------------------
Changes in InVEST 2.1.1

General:

This is a minor release which fixes the following defects:

-A truncation error was fixed on nutrient retention and sedimentation model that involved division by the number of cells in a watershed.  Now correctly calculates floating point division.
-Minor typos were fixed across the user's guide.

2.1 Beta (2011-05-11)
---------------------
Updates to InVEST Beta

InVEST 2.1 . Beta

Changes in InVEST 2.1

General:

1.	InVEST versioning
We have altered our versioning scheme.  Integer changes will reflect major changes (e.g. the addition of marine models warranted moving from 1.x to 2.0).  An increment in the digit after the primary decimal indicates major new features (e.g the addition of a new model) or major revisions.  For example, this release is numbered InVEST 2.1 because two new models are included).  We will add another decimal to reflect minor feature revisions or bug fixes.  For example, InVEST 2.1.1 will likely be out soon as we are continually working to improve our tool.
2.	HTML guide
With this release, we have migrated the entire InVEST users. guide to an HTML format.  The HTML version will output a pdf version for use off-line, printing, etc.


**MARINE MODELS**

1.Marine Python Extension Check

-This tool has been updated to allow users to select the marine models they intend to run.  Based on this selection, it will provide a summary of which Python and ArcGIS extensions are necessary and if the Python extensions have been successfully installed on the user.s machine.

2.Grid the Seascape (GS)

-This tool has been created to allow marine model users to generate an seascape analysis grid within a specified area of interest (AOI).

-It only requires an AOI and cell size (in meters) as inputs, and produces a polygon grid which can be used as inputs for the Habitat Risk Assessment and Overlap Analysis models.

3. Coastal Protection

- This is now a two-part model for assessing Coastal Vulnerability.  The first part is a tool for calculating fetch and the second maps the value of a Vulnerability Index, which differentiates areas with relatively high or low exposure to erosion and inundation during storms.

- The model has been updated to now incorporate coastal relief and the protective influence of up to eight natural habitat input layers.

- A global Wave Watch 3 dataset is also provided to allow users to quickly generate rankings for wind and wave exposure worldwide.

4. Habitat Risk Assessment (HRA)

This new model allows users to assess the risk posed to coastal and marine habitats by human activities and the potential consequences of exposure for the delivery of ecosystem services and biodiversity.  The HRA model is suited to screening the risk of current and future human activities in order to prioritize management strategies that best mitigate risk.

5. Overlap Analysis

This new model maps current human uses in and around the seascape and summarizes the relative importance of various regions for particular activities.  The model was designed to produce maps that can be used to identify marine and coastal areas that are most important for human use, in particular recreation and fisheries, but also other activities.

**FRESHWATER MODELS**

All Freshwater models now support ArcMap 10.


Sample data:

1. Bug fix for error in Water_Tables.mdb Biophysical table where many field values were shifted over one column relative to the correct field name.

2. Bug fix for incorrect units in erosivity layer.


Hydropower:

1.In Water Yield, new output tables have been added containing mean biophysical outputs (precipitation, actual and potential evapotranspiration, water yield)  for each watershed and sub-watershed.


Water Purification:

1. The Water Purification Threshold table now allows users to specify separate thresholds for nitrogen and phosphorus.   Field names thresh_n and thresh_p replace the old ann_load.

2. The Nutrient Retention output tables nutrient_watershed.dbf and nutrient_subwatershed.dbf now include a column for nutrient retention per watershed/sub-watershed.

3. In Nutrient Retention, some output file names have changed.

4. The user's guide has been updated to explain more accurately the inclusion of thresholds in the biophysical service estimates.


Sedimentation:

1. The Soil Loss output tables sediment_watershed.dbf and sediment_subwatershed.dbf now include a column for sediment retention per watershed/sub-watershed.

2. In Soil Loss, some output file names have changed.

3. The default input value for Slope Threshold is now 75.

4. The user's guide has been updated to explain more accurately the inclusion of thresholds in the biophysical service estimates.

5. Valuation: Bug fix where the present value was not being applied correctly.





2.0 Beta (2011-02-14)
---------------------
Changes in InVEST 2.0

InVEST 1.005 is a minor release with the following modification:

1. Aesthetic Quality

    This new model allows users to determine the locations from which new nearshore or offshore features can be seen.  It generates viewshed maps that can be used to identify the visual footprint of new offshore development.


2. Coastal Vulnerability

    This new model produces maps of coastal human populations and a coastal exposure to erosion and inundation index map.  These outputs can be used to understand the relative contributions of different variables to coastal exposure and to highlight the protective services offered by natural habitats.


3. Aquaculture

    This new model is used to evaluate how human activities (e.g., addition or removal of farms, changes in harvest management practices) and climate change (e.g., change in sea surface temperature) may affect the production and economic value of aquacultured Atlantic salmon.


4. Wave Energy

    This new model provides spatially explicit information, showing potential areas for siting Wave Energy conversion (WEC) facilities with the greatest energy production and value.  This site- and device-specific information for the WEC facilities can then be used to identify and quantify potential trade-offs that may arise when siting WEC facilities.


5. Avoided Reservoir Sedimentation

    - The name of this model has been changed to the Sediment Retention model.

    - We have added a water quality valuation model for sediment retention. The user now has the option to select avoided dredge cost analysis, avoided water treatment cost analysis or both.  The water quality valuation approach is the same as that used in the Water Purification: Nutrient Retention model.

    - The threshold information for allowed sediment loads (TMDL, dead volume, etc.) are now input in a stand alone table instead of being included in the valuation table. This adjusts the biophysical service output for any social allowance of pollution. Previously, the adjustment was only done in the valuation model.

    - The watersheds and sub-watershed layers are now input as shapefiles instead of rasters.

    - Final outputs are now aggregated to the sub-basin scale. The user must input a sub-basin shapefile. We provide the Hydro 1K dataset as a starting option. See users guide for changes to many file output names.

    - Users are strongly advised not to interpret pixel-scale outputs for hydrological understanding or decision-making of any kind. Pixel outputs should only be used for calibration/validation or model checking.


6. Hydropower Production

    - The watersheds and sub-watershed layers are now input as shapefiles instead of rasters.

    - Final outputs are now aggregated to the sub-basin scale. The user must input a sub-basin shapefile. We provide the Hydro 1K dataset as a starting option. See users guide for changes to many file output names.

    - Users are strongly advised not to interpret pixel-scale outputs for hydrological understanding or decision-making of any kind. Pixel outputs should only be used for calibration/validation or model checking.

    - The calibration constant for each watershed is now input in a stand-alone table instead of being included in the valuation table. This makes running the water scarcity model simpler.


7. Water Purification: Nutrient Retention

    - The threshold information for allowed pollutant levels (TMDL, etc.) are now input in a stand alone table instead of being included in the valuation table. This adjusts the biophysical service output for any social allowance of pollution. Previously, the adjustment was only done in the valuation model.

    - The watersheds and sub-watershed layers are now input as shapefiles instead of rasters.

    - Final outputs are now aggregated to the sub-basin scale. The user must input a sub-basin shapefile. We provide the Hydro 1K dataset as a starting option. See users guide for changes to many file output names.

    - Users are strongly advised not to interpret pixel-scale outputs for hydrological understanding or decision-making of any kind. Pixel outputs should only be used for calibration/validation or model checking.


8. Carbon Storage and Sequestration

    The model now outputs an aggregate sum of the carbon storage.


9. Habitat Quality and Rarity

    This model had an error while running ReclassByACII if the land cover codes were not sorted alphabetically.  This has now been corrected and it sorts the reclass file before running the reclassification

    The model now outputs an aggregate sum of the habitat quality.

10. Pollination

    In this version, the pollination model accepts an additional parameter which indicated the proportion of a crops yield that is attributed to wild pollinators.<|MERGE_RESOLUTION|>--- conflicted
+++ resolved
@@ -108,16 +108,12 @@
       'watersheds' to match the name of the vector file (including the suffix).
     * Added pour point detection option as an alternative to providing an
       outlet features vector.
-<<<<<<< HEAD
-* Forest Carbon Edge Effect:
+* Finfish
+    * Fixed a bug where the suffix input was not being used for output paths.
+* Forest Carbon Edge Effect
+    * Fixed a broken link to the local User's Guide
     * Fixed bug that was causing overflow errors to appear in the logs when 
       running with the sample data.
-=======
-* Finfish
-    * Fixed a bug where the suffix input was not being used for output paths.
-* Forest Carbon Edge Effects
-    * Fixed a broken link to the local User's Guide
->>>>>>> 07d8c8e8
 * GLOBIO
     * Fixing a bug with how the ``msa`` results were masked and operated on
       that could cause bad results in the ``msa`` outputs.
