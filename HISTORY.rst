..
  Changes should be grouped for readability.

  InVEST model names:
  - Carbon
  - Coastal Blue Carbon
  - Coastal Vulnerability
  - Crop Production
  - DelineateIt
  - Finfish
  - Fisheries
  - Forest Carbon Edge Effects
  - Globio
  - Habitat Quality
  - HRA
  - Annual Water Yield
  - NDR
  - Pollination
  - Recreation
  - Routedem
  - Scenario Generator
  - Scenic Quality
  - SDR
  - Seasonal Water Yield
  - Urban Cooling
  - Urban Flood Risk
  - Wave Energy
  - Wind Energy

  Everything else:
  - General


.. :changelog:


Unreleased Changes
------------------
<<<<<<< HEAD
* General:
    * Update and expand on the instructions in the API docs for installing
      the ``natcap.invest`` package.
=======
* Seasonal Water Yield
    * Fixed a bug in validation where providing the monthly alpha table would
      cause a "Spatial file <monthly alpha table> has no projection" error.
      The montly alpha table was mistakenly being validated as a spatial file.
>>>>>>> 7f6bd31b

3.9.1 (2021-09-22)
------------------
* General:
    * Added error-handling for when ``pandas`` fails to decode a non-utf8
      encoded CSV.
    * Moved the sample data JSON files out of the root sample_data folder and
      into their respective model folders.
    * Updated documentation on installing InVEST from source.
    * Restructured API reference docs and removed outdated and redundant pages.
    * Include logger name in the logging format. This is helpful for the cython
      modules, which can't log module, function, or line number info.
    * Fixed a bug in makefile that prevented ``make env`` from working properly.
    * Fixed an issue with the InVEST application launching on Mac OS X 11
      "Big Sur".  When launching the InVEST ``.app`` bundle, the environment
      variable ``QT_MAC_WANTS_LAYER`` is defined.  If running InVEST through
      python, this environment variable may need to be defined by hand like
      so: ``QT_MAC_WANTS_LAYER=1 python -m natcap.invest``.  A warning will
      be raised if this environment variable is not present on mac.
    * Fixing an issue on Mac OS X where saving the InVEST application to a
      filepath containing spaces would prevent the application from launching.
    * Fixed an issue on Mac OS when certain models would loop indefinitely and
      never complete.  This was addressed by bumping the ``taskgraph``
      requirement version to ``0.10.3``
    * Allow Windows users to install for all users or current user. This allows
      non-admin users to install InVEST locally.
    * Fixed a bug where saving a datastack parameter set with relative paths
      would not convert Windows separators to linux style.
    * Provide a better validation error message when an overview '.ovr' file
      is input instead of a valid raster.
    * Removed internal references to ``TaskGraph``
      ``copy_duplicate_artifact`` calls in anticipation from that feature
      being removed from ``TaskGraph``. User facing changes include
      slightly faster initial runtimes for the Coastal Vulnerability,
      Coastal Blue Carbon, SDR, DelineateIt, and Seasonal Water Yield models.
      These models will no longer attempt to copy intermediate artifacts that
      could have been computed by previous runs.
    * Validation now returns a more helpful message when a spatial input has
      no projection defined.
    * Updated to pygeoprocessing 2.3.2
    * Added support for GDAL 3.3.1 and above
    * Added some logging to ``natcap.invest.utils._log_gdal_errors`` to aid in
      debugging some hard-to-reproduce GDAL logging errors that occasionally
      cause InVEST models to crash.  If GDAL calls ``_log_gdal_errors`` with an
      incorrect set of arguments, this is now logged.
    * Improved the reliability and consistency of log messages across the
      various ways that InVEST models can be run.  Running InVEST in
      ``--headless`` mode, for example, will now have the same logging behavior,
      including with exceptions, as the UI would produce.
    * The default log level for the CLI has been lowered from
      ``logging.CRITICAL`` to ``logging.ERROR``.  This ensures that exceptions
      should always be written to the correct logging streams.
* Carbon
    * Fixed a bug where, if rate change and discount rate were set to 0, the
      valuation results were in $/year rather than $, too small by a factor of
      ``lulc_fut_year - lulc_cur_year``.
    * Improved UI to indicate that Calendar Year inputs are only required for
      valuation, not also for sequestration.
    * Increasing the precision of ``numpy.sum`` from Float32 to Float64 when
      aggregating raster values for the HTML report.
* DelineateIt:
    * The DelineateIt UI has been updated so that the point-snapping options
      will always be interactive.
    * DelineateIt's point-snapping routine has been updated to snap
      ``MULTIPOINT`` geometries with 1 component point as well as primitive
      ``POINT`` geometries.  All other geometric types will not be snapped.
      When a geometry cannot be snapped, a log message is now recorded with the
      feature ID, the geometry type and the number of component geometries.
      Features with empty geometries are now also skipped.
* Fisheries Habitat Scenario Tool
    * Fixed divide-by-zero bug that was causing a RuntimeWarning in the logs.
      This bug did not affect the output.
* HRA
    * Fixed bugs that allowed zeros in DQ & Weight columns of criteria
      table to raise DivideByZero errors.
* NDR
    * Fixed a bug that allowed SDR to be calculated in areas that don't drain
      to any stream. Now all outputs that depend on distance to stream (
      ``d_dn``, ``dist_to_channel``, ``ic``, ``ndr_n``, ``ndr_p``,
      ``sub_ndr_n``, ``sub_ndr_p``, ``n_export``, ``p_export``) are only
      defined for pixels that drain to a stream. They have nodata everywhere
      else.
* Pollination
    * Updated so that the ``total_pollinator_abundance_[season].tif`` outputs
      are always created. Before, they weren't created if a farm vector was
      not supplied, even though they are independent.
* Recreation
    * Fixed some incorrectly formatted log and error messages
* Seasonal Water Yield
    * Fixed a bug where ``qf.tif`` outputs weren't properly masking nodata
      values and could show negative numbers.
* SDR
    * Fixed a bug in validation that did not warn against different coordinate
      systems (all SDR inputs must share a common coordinate system).
    * Fixed a bug that was incorrectly using a factor of 0.0986 rather than
      0.0896. This would have a minor effect on end-user results.
    * Changed how SDR thresholds its L factor to allow direct thresholding
      rather than based off of upstream area. Exposed this parameter as
      ``l_max`` in the ``args`` input and in the user interface.
    * Fixed a bug that allowed SDR to be calculated in areas that don't drain
      to any stream. Now all outputs that depend on distance to stream (
      ``d_dn``, ``d_dn_bare``, ``ic``, ``ic_bare``, ``sdr``, ``sdr_bare``,
      ``e_prime``, ``sed_retention``, ``sed_retention_index``,
      ``sed_deposition``, ``sed_export``) are only defined for pixels that
      drain to a stream. They have nodata everywhere else.
* Urban Flood Risk
    * Fixed a bug where a String ``Type`` column in the infrastructure vector
      would cause the aggregation step of the model to crash, even with the
      correct integer value in the column.
* Wind Energy
    * Raising ValueError when AOI does not intersect Wind Data points.

3.9.0 (2020-12-11)
------------------
* General:
    * Deprecating GDAL 2 and adding support for GDAL 3.
    * Adding function in utils.py to handle InVEST coordindate transformations.
    * Making InVEST compatible with Pygeoprocessing 2.0 by updating:
        * ``convolve_2d()`` keyword ``ignore_nodata`` to
          ``ignore_nodata_and_edges``.
        * ``get_raster_info()`` / ``get_vector_info()`` keyword ``projection``
          to ``projection_wkt``.
    * Improve consistency and context for error messages related to raster
      reclassification across models by using ``utils.reclassify_raster``.
    * Fixed bug that was causing a TypeError when certain input rasters had an
      undefined nodata value. Undefined nodata values should now work
      everywhere.
    * Include logging in python script generated from
      "Save to python script..." in the "Development" menu. Now logging
      messages from the model execution will show up when you run the script.
    * InVEST is now a 64-bit binary built against Python 3.7.
    * Adding Python 3.8 support for InVEST testing.
    * Add warning message to installer for 32-bit computers about installing
      64-bit software.
    * Stop running validation extra times when model inputs autofill, saving
      a small but noticeable amount of time in launching a model.
    * The number of files included in the python source distribution has been
      reduced to just those needed to install the python package and run tests.
    * Code-sign the macOS distribution, and switch to a DMG distribution format.
    * No longer include the HTML docs or HISTORY.rst in the macOS distribution.
    * Bumped the ``shapely`` requirements to ``>=1.7.1`` to address a library
      import issue on Mac OS Big Sur.
    * Fixing model local documentation links for Windows and Mac binaries.
    * The InVEST binary builds now launch on Mac OS 11 "Big Sur".  This was
      addressed by defining the ``QT_MAC_WANTS_LAYER`` environment variable.
    * Fixed the alphabetical ordering of Windows Start Menu shortcuts.
* Annual Water Yield:
    * Fixing bug that limited ``rsupply`` result when ``wyield_mn`` or
      ``consump_mn`` was 0.
* Coastal Blue Carbon
    * Refactor of Coastal Blue Carbon that implements TaskGraph for task
      management across the model and fixes a wide range of issues with the model
      that were returning incorrect results in all cases.
    * Corrected an issue with the model where available memory would be exhausted
      on a large number of timesteps.
    * In addition to the ``execute`` entrypoint, another entrypoint,
      ``execute_transition_analysis`` has been added that allows access to the
      transition analysis timeseries loop at a lower level.  This will enable
      users comfortable with python to provide spatially-explicit maps of
      accumulation rates, half lives and other parameters that can only be
      provided via tables to ``execute``.
    * Snapshot years and rasters, including the baseline year/raster, are now all
      provided via a table mapping snapshot years to the path to a raster on
      disk.  The baseline year is the earliest year of these.
    * The model's "initial" and "lulc lookup" and "transient" tables have been
      combined into a single "biophysical" table, indexed by LULC code/LULC class
      name, that includes all of the columns from all of these former tables.
    * The "analysis year" is now a required input that must be >= the final
      snapshot year in the snapshots CSV.
    * Litter can now accumulate at an annual rate if desired.
    * The model now produces many more files, which allows for greater
      flexibility in post-processing of model outputs.
* Coastal Vulnerability
    * 'shore_points_missing_geomorphology.gpkg' output file name now includes
      the suffix if any, and its one layer now is renamed from
      'missing_geomorphology' to be the same as the file name
      (including suffix).
    * Fixed a memory bug that occurred during shore point interpolation when
      dealing with very large landmass vectors.
* Delineateit
    * The layer in the 'preprocessed_geometries.gpkg' output is renamed from
      'verified_geometries' to be the same as the file name (including suffix).
    * The layer in the 'snapped_outlets.gpkg' output is renamed from
      'snapped' to be the same as the file name (including suffix).
    * The layer in the 'watersheds.gpkg' output has been renamed from
      'watersheds' to match the name of the vector file (including the suffix).
    * Added pour point detection option as an alternative to providing an
      outlet features vector.
* Finfish
    * Fixed a bug where the suffix input was not being used for output paths.
* Forest Carbon Edge Effect
    * Fixed a broken link to the local User's Guide
    * Fixed bug that was causing overflow errors to appear in the logs when
      running with the sample data.
    * Mask out nodata areas of the carbon map output. Now there should be no
      output data outside of the input LULC rasater area.
* GLOBIO
    * Fixing a bug with how the ``msa`` results were masked and operated on
      that could cause bad results in the ``msa`` outputs.
* Habitat Quality:
    * Refactor of Habitat Quality that implements TaskGraph
    * Threat files are now indicated in the Threat Table csv input under
      required columns: ``BASE_PATH``, ``CUR_PATH``, ``FUT_PATH``.
    * Threat and Sensitivity column names are now case-insensitive.
    * Sensitivity threat columns now match threat names from Threat Table
      exactly, without the need for ``L_``. ``L_`` prefix is deprecated.
    * Threat raster input folder has been removed.
    * Validation enhancements that check whether threat raster paths are valid.
    * HQ update to User's Guide.
    * Changing sample data to reflect Threat Table csv input changes and
      bumping revision.
    * More comprehensive testing for Habitat Quality and validation.
    * Checking if Threat raster values are between 0 and 1 range, raising
      ValueError if not. No longer snapping values less than 0 to 0 and greater
      than 1 to 1.
    * Fixing bug that was setting Threat raster values to 1 even if they were
      floats between 0 and 1.
    * Updating how threats are decayed across distance. Before, nodata edges
      were ignored causing values on the edges to maintain a higher threat
      value. Now, the decay does not ignore those nodata edges causing values
      on the edges to decay more quickly. The area of study should have
      adequate boundaries to account for these edge effects.
    * Update default half saturation value for sample data to 0.05 from 0.1.
* Seasonal Water Yield
    * Fixed a bug where precip or eto rasters of ``GDT_Float64`` with values
      greater than 32-bit would overflow to ``-inf``.
* SDR:
    * Fixing an issue where the LS factor should be capped to an upstream area
      of 333^2 m^2. In previous versions the LS factor was erroneously capped
      to "333" leading to high export spikes in some pixels.
    * Fixed an issue where sediment deposition progress logging was not
      progressing linearly.
    * Fixed a task dependency bug that in rare cases could cause failure.
* Urban Cooling
    * Split energy savings valuation and work productivity valuation into
      separate UI options.
* Urban Flood Risk
    * Changed output field names ``aff.bld`` and ``serv.blt`` to ``aff_bld``
      and ``serv_blt`` respectively to fix an issue where ArcGIS would not
      display properly.

3.8.9 (2020-09-15)
------------------
* Hydropower
    * Fixed bug that prevented validation from ever passing for this model.
      Validation will allow extra keys in addition to those in the ARGS_SPEC.
* Urban Flood Mitigation
    * Fixed incorrect calculation of total quickflow volume.

3.8.8 (2020-09-04)
------------------
* Coastal Vulnerability
    * Improved handling of invalid AOI geometries to avoid crashing and instead
      fix the geometry when possible and skip it otherwise.
    * Added validation check that shows a warning if the SLR vector is not
      a point or multipoint geometry.
* Urban Cooling
    * Energy units are now (correctly) expressed in kWh.  They were previously
      (incorrectly) expressed in kW.
    * Energy savings calculations now require that consumption is in units of
      kWh/degree C/m^2 for each building class.
    * Fixing an issue where blank values of the Cooling Coefficient weights
      (shade, albedo, ETI) would raise an error.  Now, a default value for the
      coefficient is assumed if any single value is left blank.
* HRA
    * Raise ValueError if habitat or stressor inputs are not projected.
    * Make sample data rating filepaths work on Mac. If not on Windows and a rating
      filepath isn't found, try replacing all backslashes with forward slashes.
* Seasonal Water Yield
    * Updated output file name from aggregated_results.shp to aggregated_results_swy.shp
      for consistency with NDR and SDR
* Datastack
    * Saved datastack archives now use helpful identifying names for spatial input folders
* Validation
    * Fixed bug that caused fields activated by a checkbox to make validation fail,
      even when the checkbox was unchecked.
* General
    * Input table column headers are now insensitive to leading/trailing whitespace in
      most places.
    * Modified the script that produces a conda environment file from InVEST's python
      requirements file so that it includes the ``conda-forge`` channel in the file
      itself.
* Recreation
    * Validate values in the type column of predictor tables early in execution. Raise
      a ValueError if a type value isn't valid (leading/trailing whitespace is okay).
* Validation
    * Set a 5-second timeout on validation functions that access a file. This will raise
      a warning and prevent validation from slowing down the UI too much.

3.8.7 (2020-07-17)
------------------
* General
    * Fixed an issue where some users would be unable to launch InVEST binaries
      on Windows.  This crash was due to a configuration issue in
      ``PySide2==5.15.0`` that will be fixed in a future release of PySide2.
* GLOBIO
    * Fix a bug that mishandled combining infrastructure data when only one
      infrastructure data was present.
* Urban Flood Risk
    * The output vector ``flood_risk_service.shp`` now includes a field,
      ``flood_vol`` that is the sum of the modeled flood volume (from
      ``Q_m3.tif``) within the AOI.
    * Fieldnames in ``flood_risk_service.shp`` have been updated to more
      closely match the variables they match as documented in the User's Guide
      chapter.  Specifically, ``serv_bld`` is now ``serv.blt`` and ``aff_bld``
      is now ``aff.bld``.
    * ``Q_mm.tif`` has been moved from the intermediate directory into the
      workspace.
    * Fixed a bug in the flood volume (``Q_m3.tif``) calculations that was
      producing incorrect values in all cases.
    * Fixed a bug where input rasters with nodata values of 0 were not handled
      properly.

3.8.6 (2020-07-03)
------------------
* Crop Production
    * Fixed critical bug in crop regression that caused incorrect yields in
      all cases.

3.8.5 (2020-06-26)
------------------
* General
    * Fix bug in ``utils.build_lookup_from_csv`` that was allowing
      ``key_field`` to be non unique and overwriting values.
    * Fix bug in ``utils.build_lookup_from_csv`` where trailing commas caused
      returned values to be malformed.
    * Add optional argument ``column_list`` to ``utils.build_lookup_from_csv``
      that takes a list of column names and only returns those in the
      dictionary.
    * Remove ``warn_if_missing`` argument from ``utils.build_lookup_from_csv``
      and warning by default.
* Scenic Quality
    * Fixing an issue in Scenic Quality where the creation of the weighted sum
      of visibility rasters could cause "Too Many Open Files" errors and/or
      ``MemoryError`` when the model is run with many viewpoints.
    * Progress logging has been added to several loops that may take a longer
      time when the model is run with thousands of points at a time.
    * A major part of the model's execution was optimized for speed,
      particularly when the model is run with many, many points.
* SDR:
    * Removed the unused parameter ``args['target_pixel_size']`` from the SDR
      ``execute`` docstring.
* Urban Flood Risk Mitigation
    * Fixed an issue where the output vector ``flood_risk_service.shp`` would
      only be created when the built infrastructure vector was provided.  Now,
      the ``flood_risk_service.shp`` vector is always created, but the fields
      created differ depending on whether the built infrastructure input is
      present during the model run.
    * Fixed an issue where the model would crash if an infrastructure geometry
      were invalid or absent.  Such features are now skipped.

3.8.4 (2020-06-05)
------------------
* General:
    * Advanced the ``Taskgraph`` version requirement to fix a bug where workspace
      directories created by InVEST versions <=3.8.0 could not be re-used by more
      recent InVEST versions.
* NDR:
    * The Start Menu shortcut on Windows and launcher label on Mac now have
      consistent labels for NDR: "NDR: Nutrient Delivery Ratio".
* SDR:
    * The Start Menu shortcut on Windows and launcher label on Mac now have
      consistent labels for SDR: "SDR: Sediment Delivery Ratio".

3.8.3 (2020-05-29)
------------------
* SDR
    * SDR's compiled core now defines its own ``SQRT2`` instead of relying on an
      available standard C library definition. This new definition helps to avoid
      some compiler issues on Windows.

3.8.2 (2020-05-15)
------------------
* InVEST's CSV encoding requirements are now described in the validation
  error message displayed when a CSV cannot be opened.

3.8.1 (2020-05-08)
------------------
* Fixed a compilation issue on Mac OS X Catalina.
* Fixed an issue with NDR's raster normalization function so that Float64
  nodata values are now correctly cast to Float32.  This issue was affecting
  the summary vector, where the ``surf_n``, ``sub_n`` and ``n_export_tot``
  columns would contain values of ``-inf``.
* Fixed minor bug in Coastal Vulnerability shore point creation. Also added a
  check to fail fast when zero shore points are found within the AOI.
* The Finfish Aquaculture model no longer generates histograms for
  uncertainty analysis due to issues with matplotlib that make InVEST
  unstable. See https://github.com/natcap/invest/issues/87 for more.
* Corrected the Urban Cooling Model's help text for the "Cooling Capacity
  Calculation Method" in the User Interface.
* Fixing an issue with SDR's ``LS`` calculations.  The ``x`` term is now
  the weighted mean of proportional flow from the current pixel into its
  neighbors.  Note that for ease of debugging, this has been implemented as a
  separate raster and is now included in ``RKLS`` calculations instead of in
  the ``LS`` calculations.
* Fixed a bug in validation where checking for spatial overlap would be skipped
  entirely in cases where optional model arguments were not used.
* Bumping the ``psutil`` dependency requirement to ``psutil>=5.6.6`` to address
  a double-free vulnerability documented in CVE-2019-18874.
* Adding a GitHub Actions workflow for building python wheels for Mac and Windows
  as well as a source distribution.
* Updating links in ``setup.py``, ``README.rst`` and ``README_PYTHON.rst`` to
  refer to the repository's new home on github.
* Binary builds for Windows and Mac OS X have been moved to GitHub Actions from
  AppVeyor.  All AppVeyor-specific configuration has been removed.
* Fixing an issue with the InVEST Makefile where ``make deploy`` was
  attempting to synchronize nonexistent sample data zipfiles with a storage
  bucket on GCP.  Sample data zipfiles are only built on Windows, and so
  ``make deploy`` will only attempt to upload them when running on Windows.
* Fixed a bug in CLI logging where logfiles created by the CLI were
  incompatible with the ``natcap.invest.datastack`` operation that
  allows the UI to load model arguments from logfiles.
* Added error-handling in Urban Flood Risk Mitigation to tell users to
  "Check that the Soil Group raster does not contain values other than
  (1, 2, 3, 4)" when a ``ValueError`` is raised from ``_lu_to_cn_op``.
* Updated the ``Makefile`` to use the new git location of the InVEST User's
  Guide repository at https://github.com/natcap/invest.users-guide
* Automated tests are now configured to use Github Actions for 32- and 64-bit
  build targets for Python 3.6 and 3.7 on Windows.  We are still using
  AppVeyor for our binary builds for the time being.
* Makefile has been updated to fetch the version string from ``git`` rather
  than ``hg``.  A mercurial client is still needed in order to clone the
  InVEST User's Guide.
* Removing Python 2 compatibility code such as ``future``, ``pyqt4``,
  ``basestring``, ``unicode``, ``six``, unicode casting, etc...
* Update api-docs conf file to mock sdr.sdr_core and to use updated unittest
  mock

3.8.0 (2020-02-07)
------------------
* Created a sub-directory for the sample data in the installation directory.
* Fixed minor bug in HRA that was duplicating the ``results_suffix`` in some
  output filenames.
* Updated the DelineateIt UI to improve the language around what the model
  should do when it encounters invalid geometry.  The default is now
  that it should skip invalid geometry.
* Updating how threat rasters are handled in Habitat Quality to address a few
  related and common usability issues for the model.  First, threat
  rasters are now aligned to the LULC instead of the intersection of the whole
  stack.  This means that the model now handles threat inputs that do not all
  completely overlap the LULC (they must all still be in the same projection).
  Second, nodata values in threat rasters are converted to a threat value of 0.
  Any threat pixel values other than 0 or nodata are interpreted as a threat
  value of 1.
* Updating the ``psutil`` requirement to avoid a possible import issue when
  building binaries under WINE.  Any version of ``psutil`` should work
  except for ``5.6.0``.
* InVEST sample data was re-organized to simply have one folder per model.
  New datastacks were added for SDR, NDR, Seasonal Water Yield,
  Annual Water Yield, DelineateIt, and Coastal Vulnerability.
* Fixed an issue with NDR where the model was not properly checking for the
  bounds of the raster, which could in some cases lead to exceptions being
  printed to the command-line.  The model now correctly checks for these
  raster boundaries.
* Habitat Risk Assessment model supports points and lines -- in addition to
  previously supported polygons and rasters -- for habitats or stressors.
* Updated raster percentile algorithms in Scenic Quality and Wave Energy
  models to use a more efficient and reliable raster percentile function
  from pygeoprocessing.
* InVEST is now compatible with pygeoprocessing 1.9.1.
* All InVEST models now have an ``ARGS_SPEC`` object that contains metadata
  about the model and describes the model's arguments.  Validation has been
  reimplemented across all models to use these ``ARGS_SPEC`` objects.
* The results suffix key for the Wave Energy and Wind Energy models has been
  renamed ``results_suffix`` (was previously ``suffix``).  This is for
  consistency across InVEST models.
* Speed and memory optimization of raster processing in the Recreation model.
* Removed a constraint in Coastal Vulnerability so the AOI polygon no longer
  needs to intersect the continental shelf contour line. So the AOI can now be
  used exclusively to delineate the coastal area of interest.
* Improved how Coastal Vulnerability calculates local wind-driven waves.
  This requires a new bathymetry raster input and implements equation 10
  of the User Guide. Also minor updates to fields in intermediate outputs,
  notably a 'shore_id' field is now the unique ID for joining tables and
  FIDs are no longer used.
* Added a status message to the UI if a datastack file fails to load,
  instead of staying silent.
* Correcting an issue with repository fetching in the InVEST ``Makefile``.
  Managed repositories will now be fetched and updated to the expected revision
  even if the repository already exists.
* Fixed the duplicate ``results_suffix`` input in Wave Energy UI.
* Added a human-friendly message on NDR model ``KeyError``.
* Adding a check to Annual Water Yield to ensure that the ``LULC_veg`` column
  has correct values.
* Improved how Seasonal Water Yield handles nodata values when processing
  floating-point precipitation and quickflow rasters.
* Add SDR feature to model sediment deposition across the landscape.
* Fixed an issue that would cause an exception if SDR landcover map was masked
  out if the original landcover map had no-nodata value defined.
* Fixed an issue in the SDR model that could cause reported result vector
  values to not correspond with known input vectors if the input watershed
  vector was not an ESRI Shapefile.
* Fixed issue in Seasonal Water Yield model that would cause an unhandled
  exception when input rasters had areas of a valid DEM but nodata in other
  input layers that overlap that dem.
* Fixed an issue in the NDR model that would cause an exception if the critical
  length of a landcover field was set to 0.
* Implemented PEP518-compatible build system definition in the file
  ``pyproject.toml``.  This should make it easier to install ``natcap.invest``
  from a source distribution.
* Fixed a ``TypeError`` issue in Seasonal Water Yield that would occur when
  the Land-Use/Land-Cover raster did not have a defined nodata value.  This
  case is now handled correctly.
* The binary build process for InVEST on Windows (which includes binaries
  based on PyInstaller and an NSIS Installer package) has been migrated
  to 32-bit Python 3.7.  The build itself is taking place on AppVeyor, and
  the configuration for this is contained within ``appveyor.yml``.
  Various python scripts involved in the distribution and release processes
  have been updated for compatibility with python 3.7 as a part of this
  migration.
* Fixed an ``IndexError`` issue in Wave Energy encountered in runs using
  the global wave energy dataset.  This error was the result of an incorrect
  spatial query of points and resulted in some wave energy points being
  double-counted.
* Fixed taskgraph-related issues with Habitat Risk Assessment where
  1) asynchronous mode was failing due to missing task dependencies and
  2) avoided recomputation was confounded by two tasks modifying the same files.
* Fixed an issue with Habitat Quality where the model was incorrectly
  expecting the sensitivity table to have a landcover code of 0.
* The InVEST CLI has been completely rebuilt to divide
  functionality into various topic-specific subcommands.  The various internal
  consumers of this API have been updated accordingly.  ``invest --help`` will
  contain details of the new interface.
* Updated the InVEST Launcher to list the human-readable model names rather
  than the internal model identifiers.
* Updated Coastal Vulnerability Model with significant speedups including
  ~40x speedup for geomorphology process and ~3x speedup for wind exposure process.
  Also saving an intermediate vector with wave energy values and a geomorphology
  vector with points that were assigned the ``geomorphology_fill_value``.
* Updated trove classifiers to indicate support for python versions 2.7, 3.6
  and 3.7.
* Updated all InVEST models to be compatible with a Python 2.7 or a Python 3.6
  environment. Also tested all models against GDAL versions 2.2.4 and 2.4.1.
* Fixed an issue with Habitat Quality where convolutions over threat rasters
  were not excluding nodata values, leading to incorrect outputs.  Nodata values
  are now handled correctly and excluded from the convolution entirely.
* Updated the subpackage ``natcap.invest.ui`` to work with python 3.6 and later
  and also to support the PySide2 bindings to Qt5.
* InVEST Coastal Blue Carbon model now writes out a net present value
  raster for the year of the current landcover, each transition year,
  and the final analysis year (if provided).
* Correcting an issue with InVEST Coastal Blue Carbon where incorrect
  configuration of a nodata value would result in ``-inf`` values in
  output rasters.  Now, any values without a defined reclassification
  rule that make it past validation will be written out as nodata.
* DelineateIt has been reimplemented using the latest version of
  pygeoprocessing (and the watershed delineation routine it provides) and now
  uses ``taskgraph`` for avoiding unnecessary recomputation.
* Fixed a bug in Recreation Model that was causing server-side code
  to execute twice for every client-side call.
* Fixed a bug in Recreation model that did not apply ``results_suffix`` to
  the monthly_table.csv output.
* Various fixes in Coastal Vulnerability Model. CSV output files now
  have FID column for joining to vector outputs. ``results_suffix`` can be
  used without triggering task re-execution. Raster processing maintains original
  resolution of the input raster so long as it is projected. Otherwise resamples
  to ``model_resolution``.
* Fixed a bug in Coastal Vulnerability model's task graph that sometimes
  caused an early task to re-execute when it should be deemed pre-calculated.
* Fixed a bug in the pollination model that would cause outputs to be all 0
  rasters if all the ``relative_abundance`` fields in the guild table were
  integers.
* Fixed a file cache flushing issue observed on Debian in
  ``utils.exponential_decay_kernel_raster`` that would cause an exponential
  kernel raster to contain random values rather than expected value.
* Added a new InVEST model: Urban Flood Risk Mitigation.
* Fixed an issue in the SDR model that would cause an unhandled exception
  if either the erosivity or erodibility raster had an undefined nodata value.
* Added a new InVEST model: Urban Cooling Model.

3.7.0 (2019-05-09)
------------------
* Refactoring Coastal Vulnerability (CV) model. CV now uses TaskGraph and
  Pygeoprocessing >=1.6.1. The model is now largely vector-based instead of
  raster-based. Fewer input datasets are required for the same functionality.
  Runtime in sycnhronous mode is similar to previous versions, but runtime can
  be reduced with multiprocessing. CV also supports avoided recomputation for
  successive runs in the same workspace, even if a different file suffix is
  used. Output vector files are in CSV and geopackage formats.
* Model User Interface 'Report an Issue' link points to our new
  community.naturalcapitalproject.org
* Correcting an issue with the Coastal Blue Carbon preprocessor where
  using misaligned landcover rasters would cause an exception to be raised.
* Correcting an issue with RouteDEM where runs of the tool with Flow Direction
  enabled would cause the tool to crash if ``n_workers > 0``.
* Correcting an issue with Habitat Quality's error checking where nodata values
  in landcover rasters were not being taken into account.
* Valuation is now an optional component of the InVEST Scenic Quality model.
* Fixing a bug in the percentiles algorithm used by Scenic Quality that
  would result in incorrect visual quality outputs.
* Carbon Model and Crop Production models no longer crash if user-input
  rasters do not have a nodata value defined. In this case these models
  treat all pixel values as valid data.
* Adding bitbucket pipelines and AppVeyor build configurations.
* Refactoring Recreation Model client to use taskgraph and the latest
  pygeoprocessing. Avoided re-computation from taskgraph means that
  successive model runs with the same AOI and gridding option can re-use PUD
  results and avoid server communication entirely. Successive runs with the
  same predictor data will re-use intermediate geoprocessing results.
  Multiprocessing offered by taskgraph means server-side PUD calculations
  and client-side predictor data processing can happen in parallel. Some
  output filenames have changed.
* Upgrading to SDR to use new PyGeoprocessing multiflow routing, DEM pit
  filling, contiguous stream extraction, and TaskGraph integration. This
  also includes a new TaskGraph feature that avoids recomputation by copying
  results from previous runs so long as the expected result would be
  identical. To use this feature, users must execute successive runs of SDR
  in the same workspace but use a different file suffix. This is useful when
  users need to do a parameter study or run scenarios with otherwise minor
  changes to inputs.
* Refactoring Habitat Risk Assessment (HRA) Model to use TaskGraph >= 0.8.2 and
  Pygeoprocessing >= 1.6.1. The HRA Proprocessor is removed and its previous
  functionality was simplified and merged into the HRA model itself.
  The model will no longer generate HTML plots and tables.
* Adding a software update notification button, dialog, and a link to the
  download page on the User Interface when a new InVEST version is available.
* Migrating the subversion sample and test data repositories to Git LFS
  repositories on BitBucket. Update the repository URL and fetch commands on
  Makefile accordingly.
* Fixing a bug in Habitat Quality UI where the absence of the required
  half_saturation_constant variable did not raise an exception.
* Adding encoding='utf-8-sig' to pandas.read_csv() to support
  utils.build_lookup_from_csv() to read CSV files encoded with UTF-8 BOM
  (byte-order mark) properly.

3.6.0 (2019-01-30)
------------------
* Correcting an issue with the InVEST Carbon Storage and Sequestration model
  where filepaths containing non-ASCII characters would cause the model's
  report generation to crash.  The output report is now a UTF-8 document.
* Refactoring RouteDEM to use taskgraph and the latest pygeoprocessing
  (``>=1.5.0``).  RouteDEM now fills hydrological sinks and users have the
  option to use either of the D8 or Multiple Flow Direction (MFD) routing
  algorithms.
* Adding a new input to the InVEST Settings window to allow users to customize
  the value that should be used for the ``n_workers`` parameter in
  taskgraph-enabled models.  This change involves removing the "Number of
  Parallel Workers" input from the model inputs pane for some models in
  favor of this new location.  The default value for this setting is ``-1``,
  indicating synchronous (non-threaded, non-multiprocessing) execution of
  tasks.
* Removing Scenario Generator: Rule-based model.
* Fixing a bug in Hydropower model where watershed aggregations would be incorrect
  if a watershed is partially covering nodata raster values. Nodata values are now
  ignored in zonal statistics. Numerical results change very slightly in the
  case where a watershed only includes a few nodata pixels.
* Adding TaskGraph functionality to GLOBIO model.
* Adding some TaskGraph functionality to Scenario Generator: Proximity.
* Fixing an issue with the InVEST Fisheries model that would prevent the model
  from batch-processing a directory of population tables.  The model will now
  process these files as expected.
* Reimplementing Crop Production models using taskgraph.
* Fixing an issue with Crop Production Regression's result_table.csv where the
  'production_modeled' and '<nutrient>_modeled' values calculated for each crop
  were done so using the same crop raster (e.g. wheat, soybean, and barley values
  were all based on soybean data).
* Hydropower subwatershed results now include all the same metrics as the
  watershed results, with the exception of economic valuation metrics.
* Reimplementing the Hydropower model using taskgraph.
* Reimplementing the Carbon model using taskgraph.
* Fixing an issue with Coastal Blue Carbon validation to allow column names to
  ignore case.
* Updating core carbon forest edge regression data coefficient to drop
  impossible negative coefficients.
* Fixing an issue with the Scenario Generator: Proximity model that would
  raise an exception if no AOI were passed in even though the AOI is optional.
* Removing Overlap Analysis and Overlap Analysis: Management Zones.
* Removing Habitat Suitability.
* Added comprehensive error checking to hydropower model to test for the VERY
  common errors of missing biophysical, demand, and valuation coefficients in
  their respective tables.
* Fixing an issue with Hydropower Water Yield ("Annual Water Yield") where
  valuation would never be triggered when running the model through the User
  Interface. And a related issue where the model would crash if a valuation table
  was provided but a demand table was not. The UI no longer validates that config.
* Fixing an issue with how logging is captured when a model is run through the
  InVEST User Interface.  Now, logging from any thread started by the executor
  thread will be written to the log file, which we expect to aid in debugging.
* Fixing an issue with Scenic Quality where viewpoints outside of the AOI
  were not being properly excluded.  Viewpoints are now excluded correctly.
* The crop production model has been refactored to drop the "aggregate ID"
  concept when summarizing results across an aggregate polygon. The model now
  uses the polygon FIDs internally and externally when producing the result
  summary table.
* Correcting the rating instructions in the criteria rating instructions on how
  the data quality (DQ) and weight should be rated in the HRA Preprocessor.
  A DQ score of 1 should represent better data quality whereas the score of 3 is
  worse data quality. A weight score of 1 is more important, whereas that of 3
  is less important.
* Fixing a case where a zero discount rate and rate of change in the carbon
  model would cause a divide by zero error.

3.5.0 (2018-08-14)
------------------
* Bumped pygeoprocessing requirement to ``pygeoprocessing>=1.2.3``.
* Bumped taskgraph requirement to ``taskgraph>=0.6.1``.
* Reimplemented the InVEST Scenic Quality model.  This new version removes the
  'population' and 'overlap' postprocessing steps, updates the available
  valuation functions and greatly improves the runtime and memory-efficiency of
  the model.  See the InVEST User's Guide chapter for more information.
* Updated Recreation server's database to include metadata from photos taken
  from 2005-2017 (previous range was 2005-2014). The new range is reflected
  in the UI.
* Fixed an issue with the InVEST binary build where binaries on Windows would
  crash with an error saying Python27.dll could not be loaded.
* Fixed an issue in the Rule-Based Scenario Generator UI where vector column
  names from override and constraint layers were not being loaded.  This bug
  caused the field 'UNKNOWN' to be passed to the model, causing an error.
* Fixed an issue with the InVEST UI (all models), where attempting to
  drag-and-drop a directory onto a model input would cause the application to
  crash.
* Coastal Vulnerability UI now specifies a number of reasonable defaults for
  some numeric inputs.
* Fixed an issue with the Fisheries UI where alpha and beta parameter inputs
  were incorrectly disabled for the Ricker recruitment function.
* InVEST now uses a Makefile to automate the build processes.  GNU Make is
  required to use the Makefile.  See ``README.rst`` for instructions on
  building InVEST.  This replaces the old ``pavement.py`` build entrypoint,
  which has been removed.
* Fixed an issue with the InVEST UI (all models), where attempting to
  drag-and-drop a directory onto a model input would cause the application to
  crash.
* Fixed an issue with Forest Carbon Edge Effect where the UI layer was always
  causing the model to run with only the aboveground carbon pool
* Added functionality to the InVEST UI so that ``Dropdown`` inputs can now map
  dropdown values to different output values.
* Fixed an issue in the Crop Production Percentile model that would treat the
  optional AOI vector field as a filename and crash on a run if it were empty.
* Fixing an issue in the Pollination Model that would cause occasional crashes
  due to a missing dependent task; it had previously been patched by setting
  taskgraph to operate in single thread mode. This restores multithreading
  in the pollination model.
* Fixed an issue in the water yield / hydropower model that would skip
  calculation of water demand tables when "water scarcity" was enabled.
* Fixed an issue in the model data of the crop production model where some
  crops were using incorrect climate bin rasters. Since the error was in the
  data and not the code, users will need to download the most recent version
  of InVEST's crop model data during the installation step to get the fix.

3.4.4 (2018-03-26)
------------------
* InVEST now requires GDAL 2.0.0 and has been tested up to GDAL 2.2.3. Any API users of InVEST will need to use GDAL version >= 2.0. When upgrading GDAL we noticed slight numerical differences in our test suite in both numerical raster differences, geometry transforms, and occasionally a single pixel difference when using `gdal.RasterizeLayer`. Each of these differences in the InVEST test suite is within a reasonable numerical tolerance and we have updated our regression test suite appropriately. Users comparing runs between previous versions of InVEST may also notice reasonable numerical differences between runs.
* Added a UI keyboard shortcut for showing documentation. On Mac OSX, this will be Command-?. On Windows, GNOME and KDE, this will be F1.
* Patching an issue in NDR that was using the nitrogen subsurface retention efficiency for both nitrogen and phosphorous.
* Fixed an issue with the Seasonal Water Yield model that incorrectly required a rain events table when the climate zone mode was in use.
* Fixed a broken link to local and online user documentation from the Seasonal Water Yield model from the model's user interface.

3.4.3 (2018-03-26)
------------------
* Fixed a critical issue in the carbon model UI that would incorrectly state the user needed a "REDD Priority Raster" when none was required.
* Fixed an issue in annual water yield model that required subwatersheds even though it is an optional field.
* Fixed an issue in wind energy UI that was incorrectly validating most of the inputs.

3.4.2 (2017-12-15)
------------------
* Fixed a cross-platform issue with the UI where logfiles could not be dropped onto UI windows.
* Model arguments loaded from logfiles are now cast to their correct literal value.  This addresses an issue where some models containing boolean inputs could not have their parameters loaded from logfiles.
* Fixed an issue where the Pollination Model's UI required a farm polygon. It should have been optional and now it is.
* Fixing an issue with the documentation and forums links on the InVEST model windows.  The links now correctly link to the documentation page or forums as needed.
* Fixing an issue with the ``FileSystemRunDialog`` where pressing the 'X' button in the corner of the window would close the window, but not reset its state.  The window's state is now reset whenever the window is closed (and the window cannot be closed when the model is running)

3.4.1 (2017-12-11)
------------------
* In the Coastal Blue Carbon model, the ``interest_rate`` parameter has been renamed to ``inflation_rate``.
* Fixed issues with sample parameter sets for InVEST Habitat Quality, Habitat Risk Assessment, Coastal Blue Carbon, and Coastal Blue Carbon Preprocessors.  All sample parameter sets now have the correct paths to the model's input files, and correctly note the name of the model that they apply to.
* Added better error checking to the SDR model for missing `ws_id` and invalid `ws_id` values such as `None` or some non-integer value. Also added tests for the `SDR` validation module.

3.4.0 (2017-12-03)
------------------
* Fixed an issue with most InVEST models where the suffix was not being reflected in the output filenames.  This was due to a bug in the InVEST UI, where the suffix args key was assumed to be ``'suffix'``.  Instances of ``InVESTModel`` now accept a keyword argument to defined the suffix args key.
* Fixed an issue/bug in Seasonal Water Yield that would occur when a user provided a datastack that had nodata values overlapping with valid DEM locations. Previously this would generate an NaN for various biophysical values at that pixel and cascade it downslope. Now any question of nodata on a valid DEM pixel is treated as "0". This will make serious visual artifacts on the output, but should help users pinpoint the source of bad data rather than crash.
* Refactored all but routing components of SDR to use PyGeoprocessing 0.5.0 and laid a consistent raster floating point type of 'float32'. This will cause numerically insignificant differences between older versions of SDR and this one. But differences are well within the tolerance of the overall error of the model and expected error rate of data. Advantages are smaller disk footprint per run, cleaner and more maintainable design, and a slight performance increase.
* Bug fixed in SDR that would align the output raster stack to match with the landcover pixel stack even though the rest of the rasters are scaled and clipped to the DEM.
* When loading parameters from a datastack, parameter set or logfile, the UI will check that the model that created the file being loaded matches the name of the model that is currently running.  If there is a mismatch, a dialog is presented for the user to confirm or cancel the loading of parameters. Logfiles from IUI (which do not have clearly-recorded modelname or InVEST version information) can still have their arguments parsed, but the resulting model name and InVEST version will be set to ``"UNKNOWN"``.
* Data Stack files (``*.invest.json``, ``*.invest.tar.gz``) can now be dragged and dropped on an InVEST model window, which will prompt the UI to load that parameter set.
* Spatial inputs to Coastal Blue Carbon are now aligned as part of the model. This resolves a longstanding issue with the model where inputs would need to perfectly overlap (even down to pixel indices), or else the model would yield strange results.
* The InVEST UI now contains a submenu for opening a recently-opened datastack.  This submenu is automatically populated with the 10 most recently-opened datastacks for the current model.
* Removed vendored ``natcap.invest.dbfpy`` subpackage.
* Removed deprecated ``natcap.invest.fileio`` module.
* Removed ``natcap.invest.iui`` UI subpackage in favor of a new UI framework found at ``natcap.invest.ui``. This new UI features a greatly improved API, good test coverage, support for Qt4 and Qt5, and includes updates to all InVEST models to support validation of model arguments from a python script, independent of the UI.
* Updated core model of seasonal water yield to allow for negative `L_avail`.
* Updated RouteDEM to allow for file suffixes, finer control over what DEM routing algorithms to run, and removal of the multiple stepped stream threshold classification.
* Redesign/refactor of pollination model. Long term bugs in the model are resolved, managed pollinators added, and many simplifications to the end user's experience.  The updated user's guide chapter is available here: http://data.naturalcapitalproject.org/nightly-build/invest-users-guide/html/croppollination.html
* Scenario Generator - Rule Based now has an optional input to define a seed.
  This input is used to seed the random shuffling of parcels that have equal
  priorities.
* InVEST on mac is now distributed as a single application bundle, allowing InVEST to run as expected on mac OSX Sierra.  Individual models are selected and launched from a new launcher window.
* The InVEST CLI now has a GUI model launcher:  ``$ invest launcher``
* Updated the Coastal Blue Carbon model to improve handling of blank lines in input CSV tables and improve memory efficiency of the current implementation.
* Improved the readability of a cryptic error message in Coastal Vulnerability that is normally raised when the depth threshold is too high or the exposure proportion is too low to detect any shoreline segments.
* Adding InVEST HTML documentation to the Mac disk image distribution.
* Upgrading dependency of PyGeoprocessing to 0.3.3.  This fixes a memory leak associated with any model that aggregates rasters over complicated overlapping polygons.
* Adding sample data to Blue Carbon model that were missing.
* Deprecating the InVEST Marine Water Quality model.  This also removes InVEST's dependancy on the pyamg package which has been removed from REQUIREMENTS.TXT.
* Deprecating the ArcGIS-based Coastal Protection model and ArcGIS-based data-preprocessing scripts.  The toolbox and scripts may still be found at https://bitbucket.org/natcap/invest.arcgis.
* Fixing an issue in the carbon edge effect model that caused output values in the shapefile to be rounded to the nearest integer.
* Fixing issue in SDR model that would occasionally cause users to see errors about field widths in the output shapefile generation.
* Updated the erodibility sample raster that ships with InVEST for the SDR model.  The old version was in US units, in this version we convert to SI units as the model requires, and clipped the raster to the extents of the other stack to save disk space.

3.3.3 (2017-02-06)
------------------
* Fixed an issue in the UI where the carbon model wouldn't accept negative numbers in the price increase of carbon.
* RouteDEM no longer produces a "tiled_dem.tif" file since that functionality is being deprecated in PyGeoprocessing.
* Fixing an issue in SDR where the optional drainage layer would not be used in most of the SDR biophysical calculations.
* Refactoring so water yield pixels with Kc and et0 equal to be 0 now yields a 0.0 value of water yield on that pixel rather than nodata.
* Light optimization refactor of wind energy model that improves runtimes in some cases by a factor of 2-3.
* Performance optimizations to HRA that improve runtimes by approximately 30%.
* Fixed a broken UI link to Seasonal Water Yield's user's guide.
* Fixed an issue with DelineateIT that caused ArcGIS users to see both the watershed and inverse watershed polygons when viewing the output of the tool.
* Upgrading dependency to PyGeoprocessing 0.3.2.
* Fixed an issue with SDR that caused the LS factor to be an order of magnitue too high in areas where the slope was greater than 9%.  In our sample case this caused sediment export estimates to be about 6% too high, but in cases where analyses are run over steep slopes the error would have been greater.
* ``paver check`` now warns if the ``PYTHONHOME`` environment variable is set.
* API docs now correctly reflect installation steps needed for python development headers on linux.
* Fixed a side effect in the InVEST user interface that would cause ``tempfile.tempdir`` to be set and then not be reset after a model run is finished.
* The InVEST user interface will now record GDAL/OGR log messages in the log messages window and in the logfile written to the workspace.
* Updated branding and usability of the InVEST installer for Windows, and the Mac Disk Image (.dmg).


3.3.2 (2016-10-17)
------------------
* Partial test coverage for HRA model.
* Full test coverage for Overlap Analysis model.
* Full test coverage for Finfish Aquaculture.
* Full test coverage for DelineateIT.
* Full test coverage for RouteDEM.
* Fixed an issue in Habitat Quality where an error in the sample table or malformed threat raster names would display a confusing message to the user.
* Full test coverage for scenario generator proximity model.
* Patching an issue in seasonal water yield that causes an int overflow error if the user provides a floating point landcover map and the nodata value is outside of the range of an int64.
* Full test coverage for the fisheries model.
* Patched an issue that would cause the Seasonal Water Edge model to crash when the curve number was 100.
* Patching a critical issue with forest carbon edge that would give incorrect results for edge distance effects.
* Patching a minor issue with forest carbon edge that would cause the model to crash if only one  interpolation point were selected.
* Full test coverage for pollination model.
* Removed "farms aggregation" functionality from the InVEST pollination model.
* Full test coverage for the marine water quality model.
* Full test coverage for GLOBIO model.
* Full test coverage for carbon forest edge model.
* Upgraded SciPy dependancy to 0.16.1.
* Patched bug in NDR that would cause a phosphorus density to be reported per pixel rather than total amount of phosporous in a pixel.
* Corrected an issue with the uses of buffers in the euclidean risk function of Habitat Risk Assessment.  (issue #3564)
* Complete code coverage tests for Habitat Quality model.
* Corrected an issue with the ``Fisheries_Inputs.csv`` sample table used by Overlap Analysis.  (issue #3548)
* Major modifications to Terrestrial Carbon model to include removing the harvested wood product pool, uncertainty analysis, and updated efficient raster calculations for performance.
* Fixed an issue in GLOBIO that would cause model runs to crash if the AOI marked as optional was not present.
* Removed the deprecated and incomplete Nearshore Wave and Erosion model (``natcap.invest.nearshore_wave_and_erosion``).
* Removed the deprecated Timber model (``natcap.invest.timber``).
* Fixed an issue where seasonal water yield would raise a divide by zero error if a watershed polygon didn't cover a valid data region.  Now sets aggregation quantity to zero and reports a warning in the log.
* ``natcap.invest.utils.build_file_registry`` now raises a ``ValueError`` if a path is not a string or list of strings.
* Fixed issues in NDR that would indicate invalid values were being processed during runtimes by skipping the invalid calculations in the first place rather than calculating them and discarding after the fact.
* Complete code coverage tests for NDR model.
* Minor (~10% speedup) performance improvements to NDR.
* Added functionality to recreation model so that the `monthly_table.csv` file now receives a file suffix if one is provided by the user.
* Fixed an issue in SDR where the m exponent was calculated incorrectly in many situations resulting in an error of about 1% in total export.
* Fixed an issue in SDR that reported runtime overflow errors during normal processing even though the model completed without other errors.

3.3.1 (2016-06-13)
------------------
* Refactored API documentation for readability, organization by relevant topics, and to allow docs to build on `invest.readthedocs.io <http://invest.readthedocs.io>`_,
* Installation of ``natcap.invest`` now requires ``natcap.versioner``.  If this is not available on the system at runtime, setuptools will make it available at runtime.
* InVEST Windows installer now includes HISTORY.rst as the changelog instead of the old ``InVEST_Updates_<version>`` files.
* Habitat suitability model is generalized and released as an API only accessible model.  It can be found at ``natcap.invest.habitat_suitability.execute``.  This model replaces the oyster habitat suitability model.
    * The refactor of this model requires an upgrade to ``numpy >= 1.11.0``.
* Fixed a crash in the InVEST CLI where calling ``invest`` without a parameter would raise an exception on linux-based systems.  (Issue `#3528 <https://bitbucket.org/natcap/invest/issues/3515>`_)
* Patched an issue in Seasonal Water Yield model where a nodata value in the landcover map that was equal to ``MAX_INT`` would cause an overflow error/crash.
* InVEST NSIS installer will now optionally install the Microsoft Visual C++ 2008 redistributable on Windows 7 or earlier.  This addresses a known issue on Windows 7 systems when importing GDAL binaries (Issue `#3515 <https://bitbucket.org/natcap/invest/issues/3515>`_).  Users opting to install this redistributable agree to abide by the terms and conditions therein.
* Removed the deprecated subpackage ``natcap.invest.optimization``.
* Updated the InVEST license to legally define the Natural Capital Project.
* Corrected an issue in Coastal Vulnerability where an output shapefile was being recreated for each row, and where field values were not being stored correctly.
* Updated Scenario Generator model to add basic testing, file registry support, PEP8 and PEP257 compliance, and to fix several bugs.
* Updated Crop Production model to add a simplified UI, faster runtime, and more testing.

3.3.0 (2016-03-14)
------------------
* Refactored Wind Energy model to use a CSV input for wind data instead of a Binary file.
* Redesigned InVEST recreation model for a single input streamlined interface, advanced analytics, and refactored outputs.  While the model is still based on "photo user days" old model runs are not backward compatable with the new model or interface. See the Recreation Model user's guide chapter for details.
    * The refactor of this model requires an upgrade to ``GDAL >=1.11.0 <2.0`` and ``numpy >= 1.10.2``.
* Removed nutrient retention (water purification) model from InVEST suite and replaced it with the nutrient delivery ratio (NDR) model.  NDR has been available in development relseases, but has now officially been added to the set of Windows Start Menu models and the "under development" tag in its users guide has been removed.  See the InVEST user's guide for details between the differences and advantages of NDR over the old nutrient model.
* Modified NDR by adding a required "Runoff Proxy" raster to the inputs.  This allows the model to vary the relative intensity of nutrient runoff based on varying precipitation variability.
* Fixed a bug in the Area Change rule of the Rule-Based Scenario Generator, where units were being converted incorrectly. (Issue `#3472 <https://bitbucket.org/natcap/invest/issues/3472>`_) Thanks to Fosco Vesely for this fix.
* InVEST Seasonal Water Yield model released.
* InVEST Forest Carbon Edge Effect model released.
* InVEST Scenario Generator: Proximity Based model released and renamed the previous "Scenario Generator" to "Scenario Generator: Rule Based".
* Implemented a blockwise exponential decay kernel generation function, which is now used in the Pollination and Habitat Quality models.
* GLOBIO now uses an intensification parameter and not a map to average all agriculture across the GLOBIO 8 and 9 classes.
* GLOBIO outputs modified so core outputs are in workspace and intermediate outputs are in a subdirectory called 'intermediate_outputs'.
* Fixed a crash with the NDR model that could occur if the DEM and landcover maps were different resolutions.
* Refactored all the InVEST model user interfaces so that Workspace defaults to the user's home "Documents" directory.
* Fixed an HRA bug where stessors with a buffer of zero were being buffered by 1 pixel
* HRA enhancement which creates a common raster to burn all input shapefiles onto, ensuring consistent alignment.
* Fixed an issue in SDR model where a landcover map that was smaller than the DEM would create extraneous "0" valued cells.
* New HRA feature which allows for "NA" values to be entered into the "Ratings" column for a habitat / stressor pair in the Criteria Ratings CSV. If ALL ratings are set to NA, the habitat / stressor will be treated as having no interaction. This means in the model, that there will be no overlap between the two sources. All rows parameters with an NA rating will not be used in calculating results.
* Refactored Coastal Blue Carbon model for greater speed, maintainability and clearer documentation.
* Habitat Quality bug fix when given land cover rasters with different pixel sizes than threat rasters. Model would use the wrong pixel distance for the convolution kernel.
* Light refactor of Timber model. Now using CSV input attribute file instead of DBF file.
* Fixed clipping bug in Wave Energy model that was not properly clipping polygons correctly. Found when using global data.
* Made the following changes / updates to the coastal vulnerability model:
    * Fixed a bug in the model where the geomorphology ranks were not always being used correctly.
    * Removed the HTML summary results output and replaced with a link to a dashboard that helps visualize and interpret CV results.
    * Added a point shapefile output: 'outputs/coastal_exposure.shp' that is a shapefile representation of the corresponding CSV table.
    * The model UI now requires the 'Relief' input. No longer optional.
    * CSV outputs and Shapefile outputs based on rasters now have x, y coorinates of the center of the pixel instead of top left of the pixel.
* Turning setuptools' zip_safe to False for consistency across the Natcap Namespace.
* GLOBIO no longer requires user to specify a keyfield in the AOI.
* New feature to GLOBIO to summarize MSA by AOI.
* New feature to GLOBIO to use a user defined MSA parameter table to do the MSA thresholds for infrastructure, connectivity, and landuse type
* Documentation to the GLOBIO code base including the large docstring for 'execute'.

3.2.0 (2015-05-31)
------------------
InVEST 3.2.0 is a major release with the addition of several experimental models and tools as well as an upgrade to the PyGeoprocessing core:

* Upgrade to PyGeoprocessing v0.3.0a1 for miscelaneous performance improvements to InVEST's core geoprocessing routines.
* An alpha unstable build of the InVEST crop production model is released with partial documentation and sample data.
* A beta build of the InVEST fisheries model is released with documentation and sample data.
* An alpha unstable build of the nutrient delivery ratio (NDR) model is available directly under InVEST's instalation directory at  ``invest-x86/invest_ndr.exe``; eventually this model will replace InVEST's current "Nutrient" model.  It is currently undocumented and unsupported but inputs are similar to that of InVEST's SDR model.
* An alpha unstable build of InVEST's implementation of GLOBIO is available directly under InVEST's instalation directory at ``invest-x86/invest_globio.exe``.  It is currently undocumented but sample data are provided.
* DelinateIT, a watershed delination tool based on PyGeoprocessing's d-infinity flow algorithm is released as a standalone tool in the InVEST repository with documentation and sample data.
* Miscelaneous performance patches and bug fixes.

3.1.3 (2015-04-23)
------------------
InVEST 3.1.3 is a hotfix release patching a memory blocking issue resolved in PyGeoprocessing version 0.2.1.  Users might have experienced slow runtimes on SDR or other routed models.

3.1.2 (2015-04-15)
------------------
InVEST 3.1.2 is a minor release patching issues mostly related to the freshwater routing models and signed GDAL Byte datasets.

* Patching an issue where some projections were not regognized and InVEST reported an UnprojectedError.
* Updates to logging that make it easier to capture logging messages when scripting InVEST.
* Shortened water yield user interface height so it doesn't waste whitespace.
* Update PyGeoprocessing dependency to version 0.2.0.
* Fixed an InVEST wide issue related to bugs stemming from the use of signed byte raster inputs that resulted in nonsensical outputs or KeyErrors.
* Minor performance updates to carbon model.
* Fixed an issue where DEMS with 32 bit ints and INT_MAX as the nodata value nodata value incorrectly treated the nodata value in the raster as a very large DEM value ultimately resulting in rasters that did not drain correctly and empty flow accumulation rasters.
* Fixed an issue where some reservoirs whose edges were clipped to the edge of the watershed created large plateaus with no drain except off the edge of the defined raster.  Added a second pass in the plateau drainage algorithm to test for these cases and drains them to an adjacent nodata area if they occur.
* Fixed an issue in the Fisheries model where the Results Suffix input was invariably initializing to an empty string.
* Fixed an issue in the Blue Carbon model that prevented the report from being generated in the outputs file.

3.1.1 (2015-03-13)
------------------
InVEST 3.1.1 is a major performance and memory bug patch to the InVEST toolsuite.  We recommend all users upgrade to this version.

* Fixed an issue surrounding reports of SDR or Nutrient model outputs of zero values, nodata holes, excessive runtimes, or out of memory errors.  Some of those problems happened to be related to interesting DEMs that would break the flat drainage algorithm we have inside RouteDEM that adjusted the heights of those regions to drain away from higher edges and toward lower edges, and then pass the height adjusted dem to the InVEST model to do all its model specific calculations.  Unfortunately this solution was not amenable to some degenerate DEM cases and we have now adjusted the algorithm to treat each plateau in the DEM as its own separate region that is processed independently from the other regions. This decreases memory use so we never effectively run out of memory at a minor hit to overall runtime.  We also now adjust the flow direction directly instead of adjust the dem itself.  This saves us from having to modify the DEM and potentially get it into a state where a drained plateau would be higher than its original pixel neighbors that used to drain into it.

There are side effects that result in sometimes large changes to un calibrated runs of SDR or nutrient.  These are related to slightly different flow directions across the landscape and a bug fix on the distance to stream calculation.

* InVEST geoprocessing now uses the PyGeoprocessing package (v0.1.4) rather than the built in functionality that used to be in InVEST.  This will not affect end users of InVEST but may be of interest to users who script InVEST calls who want a standalone Python processing package for raster stack math and hydrological routing.  The project is hosted at https://bitbucket.org/richpsharp/pygeoprocessing.

* Fixed an marine water quality issue where users could input AOIs that were unprojected, but output pixel sizes were specified in meters.  Really the output pixel size should be in the units of the polygon and are now specified as such.  Additionally an exception is raised if the pixel size is too small to generate a numerical solution that is no longer a deep scipy error.

* Added a suffix parameter to the timber and marine water quality models that append a user defined string to the output files; consistent with most of the other InVEST models.

* Fixed a user interface issue where sometimes the InVEST model run would not open a windows explorer to the user's workspace.  Instead it would open to C:\User[..]\My Documents.  This would often happen if there were spaces in the the workspace name or "/" characters in the path.

* Fixed an error across all InVEST models where a specific combination of rasters of different cell sizes and alignments and unsigned data types could create errors in internal interpolation of the raster stacks.  Often these would appear as 'KeyError: 0' across a variety of contexts.  Usually the '0' was an erroneous value introduced by a faulty interpolation scheme.

* Fixed a MemoryError that could occur in the pollination and habitat quality models when the the base landcover map was large and the biophysical properties table allowed the effect to be on the order of that map.  Now can use any raster or range values with only a minor hit to runtime performance.

* Fixed a serious bug in the plateau resolution algorithm that occurred on DEMs with large plateau areas greater than 10x10 in size.  The underlying 32 bit floating point value used to record small height offsets did not have a large enough precision to differentiate between some offsets thus creating an undefined flow direction and holes in the flow accumulation algorithm.

* Minor performance improvements in the routing core, in some cases decreasing runtimes by 30%.

* Fixed a minor issue in DEM resolution that occurred when a perfect plateau was encountered.  Rather that offset the height so the plateau would drain, it kept the plateau at the original height.  This occurred because the uphill offset was nonexistent so the algorithm assumed no plateau resolution was needed.  Perfect plateaus now drain correctly.  In practice this kind of DEM was encountered in areas with large bodies of water where the remote sensing algorithm would classify the center of a lake 1 meter higher than the rest of the lake.

* Fixed a serious routing issue where divergent flow directions were not getting accumulated 50% of the time. Related to a division speed optimization that fell back on C-style modulus which differs from Python.

* InVEST SDR model thresholded slopes in terms of radians, not percent thus clipping the slope tightly between 0.001 and 1%.  The model now only has a lower threshold of 0.00005% for the IC_0 factor, and no other thresholds.  We believe this was an artifact left over from an earlier design of the model.


* Fixed a potential memory inefficiency in Wave Energy Model when computing the percentile rasters. Implemented a new memory efficient percentile algorithm and updated the outputs to reflect the new open source framework of the model. Now outputting csv files that describe the ranges and meaning of the percentile raster outputs.

* Fixed a bug in Habitat Quality where the future output "quality_out_f.tif" was not reflecting the habitat value given in the sensitivity table for the specified landcover types.


3.1.0 (2014-11-19)
------------------
InVEST 3.1.0 (http://www.naturalcapitalproject.org/download.html) is a major software and science milestone that includes an overhauled sedimentation model, long awaited fixes to exponential decay routines in habitat quality and pollination, and a massive update to the underlying hydrological routing routines.  The updated sediment model, called SDR (sediment delivery ratio), is part of our continuing effort to improve the science and capabilities of the InVEST tool suite.  The SDR model inputs are backwards comparable with the InVEST 3.0.1 sediment model with two additional global calibration parameters and removed the need for the retention efficiency parameter in the biophysical table; most users can run SDR directly with the data they have prepared for previous versions.  The biophysical differences between the models are described in a section within the SDR user's guide and represent a superior representation of the hydrological connectivity of the watershed, biophysical parameters that are independent of cell size, and a more accurate representation of sediment retention on the landscape.  Other InVEST improvements to include standard bug fixes, performance improvements, and usability features which in part are described below:

* InVEST Sediment Model has been replaced with the InVEST Sediment Delivery Ratio model.  See the SDR user's guide chapter for the difference between the two.
* Fixed an issue in the pollination model where the exponential decay function decreased too quickly.
* Fixed an issue in the habitat quality model where the exponential decay function decreased too quickly and added back linear decay as an option.
* Fixed an InVEST wide issue where some input rasters that were signed bytes did not correctly map to their negative nodata values.
* Hydropower input rasters have been normalized to the LULC size so sampling error is the same for all the input watersheds.
* Adding a check to make sure that input biophysical parameters to the water yield model do not exceed invalid scientific ranges.
* Added a check on nutrient retention in case the upstream water yield was less than 1 so that the log value did not go negative.  In that case we clamp upstream water yield to 0.
* A KeyError issue in hydropower was resolved that occurred when the input rasters were at such a coarse resolution that at least one pixel was completely contained in each watershed.  Now a value of -9999 will be reported for watersheds that don't contain any valid data.
* An early version of the monthly water yield model that was erroneously included in was in the installer; it was removed in this version.
* Python scripts necessary for running the ArcGIS version of Coastal Protection were missing.  They've since been added back to the distribution.
* Raster calculations are now processed by raster block sizes.  Improvements in raster reads and writes.
* Fixed an issue in the routing core where some wide DEMs would cause out of memory errors.
* Scenario generator marked as stable.
* Fixed bug in HRA where raster extents of shapefiles were not properly encapsulating the whole AOI.
* Fixed bug in HRA where any number of habitats over 4 would compress the output plots. Now extends the figure so that all plots are correctly scaled.
* Fixed a bug in HRA where the AOI attribute 'name' could not be an int. Should now accept any type.
* Fixed bug in HRA which re-wrote the labels if it was run immediately without closing the UI.
* Fixed nodata masking bug in Water Yield when raster extents were less than that covered by the watershed.
* Removed hydropower calibration parameter form water yield model.
* Models that had suffixes used to only allow alphanumeric characters.  Now all suffix types are allowed.
* A bug in the core platform that would occasionally cause routing errors on irregularly pixel sized rasters was fixed.  This often had the effect that the user would see broken streams and/or nodata values scattered through sediment or nutrient results.
* Wind Energy:
        * Added new framework for valuation component. Can now input a yearly price table that spans the lifetime of the wind farm. Also if no price table is made, can specify a price for energy and an annual rate of change.
        * Added new memory efficient distance transform functionality
        * Added ability to leave out 'landing points' in 'grid connection points' input. If not landing points are found, it will calculate wind farm directly to grid point distances
* Error message added in Wave Energy if clip shape has no intersection
* Fixed an issue where the data type of the nodata value in a raster might be different than the values in the raster.  This was common in the case of 64 bit floating point values as nodata when the underlying raster was 32 bit.  Now nodata values are cast to the underlying types which improves the reliability of many of the InVEST models.


3.0.1 (2014-05-19)
------------------
* Blue Carbon model released.

* HRA UI now properly reflects that the Resolution of Analysis is in meters, not meters squared, and thus will be applied as a side length for a raster pixel.

* HRA now accepts CSVs for ratings scoring that are semicolon separated as well as comma separated.

* Fixed a minor bug in InVEST's geoprocessing aggregate core that now consistently outputs correct zonal stats from the underlying pixel level hydro outputs which affects the water yield, sediment, and nutrient models.

* Added compression to InVEST output geotiff files.  In most cases this reduces output disk usage by a factor of 5.

* Fixed an issue where CSVs in the sediment model weren't open in universal line read mode.

* Fixed an issue where approximating whether pixel edges were the same size was not doing an approximately equal function.

* Fixed an issue that made the CV model crash when the coastline computed from the landmass didn't align perfectly with that defined in the geomorphology layer.

* Fixed an issue in the CV model where the intensity of local wave exposure was very low, and yielded zero local wave power for the majority of coastal segments.

* Fixed an issue where the CV model crashes if a coastal segment is at the edge of the shore exposure raster.

* Fixed the exposure of segments surrounded by land that appeared as exposed when their depth was zero.

* Fixed an issue in the CV model where the natural habitat values less than 5 were one unit too low, leading to negative habitat values in some cases.

* Fixed an exponent issue in the CV model where the coastal vulnerability index was raised to a power that was too high.

* Fixed a bug in the Scenic Quality model that prevented it from starting, as well as a number of other issues.

* Updated the pollination model to conform with the latest InVEST geoprocessing standards, resulting in an approximately 33% speedup.

* Improved the UI's ability to remember the last folder visited, and to have all file and folder selection dialogs have access to this information.

* Fixed an issue in Marine Water Quality where the UV points were supposed to be optional, but instead raised an exception when not passed in.

3.0.0 (2014-03-23)
------------------
The 3.0.0 release of InVEST represents a shift away from the ArcGIS to the InVEST standalone computational platform.  The only exception to this shift is the marine coastal protection tier 1 model which is still supported in an ArcGIS toolbox and has no InVEST 3.0 standalone at the moment.  Specific changes are detailed below

* A standalone version of the aesthetic quality model has been developed and packaged along with this release.  The standalone outperforms the ArcGIS equivalent and includes a valuation component.  See the user's guide for details.

* The core water routing algorithms for the sediment and nutrient models have been overhauled.  The routing algorithms now correctly adjust flow in plateau regions, address a bug that would sometimes not route large sections of a DEM, and has been optimized for both run time and memory performance.  In most cases the core d-infinity flow accumulation algorithm out performs TauDEM.  We have also packaged a simple interface to these algorithms in a standalone tool called RouteDEM; the functions can also be referenced from the scripting API in the invest_natcap.routing package.

* The sediment and nutrient models are now at a production level release.  We no longer support the ArcGIS equivalent of these models.

* The sediment model has had its outputs simplified with major changes including the removal of the 'pixel mean' outputs, a direct output of the pixel level export and retention maps, and a single output shapefile whose attribute table contains aggregations of sediment output values.  Additionally all inputs to the sediment biophysical table including p, c, and retention coefficients are now expressed as a proportion between 0 and 1; the ArcGIS model had previously required those inputs were integer values between 0 and 1000.  See the "Interpreting Results" section of sediment model for full details on the outputs.

* The nutrient model has had a similar overhaul to the sediment model including a simplified output structure with many key outputs contained in the attribute table of the shapefile.  Retention coefficients are also expressed in proportions between 0 and 1.  See the "Interpreting Results" section of nutrient model for full details on the outputs.

* Fixed a bug in Habitat Risk Assessment where the HRA module would incorrectly error if a criteria with a 0 score (meant to be removed from the assessment) had a 0 data quality or weight.

* Fixed a bug in Habitat Risk Assessment where the average E/C/Risk values across the given subregion were evaluating to negative numbers.

* Fixed a bug in Overlap Analysis where Human Use Hubs would error if run without inter-activity weighting, and Intra-Activity weighting would error if run without Human Use Hubs.

* The runtime performance of the hydropower water yield model has been improved.

* Released InVEST's implementation of the D-infinity flow algorithm in a tool called RouteDEM available from the start menu.

* Unstable version of blue carbon available.

* Unstable version of scenario generator available.

* Numerous other minor bug fixes and performance enhacnements.



2.6.0 (2013-12-16)
------------------
The 2.6.0 release of InVEST removes most of the old InVEST models from the Arc toolbox in favor of the new InVEST standalone models.  While we have been developing standalone equivalents for the InVEST Arc models since version 2.3.0, this is the first release in which we removed support for the deprecated ArcGIS versions after an internal review of correctness, performance, and stability on the standalones.  Additionally, this is one of the last milestones before the InVEST 3.0.0 release later next year which will transition InVEST models away from strict ArcGIS dependence to a standalone form.

Specifically, support for the following models have been moved from the ArcGIS toolbox to their Windows based standalones: (1) hydropower/water yield, (2) finfish aquaculture, (3) coastal protection tier 0/coastal vulnerability, (4) wave energy, (5) carbon, (6) habitat quality/biodiversity, (7) pollination, (8) timber, and (9) overlap analysis.  Additionally, documentation references to ArcGIS for those models have been replaced with instructions for launching standalone InVEST models from the Windows start menu.

This release also addresses minor bugs, documentation updates, performance tweaks, and new functionality to the toolset, including:

*  A Google doc to provide guidance for scripting the InVEST standalone models: https://docs.google.com/document/d/158WKiSHQ3dBX9C3Kc99HUBic0nzZ3MqW3CmwQgvAqGo/edit?usp=sharing

* Fixed a bug in the sample data that defined Kc as a number between 0 and 1000 instead of a number between 0 and 1.

* Link to report an issue now takes user to the online forums rather than an email address.

* Changed InVEST Sediment model standalone so that retention values are now between 0 and 1 instead of 0 and 100.

* Fixed a bug in Biodiversity where if no suffix were entered output filenames would have a trailing underscore (_) behind them.

* Added documentation to the water purification/nutrient retention model documentation about the standalone outputs since they differ from the ArcGIS version of the model.

* Fixed an issue where the model would try to move the logfile to the workspace after the model run was complete and Windows would erroneously report that the move failed.

* Removed the separation between marine and freshwater terrestrial models in the user's guide.  Now just a list of models.

* Changed the name of InVEST "Biodiversity" model to "Habitat Quality" in the module names, start menu, user's guide, and sample data folders.

* Minor bug fixes, performance enhancements, and better error reporting in the internal infrastructure.

* HRA risk in the unstable standalone is calculated differently from the last release. If there is no spatial overlap within a cell, there is automatically a risk of 0. This also applies to the E and C intermediate files for a given pairing. If there is no spatial overlap, E and C will be 0 where there is only habitat. However, we still create a recovery potential raster which has habitat- specific risk values, even without spatial overlap of a stressor. HRA shapefile outputs for high, medium, low risk areas are now calculated using a user-defined maximum number of overlapping stressors, rather than all potential stressors. In the HTML subregion averaged output, we now attribute what portion of risk to a habitat comes from each habitat-stressor pairing. Any pairings which don't overlap will have an automatic risk of 0.

* Major changes to Water Yield : Reservoir Hydropower Production. Changes include an alternative equation for calculating Actual Evapotranspiration (AET) for non-vegetated land cover types including wetlands. This allows for a more accurate representation of processes on land covers such as urban, water, wetlands, where root depth values aren't applicable. To differentiate between the two equations a column 'LULC_veg' has been added to the Biophysical table in Hydropower/input/biophysical_table.csv. In this column a 1 indicates vegetated and 0 indicates non-vegetated.

* The output structure and outputs have also change in Water Yield : Reservoir Hydropower Production. There is now a folder 'output' that contains all output files including a sub directory 'per_pixel' which has three pixel raster outputs. The subwatershed results are only calculated for the water yield portion and those results can be found as a shapefile, 'subwatershed_results.shp', and CSV file, 'subwatershed_results.csv'. The watershed results can be found in similar files: watershed_results.shp and watershed_results.csv. These two files for the watershed outputs will aggregate the Scarcity and Valuation results as well.

* The evapotranspiration coefficients for crops, Kc, has been changed to a decimal input value in the biophysical table. These values used to be multiplied by 1000 so that they were in integer format, that pre processing step is no longer necessary.

* Changing support from richsharp@stanford.edu to the user support forums at http://ncp-yamato.stanford.edu/natcapforums.

2.5.6 (2013-09-06)
------------------
The 2.5.6 release of InVEST that addresses minor bugs, performance
tweaks, and new functionality of the InVEST standalone models.
Including:

* Change the changed the Carbon biophysical table to use code field
  name from LULC to lucode so it is consistent with the InVEST water
  yield biophysical table.

* Added Monte Carlo uncertainty analysis and documentation to finfish
  aquaculture model.

* Replaced sample data in overlap analysis that was causing the model
  to crash.

* Updates to the overlap analysis user's guide.

* Added preprocessing toolkit available under
  C:\{InVEST install directory}\utils

* Biodiversity Model now exits gracefully if a threat raster is not
  found in the input folder.

* Wind Energy now uses linear (bilinear because its over 2D space?)
  interpolation.

* Wind Energy has been refactored to current API.

* Potential Evapotranspiration input has been properly named to
  Reference Evapotranspiration.

* PET_mn for Water Yield is now Ref Evapotranspiration times Kc
  (evapotranspiration coefficient).

* The soil depth field has been renamed 'depth to root restricting
  layer' in both the hydropower and nutrient retention models.

* ETK column in biophysical table for Water Yield is now Kc.

* Added help text to Timber model.

* Changed the behavior of nutrient retention to return nodata values
  when the mean runoff index is zero.

* Fixed an issue where the hydropower model didn't use the suffix
  inputs.

* Fixed a bug in Biodiversity that did not allow for numerals in the
  threat names and rasters.

* Updated routing algorithm to use a modern algorithm for plateau
  direction resolution.

* Fixed an issue in HRA where individual risk pixels weren't being
  calculated correctly.

* HRA will now properly detect in the preprocessed CSVs when criteria
  or entire habitat-stressor pairs are not desired within an
  assessment.

* Added an infrastructure feature so that temporary files are created
  in the user's workspace rather than at the system level
  folder.  This lets users work in a secondary workspace on a USB
  attached hard drive and use the space of that drive, rather than the
  primary operating system drive.

2.5.5 (2013-08-06)
------------------
The 2.5.5 release of InVEST that addresses minor bugs, performance
tweaks, and new functionality of the InVEST standalone models.  Including:

 * Production level release of the 3.0 Coastal Vulnerability model.
    - This upgrades the InVEST 2.5.4 version of the beta standalone CV
      to a full release with full users guide.  This version of the
      CV model should be used in all cases over its ArcGIS equivalent.

 * Production level release of the Habitat Risk Assessment model.
    - This release upgrades the InVEST 2.5.4 beta version of the
      standalone habitat risk assessment model. It should be used in
      all cases over its ArcGIS equivalent.

 * Uncertainty analysis in Carbon model (beta)
    - Added functionality to assess uncertainty in sequestration and
      emissions given known uncertainty in carbon pool stocks.  Users
      can now specify standard  deviations of carbon pools with
      normal distributions as well as desired uncertainty levels.
      New outputs include masks for regions which both sequester and
      emit carbon with a high probability of confidence.  Please see
      the "Uncertainty Analysis" section of the carbon user's guide
      chapter for more information.

 * REDD+ Scenario Analysis in Carbon model (beta)
    - Additional functionality to assist users evaluating REDD
      and REDD+ scenarios in the carbon model.  The uncertainty analysis
      functionality can also be used with these scenarios.
      Please see the "REDD Scenario Analysis" section of the
      carbon user's guide chapter for more information.

 * Uncertainty analysis in Finfish Aquaculture model (beta)
    - Additionally functionality to account for uncertainty in
      alpha and beta growth parameters as well as histogram
      plots showing the distribution of harvest weights and
      net present value.   Uncertainty analysis is performed
      through Monte Carlo runs that normally sample the
      growth parameters.

 * Streamlined Nutrient Retention model functionality
    - The nutrient retention module no longer requires users to explicitly
      run the water yield model.  The model now seamlessly runs water yield
      during execution.

 * Beta release of the recreation model
    - The recreation is available for beta use with limited documentation.

 * Full release of the wind energy model
    - Removing the 'beta' designation on the wind energy model.


Known Issues:

 * Flow routing in the standalone sediment and nutrient models has a
   bug that prevents routing in some (not all) landscapes.  This bug is
   related to resolving d-infinity flow directions across flat areas.
   We are implementing the solution in Garbrecht and Martx (1997).
   In the meanwhile the sediment and nutrient models are still marked
   as beta until this issue is resolved.

2.5.4 (2013-06-07)
------------------
This is a minor release of InVEST that addresses numerous minor bugs and performance tweaks in the InVEST 3.0 models.  Including:

 * Refactor of Wave Energy Model:
    - Combining the Biophysical and Valuation modules into one.
    - Adding new data for the North Sea and Australia
    - Fixed a bug where elevation values that were equal to or greater than zero
      were being used in calculations.
    - Fixed memory issues when dealing with large datasets.
    - Updated core functions to remove any use of depracated functions

 * Performance updates to the carbon model.

 * Nodata masking fix for rarity raster in Biodiversity Model.
    - When computing rarity from a base landuse raster and current or future
      landuse raster, the intersection of the two was not being properly taken.

 * Fixes to the flow routing algorithms in the sediment and nutrient
   retention models in cases where stream layers were burned in by ArcGIS
   hydro tools.  In those cases streams were at the same elevation and caused
   routing issues.

 * Fixed an issue that affected several InVEST models that occured
   when watershed polygons were too small to cover a pixel.  Excessively
   small watersheds are now handled correctly

 * Arc model deprecation.  We are deprecating the following ArcGIS versions
   of our InVEST models in the sense we recommend ALL users use the InVEST
   standalones over the ArcGIS versions, and the existing ArcGIS versions
   of these models will be removed entirely in the next release.

        * Timber
        * Carbon
        * Pollination
        * Biodiversity
        * Finfish Aquaculture

Known Issues:

 * Flow routing in the standalone sediment and nutrient models has a
   bug that prevents routing in several landscapes.  We're not
   certain of the nature of the bug at the moment, but we will fix by
   the next release.  Thus, sediment and nutrient models are marked
   as (beta) since in some cases the DEM routes correctly.

2.5.3 (2013-03-21)
------------------
This is a minor release of InVEST that fixes an issue with the HRA model that caused ArcGIS versions of the model to fail when calculating habitat maps for risk hotspots. This upgrade is strongly recommended for users of InVEST 2.5.1 or 2.5.2.

2.5.2 (2013-03-17)
------------------
This is a minor release of InVEST that fixes an issue with the HRA sample data that caused ArcGIS versions of the model to fail on the training data.  There is no need to upgrade for most users unless you are doing InVEST training.

2.5.1 (2013-03-12)
------------------
This is a minor release of InVEST that does not add any new models, but
does add additional functionality, stability, and increased performance to
one of the InVEST 3.0 standalones:

  - Pollination 3.0 Beta:
        - Fixed a bug where Windows users of InVEST could run the model, but
          most raster outputs were filled with nodata values.

Additionally, this minor release fixes a bug in the InVEST user interface where
collapsible containers became entirely non-interactive.

2.5.0 (2013-03-08)
------------------
This a major release of InVEST that includes new standalone versions (ArcGIS
is not required) our models as well as additional functionality, stability,
and increased performance to many of the existing models.  This release is
timed to support our group's annual training event at Stanford University.
We expect to release InVEST 2.5.1 a couple of weeks after to address any
software issues that arise during the training.  See the release notes
below for details of the release, and please contact richsharp@stanford.edu
for any issues relating to software:

  - *new* Sediment 3.0 Beta:
      - This is a standalone model that executes an order of magnitude faster
        than the original ArcGIS model, but may have memory issues with
	larger datasets. This fix is scheduled for the 2.5.1 release of InVEST.
      - Uses a d-infinity flow algorithm (ArcGIS version uses D8).
      - Includes a more accurate LS factor.
      - Outputs are now summarized by polygon rather than rasterized polygons.
        Users can view results directly as a table rather than sampling a
        GIS raster.
  - *new* Nutrient 3.0 Beta:
      - This is a standalone model that executes an order of magnitude faster
        than the original ArcGIS model, but may have memory issues with
	larger datasets. This fix is scheduled for the 2.5.1 release of InVEST.
      - Uses a d-infinity flow algorithm (ArcGIS version uses D8).
      - Includes a more accurate LS factor.
      - Outputs are now summarized by polygon rather than rasterized polygons.
        Users can view results directly as a table rather than sampling a
        GIS raster.
  - *new* Wind Energy:
      - A new offshore wind energy model.  This is a standalone-only model
        available under the windows start menu.
  - *new* Recreation Alpha:
      - This is a working demo of our soon to be released future land and near
        shore recreation model.  The model itself is incomplete and should only
        be used as a demo or by NatCap partners that know what they're doing.
  - *new* Habitat Risk Assessment 3.0 Alpha:
      - This is a working demo of our soon to be released 3.0 version of habitat
        risk assessment.  The model itself is incomplete and should only
    	be used as a demo or by NatCap partners that know what they're doing.
    	Users that need to use the habitat risk assessment should use the
        ArcGIS version of this model.

  - Improvements to the InVEST 2.x ArcGIS-based toolset:
      - Bug fixes to the ArcGIS based Coastal Protection toolset.

  - Removed support for the ArcGIS invest_VERSION.mxd map.  We expect to
    transition the InVEST toolset exclusive standalone tools in a few months.  In
    preparation of this we are starting to deprecate parts of our old ArcGIS
    toolset including this ArcMap document.  The InVEST ArcToolbox is still
    available in C:\InVEST_2_5_0\invest_250.tbx.

  - Known issues:

    - The InVEST 3.0 standalones generate open source GeoTiffs as
      outputs rather than the proprietary ESRI Grid format.  ArcGIS 9.3.1
      occasionally displays these rasters incorrectly.  We have found
      that these layers can be visualized in ArcGIS 9.3.1 by following
      convoluted steps: Right Click on the layer and select Properties; click on
      the Symbology tab; select Stretch, agree to calculate a histogram (this will
      create an .aux file that Arc can use for visualization), click "Ok", remove
      the raster from the layer list, then add it back. As an alternative, we
      suggest using an open source GIS Desktop Tool like Quantum GIS or ArcGIS
      version 10.0 or greater.

   - The InVEST 3.0 carbon model will generate inaccurate sequestration results
     if the extents of the current and future maps don't align.  This will be
     fixed in InVEST 2.5.1; in the meanwhile a workaround is to clip both LULCs
     so they have identical overlaps.

   - A user reported an unstable run of InVEST 3.0 water yield.  We are not
     certain what is causing the issue, but we do have a fix that will go out
     in InVEST 2.5.1.

   - At the moment the InVEST standalones do not run on Windows XP.  This appears
     to be related to an incompatibility between Windows XP and GDAL, the an open
     source gis library we use to create and read GIS data.  At the moment we are
     uncertain if we will be able to fix this bug in future releases, but will
     pass along more information in the future.

2.4.5 (2013-02-01)
------------------
This is a minor release of InVEST that does not add any new models, but
does add additional functionality, stability, and increased performance to
many of the InVEST 3.0 standalones:

  - Pollination 3.0 Beta:
      - Greatly improved memory efficiency over previous versions of this model.
      - 3.0 Beta Pollination Biophysical and Valuation have been merged into a
        single tool, run through a unified user interface.
      - Slightly improved runtime through the use of newer core InVEST GIS libraries.
      - Optional ability to weight different species individually.  This feature
        adds a column to the Guilds table that allows the user to specify a
        relative weight for each species, which will be used before combining all
        species supply rasters.
      - Optional ability to aggregate pollinator abundances at specific points
        provided by an optional points shapefile input.
      - Bugfix: non-agricultural pixels are set to a value of 0.0 to indicate no
        value on the farm value output raster.
      - Bugfix: sup_val_<beename>_<scenario>.tif rasters are now saved to the
        intermediate folder inside the user's workspace instead of the output
        folder.
  - Carbon Biophysical 3.0 Beta:
        * Tweaked the user interface to require the user to
          provide a future LULC raster when the 'Calculate Sequestration' checkbox
          is checked.
        * Fixed a bug that restricted naming of harvest layers.  Harvest layers are
          now selected simply by taking the first available layer.
  - Better memory efficiency in hydropower model.
  - Better support for unicode filepaths in all 3.0 Beta user interfaces.
  - Improved state saving and retrieval when loading up previous-run parameters
    in all 3.0 Beta user interfaces.
  - All 3.0 Beta tools now report elapsed time on completion of a model.
  - All 3.0 Beta tools now provide disk space usage reports on completion of a
    model.
  - All 3.0 Beta tools now report arguments at the top of each logfile.
  - Biodiversity 3.0 Beta: The half-saturation constant is now allowed to be a
    positive floating-point number.
  - Timber 3.0 Beta: Validation has been added to the user interface for this
    tool for all tabular and shapefile inputs.
  - Fixed some typos in Equation 1 in the Finfish Aquaculture user's guide.
  - Fixed a bug where start menu items were not getting deleted during an InVEST
    uninstall.
  - Added a feature so that if the user selects to download datasets but the
    datasets don't successfully download the installation alerts the user and
    continues normally.
  - Fixed a typo with tau in aquaculture guide, originally said 0.8, really 0.08.

  - Improvements to the InVEST 2.x ArcGIS-based toolset:
      - Minor bugfix to Coastal Vulnerability, where an internal unit of
        measurements was off by a couple digits in the Fetch Calculator.
      - Minor fixes to various helper tools used in InVEST 2.x models.
      - Outputs for Hargreaves are now saved as geoTIFFs.
      - Thornwaite allows more flexible entering of hours of sunlight.

2.4.4 (2012-10-24)
------------------
- Fixes memory errors experienced by some users in the Carbon Valuation 3.0 Beta model.
- Minor improvements to logging in the InVEST User Interface
- Fixes an issue importing packages for some officially-unreleased InVEST models.

2.4.3 (2012-10-19)
------------------
- Fixed a minor issue with hydropower output vaulation rasters whose statistics were not pre-calculated.  This would cause the range in ArcGIS to show ther rasters at -3e38 to 3e38.
- The InVEST installer now saves a log of the installation process to InVEST_<version>\install_log.txt
- Fixed an issue with Carbon 3.0 where carbon output values were incorrectly calculated.
- Added a feature to Carbon 3.0 were total carbon stored and sequestered is output as part of the running log.
- Fixed an issue in Carbon 3.0 that would occur when users had text representations of floating point numbers in the carbon pool dbf input file.
- Added a feature to all InVEST 3.0 models to list disk usage before and after each run and in most cases report a low free space error if relevant.

2.4.2 (2012-10-15)
------------------
- Fixed an issue with the ArcMap document where the paths to default data were not saved as relative paths.  This caused the default data in the document to not be found by ArcGIS.
- Introduced some more memory-efficient processing for Biodiversity 3.0 Beta.  This fixes an out-of-memory issue encountered by some users when using very large raster datasets as inputs.

2.4.1 (2012-10-08)
------------------
- Fixed a compatibility issue with ArcGIS 9.3 where the ArcMap and ArcToolbox were unable to be opened by Arc 9.3.

2.4.0 (2012-10-05)
------------------
Changes in InVEST 2.4.0

General:

This is a major release which releases two additional beta versions of the
InVEST models in the InVEST 3.0 framework.  Additionally, this release
introduces start menu shortcuts for all available InVEST 3.0 beta models.
Existing InVEST 2.x models can still be found in the included Arc toolbox.

Existing InVEST models migrated to the 3.0 framework in this release
include:

- Biodiversity 3.0 Beta
    - Minor bug fixes and usability enhancements
    - Runtime decreased by a factor of 210
- Overlap Analysis 3.0 Beta
    - In most cases runtime decreased by at least a factor of 15
    - Minor bug fixes and usability enhancements
    - Split into two separate tools:
        * Overlap Analysis outputs rasters with individually-weighted pixels
        * Overlap Analysis: Management Zones produces a shapefile output.
    - Updated table format for input activity CSVs
    - Removed the "grid the seascape" step

Updates to ArcGIS models:

- Coastal vulnerability
    - Removed the "structures" option
    - Minor bug fixes and usability enhancements
- Coastal protection (erosion protection)
    - Incorporated economic valuation option
    - Minor bug fixes and usability enhancements

Additionally there are a handful of minor fixes and feature
enhancements:

- InVEST 3.0 Beta standalones (identified by a new InVEST icon) may be run
  from the Start Menu (on windows navigate to
  Start Menu -> All Programs -> InVEST 2.4.0
- Bug fixes for the calculation of raster statistics.
- InVEST 3.0 wave energy no longer requires an AOI for global runs, but
  encounters memory issues on machines with less than 4GB of RAM.  This
  is a known issue that will be fixed in a minor release.
- Minor fixes to several chapters in the user's guide.
- Minor bug fix to the 3.0 Carbon model: harvest maps are no longer required
  inputs.
- Other minor bug fixes and runtime performance tweaks in the 3.0 framework.
- Improved installer allows users to remove InVEST from the Windows Add/Remove
  programs menu.
- Fixed a visualization bug with wave energy where output rasters did not have the min/max/stdev calculations on them.  This made the default visualization in arc be a gray blob.

2.3.0 (2012-08-02)
------------------
Changes in InVEST 2.3.0

General:

This is a major release which releases several beta versions of the
InVEST models in the InVEST 3.0 framework.  These models run as
standalones, but a GIS platform is needed to edit and view the data
inputs and outputs.  Until InVEST 3.0 is released the original ArcGIS
based versions of these tools will remain the release.

Existing InVEST models migrated to the 3.0 framework in this release
include:

- Reservoir Hydropower Production 3.0 beta
    - Minor bug fixes.
- Finfish Aquaculture
    - Minor bug fixes and usability enhancements.
- Wave Energy 3.0 beta
    - Runtimes for non-global runs decreased by a factor of 7
    - Minor bugs in interpolation that exist in the 2.x model is fixed in
      3.0 beta.
- Crop Pollination 3.0 beta
    - Runtimes decreased by a factor of over 10,000

This release also includes the new models which only exist in the 3.0
framework:

- Marine Water Quality 3.0 alpha with a preliminary  user's guide.

InVEST models in the 3.0 framework from previous releases that now
have a standalone executable include:

- Managed Timber Production Model
- Carbon Storage and Sequestration

Additionally there are a handful of other minor fixes and feature
enhancements since the previous release:

- Minor bug fix to 2.x sedimentation model that now correctly
  calculates slope exponentials.
- Minor fixes to several chapters in the user's guide.
- The 3.0 version of the Carbon model now can value the price of carbon
  in metric tons of C or CO2.
- Other minor bug fixes and runtime performance tweaks in the 3.0 framework.

2.2.2 (2012-03-03)
------------------
Changes in InVEST 2.2.2

General:

This is a minor release which fixes the following defects:

-Fixed an issue with sediment retention model where large watersheds
 allowed loading per cell was incorrectly rounded to integer values.

-Fixed bug where changing the threshold didn't affect the retention output
 because function was incorrectly rounded to integer values.

-Added total water yield in meters cubed to to output table by watershed.

-Fixed bug where smaller than default (2000) resolutions threw an error about
 not being able to find the field in "unitynew".  With non-default resolution,
 "unitynew" was created without an attribute table, so one was created by
 force.

-Removed mention of beta state and ecoinformatics from header of software
 license.

-Modified overlap analysis toolbox so it reports an error directly in the
 toolbox if the workspace name is too long.

2.2.1 (2012-01-26)
------------------
Changes in InVEST 2.2.1

General:

This is a minor release which fixes the following defects:

-A variety of miscellaneous bugs were fixed that were causing crashes of the Coastal Protection model in Arc 9.3.
-Fixed an issue in the Pollination model that was looking for an InVEST1005 directory.
-The InVEST "models only" release had an entry for the InVEST 3.0 Beta tools, but was missing the underlying runtime.  This has been added to the models only 2.2.1 release at the cost of a larger installer.
-The default InVEST ArcMap document wouldn't open in ArcGIS 9.3.  It can now be opened by Arc 9.3 and above.
-Minor updates to the Coastal Protection user's guide.

2.2.0 (2011-12-22)
------------------
In this release we include updates to the habitat risk assessment
model, updates to Coastal Vulnerability Tier 0 (previously named
Coastal Protection), and a new tier 1 Coastal Vulnerability tool.
Additionally, we are releasing a beta version of our 3.0 platform that
includes the terrestrial timber and carbon models.

See the "Marine Models" and "InVEST 3.0 Beta" sections below for more details.

**Marine Models**

1. Marine Python Extension Check

   This tool has been updated to include extension requirements for the new
   Coastal Protection T1 model.  It also reflects changes to the Habitat Risk
   Assessment and Coastal Protection T0 models, as they no longer require the
   PythonWin extension.

2. Habitat Risk Assessment (HRA)

   This model has been updated and is now part of three-step toolset.  The
   first step is a new Ratings Survey Tool which eliminates the need for
   Microsoft Excel when users are providing habitat-stressor ratings.  This
   Survey Tool now allows users to up- and down-weight the importance of
   various criteria.  For step 2, a copy of the Grid the Seascape tool has been
   placed in the HRA toolset.  In the last step, users will run the HRA model
   which includes the following updates:

   - New habitat outputs classifying risk as low, medium, and high
   - Model run status updates (% complete) in the message window
   - Improved habitat risk plots embedded in the output HTML

3. Coastal Protection

   This module is now split into sub-models, each with two parts.  The first
   sub-model is Coastal Vulnerability (Tier 0) and the new addition is Coastal
   Protection (Tier 1).

   Coastal Vulnerability (T0)
   Step 1) Fetch Calculator - there are no updates to this tool.
   Step 2) Vulnerability Index

   - Wave Exposure: In this version of the model, we define wave exposure for
     sites facing the open ocean as the maximum of the weighted average of
     wave's power coming from the ocean or generated by local winds.  We
     weight wave power coming from each of the 16 equiangular sector by the
     percent of time that waves occur in that sector, and based on whether or
     not fetch in that sector exceeds 20km.  For sites that are sheltered, wave
     exposure is the average of wave power generated by the local storm winds
     weighted by the percent occurrence of those winds in each sector.  This
     new method takes into account the seasonality of wind and wave patterns
     (storm waves generally come from a preferential direction), and helps
     identify regions that are not exposed to powerful waves although they are
     open to the ocean (e.g. the leeside of islands).

   - Natural Habitats: The ranking is now computed using the rank of all
     natural habitats present in front of a segment, and we weight the lowest
     ranking habitat 50% more than all other habitats.  Also, rankings and
     protective distance information are to be provided by CSV file instead of
     Excel.  With this new method, shoreline segments that have more habitats
     than others will have a lower risk of inundation and/or erosion during
     storms.

   - Structures: The model has been updated to now incorporate the presence of
     structures by decreasing the ranking of shoreline segments that adjoin
     structures.

   Coastal Protection (T1) - This is a new model which plots the amount of
   sandy beach erosion or consolidated bed scour that backshore regions
   experience in the presence or absence of natural habitats.  It is composed
   of two steps: a Profile Generator and Nearshore Waves and Erosion.  It is
   recommended to run the Profile Generator before the Nearshore Waves and
   Erosion model.

   Step 1) Profile Generator:  This tool helps the user generate a 1-dimensional
   bathymetric and topographic profile perpendicular to the shoreline at the
   user-defined location.  This model provides plenty of guidance for building
   backshore profiles for beaches, marshes and mangroves.  It will help users
   modify bathymetry profiles that they already have, or can generate profiles
   for sandy beaches if the user has not bathymetric data.  Also, the model
   estimates and maps the location of natural habitats present in front of the
   region of interest.  Finally, it provides sample wave and wind data that
   can be later used in the Nearshore Waves and Erosion model, based on
   computed fetch values and default Wave Watch III data.

   Step 2) Nearshore Waves and Erosion: This model estimates profiles of beach
   erosion or values of rates of consolidated bed scour at a site as a function
   of the type of habitats present in the area of interest.  The model takes
   into account the protective effects of vegetation, coral and oyster reefs,
   and sand dunes.  It also shows the difference of protection provided when
   those habitats are present, degraded, or gone.

4. Aesthetic Quality

   This model no longer requires users to provide a projection for Overlap
   Analysis.  Instead, it uses the projection from the user-specified Area of
   Interest (AOI) polygon.  Additionally, the population estimates for this
   model have been fixed.

**InVEST 3.0 Beta**

The 2.2.0 release includes a preliminary version of our InVEST 3.0 beta
platform.  It is included as a toolset named "InVEST 3.0 Beta" in the
InVEST220.tbx.  It is currently only supported with ArcGIS 10.  To launch
an InVEST 3.0 beta tool, double click on the desired tool in the InVEST 3.0
toolset then click "Ok" on the Arc toolbox screen that opens. The InVEST 3.0
tool panel has inputs very similar to the InVEST 2.2.0 versions of the tools
with the following modifications:

InVEST 3.0 Carbon:
  * Fixes a minor bug in the 2.2 version that ignored floating point values
    in carbon pool inputs.
  * Separation of carbon model into a biophysical and valuation model.
  * Calculates carbon storage and sequestration at the minimum resolution of
    the input maps.
  * Runtime efficiency improved by an order of magnitude.
  * User interface streamlined including dynamic activation of inputs based
    on user preference, direct link to documentation, and recall of inputs
    based on user's previous run.

InVEST 3.0 Timber:
  * User interface streamlined including dynamic activation of inputs based
    on user preference, direct link to documentation, and recall of inputs
    based on user's previous run.


2.1.1 (2011-10-17)
------------------
Changes in InVEST 2.1.1

General:

This is a minor release which fixes the following defects:

-A truncation error was fixed on nutrient retention and sedimentation model that involved division by the number of cells in a watershed.  Now correctly calculates floating point division.
-Minor typos were fixed across the user's guide.

2.1 Beta (2011-05-11)
---------------------
Updates to InVEST Beta

InVEST 2.1 . Beta

Changes in InVEST 2.1

General:

1.	InVEST versioning
We have altered our versioning scheme.  Integer changes will reflect major changes (e.g. the addition of marine models warranted moving from 1.x to 2.0).  An increment in the digit after the primary decimal indicates major new features (e.g the addition of a new model) or major revisions.  For example, this release is numbered InVEST 2.1 because two new models are included).  We will add another decimal to reflect minor feature revisions or bug fixes.  For example, InVEST 2.1.1 will likely be out soon as we are continually working to improve our tool.
2.	HTML guide
With this release, we have migrated the entire InVEST users. guide to an HTML format.  The HTML version will output a pdf version for use off-line, printing, etc.


**MARINE MODELS**

1.Marine Python Extension Check

-This tool has been updated to allow users to select the marine models they intend to run.  Based on this selection, it will provide a summary of which Python and ArcGIS extensions are necessary and if the Python extensions have been successfully installed on the user.s machine.

2.Grid the Seascape (GS)

-This tool has been created to allow marine model users to generate an seascape analysis grid within a specified area of interest (AOI).

-It only requires an AOI and cell size (in meters) as inputs, and produces a polygon grid which can be used as inputs for the Habitat Risk Assessment and Overlap Analysis models.

3. Coastal Protection

- This is now a two-part model for assessing Coastal Vulnerability.  The first part is a tool for calculating fetch and the second maps the value of a Vulnerability Index, which differentiates areas with relatively high or low exposure to erosion and inundation during storms.

- The model has been updated to now incorporate coastal relief and the protective influence of up to eight natural habitat input layers.

- A global Wave Watch 3 dataset is also provided to allow users to quickly generate rankings for wind and wave exposure worldwide.

4. Habitat Risk Assessment (HRA)

This new model allows users to assess the risk posed to coastal and marine habitats by human activities and the potential consequences of exposure for the delivery of ecosystem services and biodiversity.  The HRA model is suited to screening the risk of current and future human activities in order to prioritize management strategies that best mitigate risk.

5. Overlap Analysis

This new model maps current human uses in and around the seascape and summarizes the relative importance of various regions for particular activities.  The model was designed to produce maps that can be used to identify marine and coastal areas that are most important for human use, in particular recreation and fisheries, but also other activities.

**FRESHWATER MODELS**

All Freshwater models now support ArcMap 10.


Sample data:

1. Bug fix for error in Water_Tables.mdb Biophysical table where many field values were shifted over one column relative to the correct field name.

2. Bug fix for incorrect units in erosivity layer.


Hydropower:

1.In Water Yield, new output tables have been added containing mean biophysical outputs (precipitation, actual and potential evapotranspiration, water yield)  for each watershed and sub-watershed.


Water Purification:

1. The Water Purification Threshold table now allows users to specify separate thresholds for nitrogen and phosphorus.   Field names thresh_n and thresh_p replace the old ann_load.

2. The Nutrient Retention output tables nutrient_watershed.dbf and nutrient_subwatershed.dbf now include a column for nutrient retention per watershed/sub-watershed.

3. In Nutrient Retention, some output file names have changed.

4. The user's guide has been updated to explain more accurately the inclusion of thresholds in the biophysical service estimates.


Sedimentation:

1. The Soil Loss output tables sediment_watershed.dbf and sediment_subwatershed.dbf now include a column for sediment retention per watershed/sub-watershed.

2. In Soil Loss, some output file names have changed.

3. The default input value for Slope Threshold is now 75.

4. The user's guide has been updated to explain more accurately the inclusion of thresholds in the biophysical service estimates.

5. Valuation: Bug fix where the present value was not being applied correctly.





2.0 Beta (2011-02-14)
---------------------
Changes in InVEST 2.0

InVEST 1.005 is a minor release with the following modification:

1. Aesthetic Quality

    This new model allows users to determine the locations from which new nearshore or offshore features can be seen.  It generates viewshed maps that can be used to identify the visual footprint of new offshore development.


2. Coastal Vulnerability

    This new model produces maps of coastal human populations and a coastal exposure to erosion and inundation index map.  These outputs can be used to understand the relative contributions of different variables to coastal exposure and to highlight the protective services offered by natural habitats.


3. Aquaculture

    This new model is used to evaluate how human activities (e.g., addition or removal of farms, changes in harvest management practices) and climate change (e.g., change in sea surface temperature) may affect the production and economic value of aquacultured Atlantic salmon.


4. Wave Energy

    This new model provides spatially explicit information, showing potential areas for siting Wave Energy conversion (WEC) facilities with the greatest energy production and value.  This site- and device-specific information for the WEC facilities can then be used to identify and quantify potential trade-offs that may arise when siting WEC facilities.


5. Avoided Reservoir Sedimentation

    - The name of this model has been changed to the Sediment Retention model.

    - We have added a water quality valuation model for sediment retention. The user now has the option to select avoided dredge cost analysis, avoided water treatment cost analysis or both.  The water quality valuation approach is the same as that used in the Water Purification: Nutrient Retention model.

    - The threshold information for allowed sediment loads (TMDL, dead volume, etc.) are now input in a stand alone table instead of being included in the valuation table. This adjusts the biophysical service output for any social allowance of pollution. Previously, the adjustment was only done in the valuation model.

    - The watersheds and sub-watershed layers are now input as shapefiles instead of rasters.

    - Final outputs are now aggregated to the sub-basin scale. The user must input a sub-basin shapefile. We provide the Hydro 1K dataset as a starting option. See users guide for changes to many file output names.

    - Users are strongly advised not to interpret pixel-scale outputs for hydrological understanding or decision-making of any kind. Pixel outputs should only be used for calibration/validation or model checking.


6. Hydropower Production

    - The watersheds and sub-watershed layers are now input as shapefiles instead of rasters.

    - Final outputs are now aggregated to the sub-basin scale. The user must input a sub-basin shapefile. We provide the Hydro 1K dataset as a starting option. See users guide for changes to many file output names.

    - Users are strongly advised not to interpret pixel-scale outputs for hydrological understanding or decision-making of any kind. Pixel outputs should only be used for calibration/validation or model checking.

    - The calibration constant for each watershed is now input in a stand-alone table instead of being included in the valuation table. This makes running the water scarcity model simpler.


7. Water Purification: Nutrient Retention

    - The threshold information for allowed pollutant levels (TMDL, etc.) are now input in a stand alone table instead of being included in the valuation table. This adjusts the biophysical service output for any social allowance of pollution. Previously, the adjustment was only done in the valuation model.

    - The watersheds and sub-watershed layers are now input as shapefiles instead of rasters.

    - Final outputs are now aggregated to the sub-basin scale. The user must input a sub-basin shapefile. We provide the Hydro 1K dataset as a starting option. See users guide for changes to many file output names.

    - Users are strongly advised not to interpret pixel-scale outputs for hydrological understanding or decision-making of any kind. Pixel outputs should only be used for calibration/validation or model checking.


8. Carbon Storage and Sequestration

    The model now outputs an aggregate sum of the carbon storage.


9. Habitat Quality and Rarity

    This model had an error while running ReclassByACII if the land cover codes were not sorted alphabetically.  This has now been corrected and it sorts the reclass file before running the reclassification

    The model now outputs an aggregate sum of the habitat quality.

10. Pollination

    In this version, the pollination model accepts an additional parameter which indicated the proportion of a crops yield that is attributed to wild pollinators.<|MERGE_RESOLUTION|>--- conflicted
+++ resolved
@@ -36,16 +36,13 @@
 
 Unreleased Changes
 ------------------
-<<<<<<< HEAD
 * General:
     * Update and expand on the instructions in the API docs for installing
       the ``natcap.invest`` package.
-=======
 * Seasonal Water Yield
     * Fixed a bug in validation where providing the monthly alpha table would
       cause a "Spatial file <monthly alpha table> has no projection" error.
       The montly alpha table was mistakenly being validated as a spatial file.
->>>>>>> 7f6bd31b
 
 3.9.1 (2021-09-22)
 ------------------
