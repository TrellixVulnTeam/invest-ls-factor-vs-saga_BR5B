..
  Changes should be grouped for readability.

  InVEST model names:
  - Carbon
  - Coastal Blue Carbon
  - Coastal Vulnerability
  - Crop Production
  - Delineateit
  - Finfish
  - Fisheries
  - Forest Carbon Edge Effects
  - Globio
  - Habitat Quality
  - HRA
  - Annual Water Yield
  - NDR
  - Pollination
  - Recreation
  - Routedem
  - Scenario Generator
  - Scenic Quality
  - SDR
  - Seasonal Water Yield
  - Urban Cooling
  - Urban Flood Risk
  - Wave Energy
  - Wind Energy

  Everything else:
  - General


.. :changelog:
Unreleased Changes (3.9)
------------------------
* Annual Water Yield:
    * Fixing bug that limited ``rsupply`` result when ``wyield_mn`` or
      ``consump_mn`` was 0.
* General:
    * Deprecating GDAL 2 and adding support for GDAL 3.
    * Adding function in utils.py to handle InVEST coordindate transformations.
    * Making InVEST compatible with Pygeoprocessing 2.0 by updating:
      * ``convolve_2d()`` keyword ``ignore_nodata`` to 
        ``ignore_nodata_and_edges``.
      * ``get_raster_info()`` / ``get_vector_info()`` keyword ``projection`` to
        ``projection_wkt``.
    * Improve consistency and context for error messages related to raster
      reclassification across models by using ``utils.reclassify_raster``.
    * Fixed bug that was causing a TypeError when certain input rasters had an
      undefined nodata value. Undefined nodata values should now work
      everywhere.
    * Include logging in python script generated from 
      "Save to python script..." in the "Development" menu. Now logging
      messages from the model execution will show up when you run the script.
    * InVEST is now a 64-bit binary built against Python 3.7.
    * Adding Python 3.8 support for InVEST testing.
<<<<<<< HEAD
    * Add warning message to installer for 32-bit computers about installing
      64-bit software.
=======
    * Stop running validation extra times when model inputs autofill, saving
      a small but noticeable amount of time in launching a model.
>>>>>>> 93281903
* Coastal Vulnerability
    * 'shore_points_missing_geomorphology.gpkg' output file name now includes
      the suffix if any, and its one layer now is renamed from
      'missing_geomorphology' to be the same as the file name
      (including suffix).
* Delineateit
    * The layer in the 'preprocessed_geometries.gpkg' output is renamed from
      'verified_geometries' to be the same as the file name (including suffix).
    * The layer in the 'snapped_outlets.gpkg' output is renamed from
      'snapped' to be the same as the file name (including suffix).
    * The layer in the 'watersheds.gpkg' output has been renamed from
      'watersheds' to match the name of the vector file (including the suffix).
    * Added pour point detection option as an alternative to providing an 
      outlet features vector.
* Habitat Quality:
    * Refactor of Habitat Quality that implements TaskGraph
    * Threat files are now indicated in the Threat Table csv input under
      required columns: ``BASE_PATH``, ``CUR_PATH``, ``FUT_PATH``.
    * Threat and Sensitivity column names are now case-insensitive.
    * Sensitivity threat columns now match threat names from Threat Table
      exactly, without the need for "L_". "L_" prefix is deprecated.
    * Threat raster input folder has been removed.
    * Validation enhancements that check whether threat raster paths are valid.
    * HQ update to User's Guide.
    * Changing sample data to reflect Threat Table csv input changes and
      bumping revision.
    * More comprehensive testing for Habitat Quality and validation.
    * Checking if Threat raster values are between 0 and 1 range, raising
      ValueError if not. No longer snapping values less than 0 to 0 and greater
      than 1 to 1.
    * Fixing bug that was setting Threat raster values to 1 even if they were
      floats between 0 and 1.
    * Updating how threats are decayed across distance. Before, nodata edges
      were ignored causing values on the edges to maintain a higher threat
      value. Now, the decay does not ignore those nodata edges causing values
      on the edges to decay more quickly. The area of study should have
      adequate boundaries to account for these edge effects.
* Seasonal Water Yield
    * Fixed a bug where precip or eto rasters of ``GDT_Float64`` with values
      greater than 32-bit would overflow to ``-inf``.
* SDR:
    * Fixing an issue where the LS factor should be capped to an upstream area
      of 333^2 m^2. In previous versions the LS factor was erroniously capped
      to "333" leading to high export spikes in some pixels.
* Finfish
    * Fixed a bug where the suffix input was not being used for ouput paths.

..
..
..
  Unreleased Changes
  ------------------

3.8.9 (2020-09-15)
------------------
* Hydropower
    * Fixed bug that prevented validation from ever passing for this model.
      Validation will allow extra keys in addition to those in the ARGS_SPEC.
* Urban Flood Mitigation
    * Fixed incorrect calculation of total quickflow volume.

3.8.8 (2020-09-04)
------------------
* Coastal Vulnerability
    * Improved handling of invalid AOI geometries to avoid crashing and instead
      fix the geometry when possible and skip it otherwise.
    * Added validation check that shows a warning if the SLR vector is not
      a point or multipoint geometry.
* Urban Cooling
    * Energy units are now (correctly) expressed in kWh.  They were previously
      (incorrectly) expressed in kW.
    * Energy savings calculations now require that consumption is in units of
      kWh/degree C/m^2 for each building class.
    * Fixing an issue where blank values of the Cooling Coefficient weights
      (shade, albedo, ETI) would raise an error.  Now, a default value for the
      coefficient is assumed if any single value is left blank.
* HRA
    * Raise ValueError if habitat or stressor inputs are not projected.
    * Make sample data rating filepaths work on Mac. If not on Windows and a rating
      filepath isn't found, try replacing all backslashes with forward slashes.
* Seasonal Water Yield
    * Updated output file name from aggregated_results.shp to aggregated_results_swy.shp
      for consistency with NDR and SDR
* Datastack
    * Saved datastack archives now use helpful identifying names for spatial input folders
* Validation
    * Fixed bug that caused fields activated by a checkbox to make validation fail,
      even when the checkbox was unchecked.
* General
    * Input table column headers are now insensitive to leading/trailing whitespace in
      most places.
    * Modified the script that produces a conda environment file from InVEST's python
      requirements file so that it includes the ``conda-forge`` channel in the file
      itself.
* Recreation
    * Validate values in the type column of predictor tables early in execution. Raise
      a ValueError if a type value isn't valid (leading/trailing whitespace is okay).
* Validation
    * Set a 5-second timeout on validation functions that access a file. This will raise
      a warning and prevent validation from slowing down the UI too much.

3.8.7 (2020-07-17)
------------------
* General
    * Fixed an issue where some users would be unable to launch InVEST binaries
      on Windows.  This crash was due to a configuration issue in
      ``PySide2==5.15.0`` that will be fixed in a future release of PySide2.
* GLOBIO
    * Fix a bug that mishandled combining infrastructure data when only one
      infrastructure data was present.
* Urban Flood Risk
    * The output vector ``flood_risk_service.shp`` now includes a field,
      ``flood_vol`` that is the sum of the modeled flood volume (from
      ``Q_m3.tif``) within the AOI.
    * Fieldnames in ``flood_risk_service.shp`` have been updated to more
      closely match the variables they match as documented in the User's Guide
      chapter.  Specifically, ``serv_bld`` is now ``serv.blt`` and ``aff_bld``
      is now ``aff.bld``.
    * ``Q_mm.tif`` has been moved from the intermediate directory into the
      workspace.
    * Fixed a bug in the flood volume (``Q_m3.tif``) calculations that was
      producing incorrect values in all cases.
    * Fixed a bug where input rasters with nodata values of 0 were not handled
      properly.

3.8.6 (2020-07-03)
------------------
* Crop Production
    * Fixed critical bug in crop regression that caused incorrect yields in
      all cases.

3.8.5 (2020-06-26)
------------------
* General
    * Fix bug in ``utils.build_lookup_from_csv`` that was allowing
      ``key_field`` to be non unique and overwriting values.
    * Fix bug in ``utils.build_lookup_from_csv`` where trailing commas caused
      returned values to be malformed.
    * Add optional argument ``column_list`` to ``utils.build_lookup_from_csv``
      that takes a list of column names and only returns those in the
      dictionary.
    * Remove ``warn_if_missing`` argument from ``utils.build_lookup_from_csv``
      and warning by default.
* Scenic Quality
    * Fixing an issue in Scenic Quality where the creation of the weighted sum
      of visibility rasters could cause "Too Many Open Files" errors and/or
      ``MemoryError`` when the model is run with many viewpoints.
    * Progress logging has been added to several loops that may take a longer
      time when the model is run with thousands of points at a time.
    * A major part of the model's execution was optimized for speed,
      particularly when the model is run with many, many points.
* SDR:
    * Removed the unused parameter ``args['target_pixel_size']`` from the SDR
      ``execute`` docstring.
* Urban Flood Risk Mitigation
    * Fixed an issue where the output vector ``flood_risk_service.shp`` would
      only be created when the built infrastructure vector was provided.  Now,
      the ``flood_risk_service.shp`` vector is always created, but the fields
      created differ depending on whether the built infrastructure input is
      present during the model run.
    * Fixed an issue where the model would crash if an infrastructure geometry
      were invalid or absent.  Such features are now skipped.

3.8.4 (2020-06-05)
------------------
* General:
    * Advanced the ``Taskgraph`` version requirement to fix a bug where workspace
      directories created by InVEST versions <=3.8.0 could not be re-used by more
      recent InVEST versions.
* NDR:
    * The Start Menu shortcut on Windows and launcher label on Mac now have
      consistent labels for NDR: "NDR: Nutrient Delivery Ratio".
* SDR:
    * The Start Menu shortcut on Windows and launcher label on Mac now have
      consistent labels for SDR: "SDR: Sediment Delivery Ratio".

3.8.3 (2020-05-29)
------------------
* sdr
  * SDR's compiled core now defines its own ``SQRT2`` instead of relying on an
    available standard C library definition. This new definition helps to avoid
    some compiler issues on Windows.

3.8.2 (2020-05-15)
------------------
* InVEST's CSV encoding requirements are now described in the validation
  error message displayed when a CSV cannot be opened.

3.8.1 (2020-05-08)
------------------
* Fixed a compilation issue on Mac OS X Catalina.
* Fixed an issue with NDR's raster normalization function so that Float64
  nodata values are now correctly cast to Float32.  This issue was affecting
  the summary vector, where the ``surf_n``, ``sub_n`` and ``n_export_tot``
  columns would contain values of ``-inf``.
* Fixed minor bug in Coastal Vulnerability shore point creation. Also added a
  check to fail fast when zero shore points are found within the AOI.
* The Finfish Aquaculture model no longer generates histograms for
  uncertainty analysis due to issues with matplotlib that make InVEST
  unstable. See https://github.com/natcap/invest/issues/87 for more.
* Corrected the Urban Cooling Model's help text for the "Cooling Capacity
  Calculation Method" in the User Interface.
* Fixing an issue with SDR's ``LS`` calculations.  The ``x`` term is now
  the weighted mean of proportional flow from the current pixel into its
  neighbors.  Note that for ease of debugging, this has been implemented as a
  separate raster and is now included in ``RKLS`` calculations instead of in
  the ``LS`` calculations.
* Fixed a bug in validation where checking for spatial overlap would be skipped
  entirely in cases where optional model arguments were not used.
* Bumping the ``psutil`` dependency requirement to ``psutil>=5.6.6`` to address
  a double-free vulnerability documented in CVE-2019-18874.
* Adding a GitHub Actions workflow for building python wheels for Mac and Windows
  as well as a source distribution.
* Updating links in ``setup.py``, ``README.rst`` and ``README_PYTHON.rst`` to
  refer to the repository's new home on github.
* Binary builds for Windows and Mac OS X have been moved to GitHub Actions from
  AppVeyor.  All AppVeyor-specific configuration has been removed.
* Fixing an issue with the InVEST Makefile where ``make deploy`` was
  attempting to synchronize nonexistent sample data zipfiles with a storage
  bucket on GCP.  Sample data zipfiles are only built on Windows, and so
  ``make deploy`` will only attempt to upload them when running on Windows.
* Fixed a bug in CLI logging where logfiles created by the CLI were
  incompatible with the ``natcap.invest.datastack`` operation that
  allows the UI to load model arguments from logfiles.
* Added error-handling in Urban Flood Risk Mitigation to tell users to
  "Check that the Soil Group raster does not contain values other than
  (1, 2, 3, 4)" when a ``ValueError`` is raised from ``_lu_to_cn_op``.
* Updated the ``Makefile`` to use the new git location of the InVEST User's
  Guide repository at https://github.com/natcap/invest.users-guide
* Automated tests are now configured to use Github Actions for 32- and 64-bit
  build targets for Python 3.6 and 3.7 on Windows.  We are still using
  AppVeyor for our binary builds for the time being.
* Makefile has been updated to fetch the version string from ``git`` rather
  than ``hg``.  A mercurial client is still needed in order to clone the
  InVEST User's Guide.
* Removing Python 2 compatibility code such as ``future``, ``pyqt4``,
  ``basestring``, ``unicode``, ``six``, unicode casting, etc...
* Update api-docs conf file to mock sdr.sdr_core and to use updated unittest
  mock

3.8.0 (2020-02-07)
------------------
* Created a sub-directory for the sample data in the installation directory.
* Fixed minor bug in HRA that was duplicating the ``results_suffix`` in some
  output filenames.
* Updated the DelineateIt UI to improve the language around what the model
  should do when it encounters invalid geometry.  The default is now
  that it should skip invalid geometry.
* Updating how threat rasters are handled in Habitat Quality to address a few
  related and common usability issues for the model.  First, threat
  rasters are now aligned to the LULC instead of the intersection of the whole
  stack.  This means that the model now handles threat inputs that do not all
  completely overlap the LULC (they must all still be in the same projection).
  Second, nodata values in threat rasters are converted to a threat value of 0.
  Any threat pixel values other than 0 or nodata are interpreted as a threat
  value of 1.
* Updating the ``psutil`` requirement to avoid a possible import issue when
  building binaries under WINE.  Any version of ``psutil`` should work
  except for ``5.6.0``.
* InVEST sample data was re-organized to simply have one folder per model.
  New datastacks were added for SDR, NDR, Seasonal Water Yield,
  Annual Water Yield, DelineateIt, and Coastal Vulnerability.
* Fixed an issue with NDR where the model was not properly checking for the
  bounds of the raster, which could in some cases lead to exceptions being
  printed to the command-line.  The model now correctly checks for these
  raster boundaries.
* Habitat Risk Assessment model supports points and lines -- in addition to
  previously supported polygons and rasters -- for habitats or stressors.
* Updated raster percentile algorithms in Scenic Quality and Wave Energy
  models to use a more efficient and reliable raster percentile function
  from pygeoprocessing.
* InVEST is now compatible with pygeoprocessing 1.9.1.
* All InVEST models now have an ``ARGS_SPEC`` object that contains metadata
  about the model and describes the model's arguments.  Validation has been
  reimplemented across all models to use these ``ARGS_SPEC`` objects.
* The results suffix key for the Wave Energy and Wind Energy models has been
  renamed ``results_suffix`` (was previously ``suffix``).  This is for
  consistency across InVEST models.
* Speed and memory optimization of raster processing in the Recreation model.
* Removed a constraint in Coastal Vulnerability so the AOI polygon no longer
  needs to intersect the continental shelf contour line. So the AOI can now be
  used exclusively to delineate the coastal area of interest.
* Improved how Coastal Vulnerability calculates local wind-driven waves.
  This requires a new bathymetry raster input and implements equation 10
  of the User Guide. Also minor updates to fields in intermediate outputs,
  notably a 'shore_id' field is now the unique ID for joining tables and
  FIDs are no longer used.
* Added a status message to the UI if a datastack file fails to load,
  instead of staying silent.
* Correcting an issue with repository fetching in the InVEST ``Makefile``.
  Managed repositories will now be fetched and updated to the expected revision
  even if the repository already exists.
* Fixed the duplicate ``results_suffix`` input in Wave Energy UI.
* Added a human-friendly message on NDR model ``KeyError``.
* Adding a check to Annual Water Yield to ensure that the ``LULC_veg`` column
  has correct values.
* Improved how Seasonal Water Yield handles nodata values when processing
  floating-point precipitation and quickflow rasters.
* Add SDR feature to model sediment deposition across the landscape.
* Fixed an issue that would cause an exception if SDR landcover map was masked
  out if the original landcover map had no-nodata value defined.
* Fixed an issue in the SDR model that could cause reported result vector
  values to not correspond with known input vectors if the input watershed
  vector was not an ESRI Shapefile.
* Fixed issue in Seasonal Water Yield model that would cause an unhandled
  exception when input rasters had areas of a valid DEM but nodata in other
  input layers that overlap that dem.
* Fixed an issue in the NDR model that would cause an exception if the critical
  length of a landcover field was set to 0.
* Implemented PEP518-compatible build system definition in the file
  ``pyproject.toml``.  This should make it easier to install ``natcap.invest``
  from a source distribution.
* Fixed a ``TypeError`` issue in Seasonal Water Yield that would occur when
  the Land-Use/Land-Cover raster did not have a defined nodata value.  This
  case is now handled correctly.
* The binary build process for InVEST on Windows (which includes binaries
  based on PyInstaller and an NSIS Installer package) has been migrated
  to 32-bit Python 3.7.  The build itself is taking place on AppVeyor, and
  the configuration for this is contained within ``appveyor.yml``.
  Various python scripts involved in the distribution and release processes
  have been updated for compatibility with python 3.7 as a part of this
  migration.
* Fixed an ``IndexError`` issue in Wave Energy encountered in runs using
  the global wave energy dataset.  This error was the result of an incorrect
  spatial query of points and resulted in some wave energy points being
  double-counted.
* Fixed taskgraph-related issues with Habitat Risk Assessment where
  1) asynchronous mode was failing due to missing task dependencies and
  2) avoided recomputation was confounded by two tasks modifying the same files.
* Fixed an issue with Habitat Quality where the model was incorrectly
  expecting the sensitivity table to have a landcover code of 0.
* The InVEST CLI has been completely rebuilt to divide
  functionality into various topic-specific subcommands.  The various internal
  consumers of this API have been updated accordingly.  ``invest --help`` will
  contain details of the new interface.
* Updated the InVEST Launcher to list the human-readable model names rather
  than the internal model identifiers.
* Updated Coastal Vulnerability Model with significant speedups including
  ~40x speedup for geomorphology process and ~3x speedup for wind exposure process.
  Also saving an intermediate vector with wave energy values and a geomorphology
  vector with points that were assigned the ``geomorphology_fill_value``.
* Updated trove classifiers to indicate support for python versions 2.7, 3.6
  and 3.7.
* Updated all InVEST models to be compatible with a Python 2.7 or a Python 3.6
  environment. Also tested all models against GDAL versions 2.2.4 and 2.4.1.
* Fixed an issue with Habitat Quality where convolutions over threat rasters
  were not excluding nodata values, leading to incorrect outputs.  Nodata values
  are now handled correctly and excluded from the convolution entirely.
* Updated the subpackage ``natcap.invest.ui`` to work with python 3.6 and later
  and also to support the PySide2 bindings to Qt5.
* InVEST Coastal Blue Carbon model now writes out a net present value
  raster for the year of the current landcover, each transition year,
  and the final analysis year (if provided).
* Correcting an issue with InVEST Coastal Blue Carbon where incorrect
  configuration of a nodata value would result in ``-inf`` values in
  output rasters.  Now, any values without a defined reclassification
  rule that make it past validation will be written out as nodata.
* DelineateIt has been reimplemented using the latest version of
  pygeoprocessing (and the watershed delineation routine it provides) and now
  uses ``taskgraph`` for avoiding unnecessary recomputation.
* Fixed a bug in Recreation Model that was causing server-side code
  to execute twice for every client-side call.
* Fixed a bug in Recreation model that did not apply ``results_suffix`` to
  the monthly_table.csv output.
* Various fixes in Coastal Vulnerability Model. CSV output files now
  have FID column for joining to vector outputs. ``results_suffix`` can be
  used without triggering task re-execution. Raster processing maintains original
  resolution of the input raster so long as it is projected. Otherwise resamples
  to ``model_resolution``.
* Fixed a bug in Coastal Vulnerability model's task graph that sometimes
  caused an early task to re-execute when it should be deemed pre-calculated.
* Fixed a bug in the pollination model that would cause outputs to be all 0
  rasters if all the ``relative_abundance`` fields in the guild table were
  integers.
* Fixed a file cache flushing issue observed on Debian in
  ``utils.exponential_decay_kernel_raster`` that would cause an exponential
  kernel raster to contain random values rather than expected value.
* Added a new InVEST model: Urban Flood Risk Mitigation.
* Fixed an issue in the SDR model that would cause an unhandled exception
  if either the erosivity or erodibility raster had an undefined nodata value.
* Added a new InVEST model: Urban Cooling Model.

3.7.0 (2019-05-09)
------------------
* Refactoring Coastal Vulnerability (CV) model. CV now uses TaskGraph and
  Pygeoprocessing >=1.6.1. The model is now largely vector-based instead of
  raster-based. Fewer input datasets are required for the same functionality.
  Runtime in sycnhronous mode is similar to previous versions, but runtime can
  be reduced with multiprocessing. CV also supports avoided recomputation for
  successive runs in the same workspace, even if a different file suffix is
  used. Output vector files are in CSV and geopackage formats.
* Model User Interface 'Report an Issue' link points to our new
  community.naturalcapitalproject.org
* Correcting an issue with the Coastal Blue Carbon preprocessor where
  using misaligned landcover rasters would cause an exception to be raised.
* Correcting an issue with RouteDEM where runs of the tool with Flow Direction
  enabled would cause the tool to crash if ``n_workers > 0``.
* Correcting an issue with Habitat Quality's error checking where nodata values
  in landcover rasters were not being taken into account.
* Valuation is now an optional component of the InVEST Scenic Quality model.
* Fixing a bug in the percentiles algorithm used by Scenic Quality that
  would result in incorrect visual quality outputs.
* Carbon Model and Crop Production models no longer crash if user-input
  rasters do not have a nodata value defined. In this case these models
  treat all pixel values as valid data.
* Adding bitbucket pipelines and AppVeyor build configurations.
* Refactoring Recreation Model client to use taskgraph and the latest
  pygeoprocessing. Avoided re-computation from taskgraph means that
  successive model runs with the same AOI and gridding option can re-use PUD
  results and avoid server communication entirely. Successive runs with the
  same predictor data will re-use intermediate geoprocessing results.
  Multiprocessing offered by taskgraph means server-side PUD calculations
  and client-side predictor data processing can happen in parallel. Some
  output filenames have changed.
* Upgrading to SDR to use new PyGeoprocessing multiflow routing, DEM pit
  filling, contiguous stream extraction, and TaskGraph integration. This
  also includes a new TaskGraph feature that avoids recomputation by copying
  results from previous runs so long as the expected result would be
  identical. To use this feature, users must execute successive runs of SDR
  in the same workspace but use a different file suffix. This is useful when
  users need to do a parameter study or run scenarios with otherwise minor
  changes to inputs.
* Refactoring Habitat Risk Assessment (HRA) Model to use TaskGraph >= 0.8.2 and
  Pygeoprocessing >= 1.6.1. The HRA Proprocessor is removed and its previous
  functionality was simplified and merged into the HRA model itself.
  The model will no longer generate HTML plots and tables.
* Adding a software update notification button, dialog, and a link to the
  download page on the User Interface when a new InVEST version is available.
* Migrating the subversion sample and test data repositories to Git LFS
  repositories on BitBucket. Update the repository URL and fetch commands on
  Makefile accordingly.
* Fixing a bug in Habitat Quality UI where the absence of the required
  half_saturation_constant variable did not raise an exception.
* Adding encoding='utf-8-sig' to pandas.read_csv() to support
  utils.build_lookup_from_csv() to read CSV files encoded with UTF-8 BOM
  (byte-order mark) properly.

3.6.0 (2019-01-30)
------------------
* Correcting an issue with the InVEST Carbon Storage and Sequestration model
  where filepaths containing non-ASCII characters would cause the model's
  report generation to crash.  The output report is now a UTF-8 document.
* Refactoring RouteDEM to use taskgraph and the latest pygeoprocessing
  (``>=1.5.0``).  RouteDEM now fills hydrological sinks and users have the
  option to use either of the D8 or Multiple Flow Direction (MFD) routing
  algorithms.
* Adding a new input to the InVEST Settings window to allow users to customize
  the value that should be used for the ``n_workers`` parameter in
  taskgraph-enabled models.  This change involves removing the "Number of
  Parallel Workers" input from the model inputs pane for some models in
  favor of this new location.  The default value for this setting is ``-1``,
  indicating synchronous (non-threaded, non-multiprocessing) execution of
  tasks.
* Removing Scenario Generator: Rule-based model.
* Fixing a bug in Hydropower model where watershed aggregations would be incorrect
  if a watershed is partially covering nodata raster values. Nodata values are now
  ignored in zonal statistics. Numerical results change very slightly in the
  case where a watershed only includes a few nodata pixels.
* Adding TaskGraph functionality to GLOBIO model.
* Adding some TaskGraph functionality to Scenario Generator: Proximity.
* Fixing an issue with the InVEST Fisheries model that would prevent the model
  from batch-processing a directory of population tables.  The model will now
  process these files as expected.
* Reimplementing Crop Production models using taskgraph.
* Fixing an issue with Crop Production Regression's result_table.csv where the
  'production_modeled' and '<nutrient>_modeled' values calculated for each crop
  were done so using the same crop raster (e.g. wheat, soybean, and barley values
  were all based on soybean data).
* Hydropower subwatershed results now include all the same metrics as the
  watershed results, with the exception of economic valuation metrics.
* Reimplementing the Hydropower model using taskgraph.
* Reimplementing the Carbon model using taskgraph.
* Fixing an issue with Coastal Blue Carbon validation to allow column names to
  ignore case.
* Updating core carbon forest edge regression data coefficient to drop
  impossible negative coefficients.
* Fixing an issue with the Scenario Generator: Proximity model that would
  raise an exception if no AOI were passed in even though the AOI is optional.
* Removing Overlap Analysis and Overlap Analysis: Management Zones.
* Removing Habitat Suitability.
* Added comprehensive error checking to hydropower model to test for the VERY
  common errors of missing biophysical, demand, and valuation coefficients in
  their respective tables.
* Fixing an issue with Hydropower Water Yield ("Annual Water Yield") where
  valuation would never be triggered when running the model through the User
  Interface. And a related issue where the model would crash if a valuation table
  was provided but a demand table was not. The UI no longer validates that config.
* Fixing an issue with how logging is captured when a model is run through the
  InVEST User Interface.  Now, logging from any thread started by the executor
  thread will be written to the log file, which we expect to aid in debugging.
* Fixing an issue with Scenic Quality where viewpoints outside of the AOI
  were not being properly excluded.  Viewpoints are now excluded correctly.
* The crop production model has been refactored to drop the "aggregate ID"
  concept when summarizing results across an aggregate polygon. The model now
  uses the polygon FIDs internally and externally when producing the result
  summary table.
* Correcting the rating instructions in the criteria rating instructions on how
  the data quality (DQ) and weight should be rated in the HRA Preprocessor.
  A DQ score of 1 should represent better data quality whereas the score of 3 is
  worse data quality. A weight score of 1 is more important, whereas that of 3
  is less important.
* Fixing a case where a zero discount rate and rate of change in the carbon
  model would cause a divide by zero error.

3.5.0 (2018-08-14)
------------------
* Bumped pygeoprocessing requirement to ``pygeoprocessing>=1.2.3``.
* Bumped taskgraph requirement to ``taskgraph>=0.6.1``.
* Reimplemented the InVEST Scenic Quality model.  This new version removes the
  'population' and 'overlap' postprocessing steps, updates the available
  valuation functions and greatly improves the runtime and memory-efficiency of
  the model.  See the InVEST User's Guide chapter for more information.
* Updated Recreation server's database to include metadata from photos taken
  from 2005-2017 (previous range was 2005-2014). The new range is reflected
  in the UI.
* Fixed an issue with the InVEST binary build where binaries on Windows would
  crash with an error saying Python27.dll could not be loaded.
* Fixed an issue in the Rule-Based Scenario Generator UI where vector column
  names from override and constraint layers were not being loaded.  This bug
  caused the field 'UNKNOWN' to be passed to the model, causing an error.
* Fixed an issue with the InVEST UI (all models), where attempting to
  drag-and-drop a directory onto a model input would cause the application to
  crash.
* Coastal Vulnerability UI now specifies a number of reasonable defaults for
  some numeric inputs.
* Fixed an issue with the Fisheries UI where alpha and beta parameter inputs
  were incorrectly disabled for the Ricker recruitment function.
* InVEST now uses a Makefile to automate the build processes.  GNU Make is
  required to use the Makefile.  See ``README.rst`` for instructions on
  building InVEST.  This replaces the old ``pavement.py`` build entrypoint,
  which has been removed.
* Fixed an issue with the InVEST UI (all models), where attempting to
  drag-and-drop a directory onto a model input would cause the application to
  crash.
* Fixed an issue with Forest Carbon Edge Effect where the UI layer was always
  causing the model to run with only the aboveground carbon pool
* Added functionality to the InVEST UI so that ``Dropdown`` inputs can now map
  dropdown values to different output values.
* Fixed an issue in the Crop Production Percentile model that would treat the
  optional AOI vector field as a filename and crash on a run if it were empty.
* Fixing an issue in the Pollination Model that would cause occasional crashes
  due to a missing dependent task; it had previously been patched by setting
  taskgraph to operate in single thread mode. This restores multithreading
  in the pollination model.
* Fixed an issue in the water yield / hydropower model that would skip
  calculation of water demand tables when "water scarcity" was enabled.
* Fixed an issue in the model data of the crop production model where some
  crops were using incorrect climate bin rasters. Since the error was in the
  data and not the code, users will need to download the most recent version
  of InVEST's crop model data during the installation step to get the fix.

3.4.4 (2018-03-26)
------------------
* InVEST now requires GDAL 2.0.0 and has been tested up to GDAL 2.2.3. Any API users of InVEST will need to use GDAL version >= 2.0. When upgrading GDAL we noticed slight numerical differences in our test suite in both numerical raster differences, geometry transforms, and occasionally a single pixel difference when using `gdal.RasterizeLayer`. Each of these differences in the InVEST test suite is within a reasonable numerical tolerance and we have updated our regression test suite appropriately. Users comparing runs between previous versions of InVEST may also notice reasonable numerical differences between runs.
* Added a UI keyboard shortcut for showing documentation. On Mac OSX, this will be Command-?. On Windows, GNOME and KDE, this will be F1.
* Patching an issue in NDR that was using the nitrogen subsurface retention efficiency for both nitrogen and phosphorous.
* Fixed an issue with the Seasonal Water Yield model that incorrectly required a rain events table when the climate zone mode was in use.
* Fixed a broken link to local and online user documentation from the Seasonal Water Yield model from the model's user interface.

3.4.3 (2018-03-26)
------------------
* Fixed a critical issue in the carbon model UI that would incorrectly state the user needed a "REDD Priority Raster" when none was required.
* Fixed an issue in annual water yield model that required subwatersheds even though it is an optional field.
* Fixed an issue in wind energy UI that was incorrectly validating most of the inputs.

3.4.2 (2017-12-15)
------------------
* Fixed a cross-platform issue with the UI where logfiles could not be dropped onto UI windows.
* Model arguments loaded from logfiles are now cast to their correct literal value.  This addresses an issue where some models containing boolean inputs could not have their parameters loaded from logfiles.
* Fixed an issue where the Pollination Model's UI required a farm polygon. It should have been optional and now it is.
* Fixing an issue with the documentation and forums links on the InVEST model windows.  The links now correctly link to the documentation page or forums as needed.
* Fixing an issue with the ``FileSystemRunDialog`` where pressing the 'X' button in the corner of the window would close the window, but not reset its state.  The window's state is now reset whenever the window is closed (and the window cannot be closed when the model is running)

3.4.1 (2017-12-11)
------------------
* In the Coastal Blue Carbon model, the ``interest_rate`` parameter has been renamed to ``inflation_rate``.
* Fixed issues with sample parameter sets for InVEST Habitat Quality, Habitat Risk Assessment, Coastal Blue Carbon, and Coastal Blue Carbon Preprocessors.  All sample parameter sets now have the correct paths to the model's input files, and correctly note the name of the model that they apply to.
* Added better error checking to the SDR model for missing `ws_id` and invalid `ws_id` values such as `None` or some non-integer value. Also added tests for the `SDR` validation module.

3.4.0 (2017-12-03)
------------------
* Fixed an issue with most InVEST models where the suffix was not being reflected in the output filenames.  This was due to a bug in the InVEST UI, where the suffix args key was assumed to be ``'suffix'``.  Instances of ``InVESTModel`` now accept a keyword argument to defined the suffix args key.
* Fixed an issue/bug in Seasonal Water Yield that would occur when a user provided a datastack that had nodata values overlapping with valid DEM locations. Previously this would generate an NaN for various biophysical values at that pixel and cascade it downslope. Now any question of nodata on a valid DEM pixel is treated as "0". This will make serious visual artifacts on the output, but should help users pinpoint the source of bad data rather than crash.
* Refactored all but routing components of SDR to use PyGeoprocessing 0.5.0 and laid a consistent raster floating point type of 'float32'. This will cause numerically insignificant differences between older versions of SDR and this one. But differences are well within the tolerance of the overall error of the model and expected error rate of data. Advantages are smaller disk footprint per run, cleaner and more maintainable design, and a slight performance increase.
* Bug fixed in SDR that would align the output raster stack to match with the landcover pixel stack even though the rest of the rasters are scaled and clipped to the DEM.
* When loading parameters from a datastack, parameter set or logfile, the UI will check that the model that created the file being loaded matches the name of the model that is currently running.  If there is a mismatch, a dialog is presented for the user to confirm or cancel the loading of parameters. Logfiles from IUI (which do not have clearly-recorded modelname or InVEST version information) can still have their arguments parsed, but the resulting model name and InVEST version will be set to ``"UNKNOWN"``.
* Data Stack files (``*.invest.json``, ``*.invest.tar.gz``) can now be dragged and dropped on an InVEST model window, which will prompt the UI to load that parameter set.
* Spatial inputs to Coastal Blue Carbon are now aligned as part of the model. This resolves a longstanding issue with the model where inputs would need to perfectly overlap (even down to pixel indices), or else the model would yield strange results.
* The InVEST UI now contains a submenu for opening a recently-opened datastack.  This submenu is automatically populated with the 10 most recently-opened datastacks for the current model.
* Removed vendored ``natcap.invest.dbfpy`` subpackage.
* Removed deprecated ``natcap.invest.fileio`` module.
* Removed ``natcap.invest.iui`` UI subpackage in favor of a new UI framework found at ``natcap.invest.ui``. This new UI features a greatly improved API, good test coverage, support for Qt4 and Qt5, and includes updates to all InVEST models to support validation of model arguments from a python script, independent of the UI.
* Updated core model of seasonal water yield to allow for negative `L_avail`.
* Updated RouteDEM to allow for file suffixes, finer control over what DEM routing algorithms to run, and removal of the multiple stepped stream threshold classification.
* Redesign/refactor of pollination model. Long term bugs in the model are resolved, managed pollinators added, and many simplifications to the end user's experience.  The updated user's guide chapter is available here: http://data.naturalcapitalproject.org/nightly-build/invest-users-guide/html/croppollination.html
* Scenario Generator - Rule Based now has an optional input to define a seed.
  This input is used to seed the random shuffling of parcels that have equal
  priorities.
* InVEST on mac is now distributed as a single application bundle, allowing InVEST to run as expected on mac OSX Sierra.  Individual models are selected and launched from a new launcher window.
* The InVEST CLI now has a GUI model launcher:  ``$ invest launcher``
* Updated the Coastal Blue Carbon model to improve handling of blank lines in input CSV tables and improve memory efficiency of the current implementation.
* Improved the readability of a cryptic error message in Coastal Vulnerability that is normally raised when the depth threshold is too high or the exposure proportion is too low to detect any shoreline segments.
* Adding InVEST HTML documentation to the Mac disk image distribution.
* Upgrading dependency of PyGeoprocessing to 0.3.3.  This fixes a memory leak associated with any model that aggregates rasters over complicated overlapping polygons.
* Adding sample data to Blue Carbon model that were missing.
* Deprecating the InVEST Marine Water Quality model.  This also removes InVEST's dependancy on the pyamg package which has been removed from REQUIREMENTS.TXT.
* Deprecating the ArcGIS-based Coastal Protection model and ArcGIS-based data-preprocessing scripts.  The toolbox and scripts may still be found at https://bitbucket.org/natcap/invest.arcgis.
* Fixing an issue in the carbon edge effect model that caused output values in the shapefile to be rounded to the nearest integer.
* Fixing issue in SDR model that would occasionally cause users to see errors about field widths in the output shapefile generation.
* Updated the erodibility sample raster that ships with InVEST for the SDR model.  The old version was in US units, in this version we convert to SI units as the model requires, and clipped the raster to the extents of the other stack to save disk space.

3.3.3 (2017-02-06)
------------------
* Fixed an issue in the UI where the carbon model wouldn't accept negative numbers in the price increase of carbon.
* RouteDEM no longer produces a "tiled_dem.tif" file since that functionality is being deprecated in PyGeoprocessing.
* Fixing an issue in SDR where the optional drainage layer would not be used in most of the SDR biophysical calculations.
* Refactoring so water yield pixels with Kc and et0 equal to be 0 now yields a 0.0 value of water yield on that pixel rather than nodata.
* Light optimization refactor of wind energy model that improves runtimes in some cases by a factor of 2-3.
* Performance optimizations to HRA that improve runtimes by approximately 30%.
* Fixed a broken UI link to Seasonal Water Yield's user's guide.
* Fixed an issue with DelineateIT that caused ArcGIS users to see both the watershed and inverse watershed polygons when viewing the output of the tool.
* Upgrading dependency to PyGeoprocessing 0.3.2.
* Fixed an issue with SDR that caused the LS factor to be an order of magnitue too high in areas where the slope was greater than 9%.  In our sample case this caused sediment export estimates to be about 6% too high, but in cases where analyses are run over steep slopes the error would have been greater.
* ``paver check`` now warns if the ``PYTHONHOME`` environment variable is set.
* API docs now correctly reflect installation steps needed for python development headers on linux.
* Fixed a side effect in the InVEST user interface that would cause ``tempfile.tempdir`` to be set and then not be reset after a model run is finished.
* The InVEST user interface will now record GDAL/OGR log messages in the log messages window and in the logfile written to the workspace.
* Updated branding and usability of the InVEST installer for Windows, and the Mac Disk Image (.dmg).


3.3.2 (2016-10-17)
------------------
* Partial test coverage for HRA model.
* Full test coverage for Overlap Analysis model.
* Full test coverage for Finfish Aquaculture.
* Full test coverage for DelineateIT.
* Full test coverage for RouteDEM.
* Fixed an issue in Habitat Quality where an error in the sample table or malformed threat raster names would display a confusing message to the user.
* Full test coverage for scenario generator proximity model.
* Patching an issue in seasonal water yield that causes an int overflow error if the user provides a floating point landcover map and the nodata value is outside of the range of an int64.
* Full test coverage for the fisheries model.
* Patched an issue that would cause the Seasonal Water Edge model to crash when the curve number was 100.
* Patching a critical issue with forest carbon edge that would give incorrect results for edge distance effects.
* Patching a minor issue with forest carbon edge that would cause the model to crash if only one  interpolation point were selected.
* Full test coverage for pollination model.
* Removed "farms aggregation" functionality from the InVEST pollination model.
* Full test coverage for the marine water quality model.
* Full test coverage for GLOBIO model.
* Full test coverage for carbon forest edge model.
* Upgraded SciPy dependancy to 0.16.1.
* Patched bug in NDR that would cause a phosphorus density to be reported per pixel rather than total amount of phosporous in a pixel.
* Corrected an issue with the uses of buffers in the euclidean risk function of Habitat Risk Assessment.  (issue #3564)
* Complete code coverage tests for Habitat Quality model.
* Corrected an issue with the ``Fisheries_Inputs.csv`` sample table used by Overlap Analysis.  (issue #3548)
* Major modifications to Terrestrial Carbon model to include removing the harvested wood product pool, uncertainty analysis, and updated efficient raster calculations for performance.
* Fixed an issue in GLOBIO that would cause model runs to crash if the AOI marked as optional was not present.
* Removed the deprecated and incomplete Nearshore Wave and Erosion model (``natcap.invest.nearshore_wave_and_erosion``).
* Removed the deprecated Timber model (``natcap.invest.timber``).
* Fixed an issue where seasonal water yield would raise a divide by zero error if a watershed polygon didn't cover a valid data region.  Now sets aggregation quantity to zero and reports a warning in the log.
* ``natcap.invest.utils.build_file_registry`` now raises a ``ValueError`` if a path is not a string or list of strings.
* Fixed issues in NDR that would indicate invalid values were being processed during runtimes by skipping the invalid calculations in the first place rather than calculating them and discarding after the fact.
* Complete code coverage tests for NDR model.
* Minor (~10% speedup) performance improvements to NDR.
* Added functionality to recreation model so that the `monthly_table.csv` file now receives a file suffix if one is provided by the user.
* Fixed an issue in SDR where the m exponent was calculated incorrectly in many situations resulting in an error of about 1% in total export.
* Fixed an issue in SDR that reported runtime overflow errors during normal processing even though the model completed without other errors.

3.3.1 (2016-06-13)
------------------
* Refactored API documentation for readability, organization by relevant topics, and to allow docs to build on `invest.readthedocs.io <http://invest.readthedocs.io>`_,
* Installation of ``natcap.invest`` now requires ``natcap.versioner``.  If this is not available on the system at runtime, setuptools will make it available at runtime.
* InVEST Windows installer now includes HISTORY.rst as the changelog instead of the old ``InVEST_Updates_<version>`` files.
* Habitat suitability model is generalized and released as an API only accessible model.  It can be found at ``natcap.invest.habitat_suitability.execute``.  This model replaces the oyster habitat suitability model.
    * The refactor of this model requires an upgrade to ``numpy >= 1.11.0``.
* Fixed a crash in the InVEST CLI where calling ``invest`` without a parameter would raise an exception on linux-based systems.  (Issue `#3528 <https://bitbucket.org/natcap/invest/issues/3515>`_)
* Patched an issue in Seasonal Water Yield model where a nodata value in the landcover map that was equal to ``MAX_INT`` would cause an overflow error/crash.
* InVEST NSIS installer will now optionally install the Microsoft Visual C++ 2008 redistributable on Windows 7 or earlier.  This addresses a known issue on Windows 7 systems when importing GDAL binaries (Issue `#3515 <https://bitbucket.org/natcap/invest/issues/3515>`_).  Users opting to install this redistributable agree to abide by the terms and conditions therein.
* Removed the deprecated subpackage ``natcap.invest.optimization``.
* Updated the InVEST license to legally define the Natural Capital Project.
* Corrected an issue in Coastal Vulnerability where an output shapefile was being recreated for each row, and where field values were not being stored correctly.
* Updated Scenario Generator model to add basic testing, file registry support, PEP8 and PEP257 compliance, and to fix several bugs.
* Updated Crop Production model to add a simplified UI, faster runtime, and more testing.

3.3.0 (2016-03-14)
------------------
* Refactored Wind Energy model to use a CSV input for wind data instead of a Binary file.
* Redesigned InVEST recreation model for a single input streamlined interface, advanced analytics, and refactored outputs.  While the model is still based on "photo user days" old model runs are not backward compatable with the new model or interface. See the Recreation Model user's guide chapter for details.
    * The refactor of this model requires an upgrade to ``GDAL >=1.11.0 <2.0`` and ``numpy >= 1.10.2``.
* Removed nutrient retention (water purification) model from InVEST suite and replaced it with the nutrient delivery ratio (NDR) model.  NDR has been available in development relseases, but has now officially been added to the set of Windows Start Menu models and the "under development" tag in its users guide has been removed.  See the InVEST user's guide for details between the differences and advantages of NDR over the old nutrient model.
* Modified NDR by adding a required "Runoff Proxy" raster to the inputs.  This allows the model to vary the relative intensity of nutrient runoff based on varying precipitation variability.
* Fixed a bug in the Area Change rule of the Rule-Based Scenario Generator, where units were being converted incorrectly. (Issue `#3472 <https://bitbucket.org/natcap/invest/issues/3472>`_) Thanks to Fosco Vesely for this fix.
* InVEST Seasonal Water Yield model released.
* InVEST Forest Carbon Edge Effect model released.
* InVEST Scenario Generator: Proximity Based model released and renamed the previous "Scenario Generator" to "Scenario Generator: Rule Based".
* Implemented a blockwise exponential decay kernel generation function, which is now used in the Pollination and Habitat Quality models.
* GLOBIO now uses an intensification parameter and not a map to average all agriculture across the GLOBIO 8 and 9 classes.
* GLOBIO outputs modified so core outputs are in workspace and intermediate outputs are in a subdirectory called 'intermediate_outputs'.
* Fixed a crash with the NDR model that could occur if the DEM and landcover maps were different resolutions.
* Refactored all the InVEST model user interfaces so that Workspace defaults to the user's home "Documents" directory.
* Fixed an HRA bug where stessors with a buffer of zero were being buffered by 1 pixel
* HRA enhancement which creates a common raster to burn all input shapefiles onto, ensuring consistent alignment.
* Fixed an issue in SDR model where a landcover map that was smaller than the DEM would create extraneous "0" valued cells.
* New HRA feature which allows for "NA" values to be entered into the "Ratings" column for a habitat / stressor pair in the Criteria Ratings CSV. If ALL ratings are set to NA, the habitat / stressor will be treated as having no interaction. This means in the model, that there will be no overlap between the two sources. All rows parameters with an NA rating will not be used in calculating results.
* Refactored Coastal Blue Carbon model for greater speed, maintainability and clearer documentation.
* Habitat Quality bug fix when given land cover rasters with different pixel sizes than threat rasters. Model would use the wrong pixel distance for the convolution kernel.
* Light refactor of Timber model. Now using CSV input attribute file instead of DBF file.
* Fixed clipping bug in Wave Energy model that was not properly clipping polygons correctly. Found when using global data.
* Made the following changes / updates to the coastal vulnerability model:
    * Fixed a bug in the model where the geomorphology ranks were not always being used correctly.
    * Removed the HTML summary results output and replaced with a link to a dashboard that helps visualize and interpret CV results.
    * Added a point shapefile output: 'outputs/coastal_exposure.shp' that is a shapefile representation of the corresponding CSV table.
    * The model UI now requires the 'Relief' input. No longer optional.
    * CSV outputs and Shapefile outputs based on rasters now have x, y coorinates of the center of the pixel instead of top left of the pixel.
* Turning setuptools' zip_safe to False for consistency across the Natcap Namespace.
* GLOBIO no longer requires user to specify a keyfield in the AOI.
* New feature to GLOBIO to summarize MSA by AOI.
* New feature to GLOBIO to use a user defined MSA parameter table to do the MSA thresholds for infrastructure, connectivity, and landuse type
* Documentation to the GLOBIO code base including the large docstring for 'execute'.

3.2.0 (2015-05-31)
------------------
InVEST 3.2.0 is a major release with the addition of several experimental models and tools as well as an upgrade to the PyGeoprocessing core:

* Upgrade to PyGeoprocessing v0.3.0a1 for miscelaneous performance improvements to InVEST's core geoprocessing routines.
* An alpha unstable build of the InVEST crop production model is released with partial documentation and sample data.
* A beta build of the InVEST fisheries model is released with documentation and sample data.
* An alpha unstable build of the nutrient delivery ratio (NDR) model is available directly under InVEST's instalation directory at  ``invest-x86/invest_ndr.exe``; eventually this model will replace InVEST's current "Nutrient" model.  It is currently undocumented and unsupported but inputs are similar to that of InVEST's SDR model.
* An alpha unstable build of InVEST's implementation of GLOBIO is available directly under InVEST's instalation directory at ``invest-x86/invest_globio.exe``.  It is currently undocumented but sample data are provided.
* DelinateIT, a watershed delination tool based on PyGeoprocessing's d-infinity flow algorithm is released as a standalone tool in the InVEST repository with documentation and sample data.
* Miscelaneous performance patches and bug fixes.

3.1.3 (2015-04-23)
------------------
InVEST 3.1.3 is a hotfix release patching a memory blocking issue resolved in PyGeoprocessing version 0.2.1.  Users might have experienced slow runtimes on SDR or other routed models.

3.1.2 (2015-04-15)
------------------
InVEST 3.1.2 is a minor release patching issues mostly related to the freshwater routing models and signed GDAL Byte datasets.

* Patching an issue where some projections were not regognized and InVEST reported an UnprojectedError.
* Updates to logging that make it easier to capture logging messages when scripting InVEST.
* Shortened water yield user interface height so it doesn't waste whitespace.
* Update PyGeoprocessing dependency to version 0.2.0.
* Fixed an InVEST wide issue related to bugs stemming from the use of signed byte raster inputs that resulted in nonsensical outputs or KeyErrors.
* Minor performance updates to carbon model.
* Fixed an issue where DEMS with 32 bit ints and INT_MAX as the nodata value nodata value incorrectly treated the nodata value in the raster as a very large DEM value ultimately resulting in rasters that did not drain correctly and empty flow accumulation rasters.
* Fixed an issue where some reservoirs whose edges were clipped to the edge of the watershed created large plateaus with no drain except off the edge of the defined raster.  Added a second pass in the plateau drainage algorithm to test for these cases and drains them to an adjacent nodata area if they occur.
* Fixed an issue in the Fisheries model where the Results Suffix input was invariably initializing to an empty string.
* Fixed an issue in the Blue Carbon model that prevented the report from being generated in the outputs file.

3.1.1 (2015-03-13)
------------------
InVEST 3.1.1 is a major performance and memory bug patch to the InVEST toolsuite.  We recommend all users upgrade to this version.

* Fixed an issue surrounding reports of SDR or Nutrient model outputs of zero values, nodata holes, excessive runtimes, or out of memory errors.  Some of those problems happened to be related to interesting DEMs that would break the flat drainage algorithm we have inside RouteDEM that adjusted the heights of those regions to drain away from higher edges and toward lower edges, and then pass the height adjusted dem to the InVEST model to do all its model specific calculations.  Unfortunately this solution was not amenable to some degenerate DEM cases and we have now adjusted the algorithm to treat each plateau in the DEM as its own separate region that is processed independently from the other regions. This decreases memory use so we never effectively run out of memory at a minor hit to overall runtime.  We also now adjust the flow direction directly instead of adjust the dem itself.  This saves us from having to modify the DEM and potentially get it into a state where a drained plateau would be higher than its original pixel neighbors that used to drain into it.

There are side effects that result in sometimes large changes to un calibrated runs of SDR or nutrient.  These are related to slightly different flow directions across the landscape and a bug fix on the distance to stream calculation.

* InVEST geoprocessing now uses the PyGeoprocessing package (v0.1.4) rather than the built in functionality that used to be in InVEST.  This will not affect end users of InVEST but may be of interest to users who script InVEST calls who want a standalone Python processing package for raster stack math and hydrological routing.  The project is hosted at https://bitbucket.org/richpsharp/pygeoprocessing.

* Fixed an marine water quality issue where users could input AOIs that were unprojected, but output pixel sizes were specified in meters.  Really the output pixel size should be in the units of the polygon and are now specified as such.  Additionally an exception is raised if the pixel size is too small to generate a numerical solution that is no longer a deep scipy error.

* Added a suffix parameter to the timber and marine water quality models that append a user defined string to the output files; consistent with most of the other InVEST models.

* Fixed a user interface issue where sometimes the InVEST model run would not open a windows explorer to the user's workspace.  Instead it would open to C:\User[..]\My Documents.  This would often happen if there were spaces in the the workspace name or "/" characters in the path.

* Fixed an error across all InVEST models where a specific combination of rasters of different cell sizes and alignments and unsigned data types could create errors in internal interpolation of the raster stacks.  Often these would appear as 'KeyError: 0' across a variety of contexts.  Usually the '0' was an erroneous value introduced by a faulty interpolation scheme.

* Fixed a MemoryError that could occur in the pollination and habitat quality models when the the base landcover map was large and the biophysical properties table allowed the effect to be on the order of that map.  Now can use any raster or range values with only a minor hit to runtime performance.

* Fixed a serious bug in the plateau resolution algorithm that occurred on DEMs with large plateau areas greater than 10x10 in size.  The underlying 32 bit floating point value used to record small height offsets did not have a large enough precision to differentiate between some offsets thus creating an undefined flow direction and holes in the flow accumulation algorithm.

* Minor performance improvements in the routing core, in some cases decreasing runtimes by 30%.

* Fixed a minor issue in DEM resolution that occurred when a perfect plateau was encountered.  Rather that offset the height so the plateau would drain, it kept the plateau at the original height.  This occurred because the uphill offset was nonexistent so the algorithm assumed no plateau resolution was needed.  Perfect plateaus now drain correctly.  In practice this kind of DEM was encountered in areas with large bodies of water where the remote sensing algorithm would classify the center of a lake 1 meter higher than the rest of the lake.

* Fixed a serious routing issue where divergent flow directions were not getting accumulated 50% of the time. Related to a division speed optimization that fell back on C-style modulus which differs from Python.

* InVEST SDR model thresholded slopes in terms of radians, not percent thus clipping the slope tightly between 0.001 and 1%.  The model now only has a lower threshold of 0.00005% for the IC_0 factor, and no other thresholds.  We believe this was an artifact left over from an earlier design of the model.


* Fixed a potential memory inefficiency in Wave Energy Model when computing the percentile rasters. Implemented a new memory efficient percentile algorithm and updated the outputs to reflect the new open source framework of the model. Now outputting csv files that describe the ranges and meaning of the percentile raster outputs.

* Fixed a bug in Habitat Quality where the future output "quality_out_f.tif" was not reflecting the habitat value given in the sensitivity table for the specified landcover types.


3.1.0 (2014-11-19)
------------------
InVEST 3.1.0 (http://www.naturalcapitalproject.org/download.html) is a major software and science milestone that includes an overhauled sedimentation model, long awaited fixes to exponential decay routines in habitat quality and pollination, and a massive update to the underlying hydrological routing routines.  The updated sediment model, called SDR (sediment delivery ratio), is part of our continuing effort to improve the science and capabilities of the InVEST tool suite.  The SDR model inputs are backwards comparable with the InVEST 3.0.1 sediment model with two additional global calibration parameters and removed the need for the retention efficiency parameter in the biophysical table; most users can run SDR directly with the data they have prepared for previous versions.  The biophysical differences between the models are described in a section within the SDR user's guide and represent a superior representation of the hydrological connectivity of the watershed, biophysical parameters that are independent of cell size, and a more accurate representation of sediment retention on the landscape.  Other InVEST improvements to include standard bug fixes, performance improvements, and usability features which in part are described below:

* InVEST Sediment Model has been replaced with the InVEST Sediment Delivery Ratio model.  See the SDR user's guide chapter for the difference between the two.
* Fixed an issue in the pollination model where the exponential decay function decreased too quickly.
* Fixed an issue in the habitat quality model where the exponential decay function decreased too quickly and added back linear decay as an option.
* Fixed an InVEST wide issue where some input rasters that were signed bytes did not correctly map to their negative nodata values.
* Hydropower input rasters have been normalized to the LULC size so sampling error is the same for all the input watersheds.
* Adding a check to make sure that input biophysical parameters to the water yield model do not exceed invalid scientific ranges.
* Added a check on nutrient retention in case the upstream water yield was less than 1 so that the log value did not go negative.  In that case we clamp upstream water yield to 0.
* A KeyError issue in hydropower was resolved that occurred when the input rasters were at such a coarse resolution that at least one pixel was completely contained in each watershed.  Now a value of -9999 will be reported for watersheds that don't contain any valid data.
* An early version of the monthly water yield model that was erroneously included in was in the installer; it was removed in this version.
* Python scripts necessary for running the ArcGIS version of Coastal Protection were missing.  They've since been added back to the distribution.
* Raster calculations are now processed by raster block sizes.  Improvements in raster reads and writes.
* Fixed an issue in the routing core where some wide DEMs would cause out of memory errors.
* Scenario generator marked as stable.
* Fixed bug in HRA where raster extents of shapefiles were not properly encapsulating the whole AOI.
* Fixed bug in HRA where any number of habitats over 4 would compress the output plots. Now extends the figure so that all plots are correctly scaled.
* Fixed a bug in HRA where the AOI attribute 'name' could not be an int. Should now accept any type.
* Fixed bug in HRA which re-wrote the labels if it was run immediately without closing the UI.
* Fixed nodata masking bug in Water Yield when raster extents were less than that covered by the watershed.
* Removed hydropower calibration parameter form water yield model.
* Models that had suffixes used to only allow alphanumeric characters.  Now all suffix types are allowed.
* A bug in the core platform that would occasionally cause routing errors on irregularly pixel sized rasters was fixed.  This often had the effect that the user would see broken streams and/or nodata values scattered through sediment or nutrient results.
* Wind Energy:
        * Added new framework for valuation component. Can now input a yearly price table that spans the lifetime of the wind farm. Also if no price table is made, can specify a price for energy and an annual rate of change.
        * Added new memory efficient distance transform functionality
        * Added ability to leave out 'landing points' in 'grid connection points' input. If not landing points are found, it will calculate wind farm directly to grid point distances
* Error message added in Wave Energy if clip shape has no intersection
* Fixed an issue where the data type of the nodata value in a raster might be different than the values in the raster.  This was common in the case of 64 bit floating point values as nodata when the underlying raster was 32 bit.  Now nodata values are cast to the underlying types which improves the reliability of many of the InVEST models.


3.0.1 (2014-05-19)
------------------
* Blue Carbon model released.

* HRA UI now properly reflects that the Resolution of Analysis is in meters, not meters squared, and thus will be applied as a side length for a raster pixel.

* HRA now accepts CSVs for ratings scoring that are semicolon separated as well as comma separated.

* Fixed a minor bug in InVEST's geoprocessing aggregate core that now consistently outputs correct zonal stats from the underlying pixel level hydro outputs which affects the water yield, sediment, and nutrient models.

* Added compression to InVEST output geotiff files.  In most cases this reduces output disk usage by a factor of 5.

* Fixed an issue where CSVs in the sediment model weren't open in universal line read mode.

* Fixed an issue where approximating whether pixel edges were the same size was not doing an approximately equal function.

* Fixed an issue that made the CV model crash when the coastline computed from the landmass didn't align perfectly with that defined in the geomorphology layer.

* Fixed an issue in the CV model where the intensity of local wave exposure was very low, and yielded zero local wave power for the majority of coastal segments.

* Fixed an issue where the CV model crashes if a coastal segment is at the edge of the shore exposure raster.

* Fixed the exposure of segments surrounded by land that appeared as exposed when their depth was zero.

* Fixed an issue in the CV model where the natural habitat values less than 5 were one unit too low, leading to negative habitat values in some cases.

* Fixed an exponent issue in the CV model where the coastal vulnerability index was raised to a power that was too high.

* Fixed a bug in the Scenic Quality model that prevented it from starting, as well as a number of other issues.

* Updated the pollination model to conform with the latest InVEST geoprocessing standards, resulting in an approximately 33% speedup.

* Improved the UI's ability to remember the last folder visited, and to have all file and folder selection dialogs have access to this information.

* Fixed an issue in Marine Water Quality where the UV points were supposed to be optional, but instead raised an exception when not passed in.

3.0.0 (2014-03-23)
------------------
The 3.0.0 release of InVEST represents a shift away from the ArcGIS to the InVEST standalone computational platform.  The only exception to this shift is the marine coastal protection tier 1 model which is still supported in an ArcGIS toolbox and has no InVEST 3.0 standalone at the moment.  Specific changes are detailed below

* A standalone version of the aesthetic quality model has been developed and packaged along with this release.  The standalone outperforms the ArcGIS equivalent and includes a valuation component.  See the user's guide for details.

* The core water routing algorithms for the sediment and nutrient models have been overhauled.  The routing algorithms now correctly adjust flow in plateau regions, address a bug that would sometimes not route large sections of a DEM, and has been optimized for both run time and memory performance.  In most cases the core d-infinity flow accumulation algorithm out performs TauDEM.  We have also packaged a simple interface to these algorithms in a standalone tool called RouteDEM; the functions can also be referenced from the scripting API in the invest_natcap.routing package.

* The sediment and nutrient models are now at a production level release.  We no longer support the ArcGIS equivalent of these models.

* The sediment model has had its outputs simplified with major changes including the removal of the 'pixel mean' outputs, a direct output of the pixel level export and retention maps, and a single output shapefile whose attribute table contains aggregations of sediment output values.  Additionally all inputs to the sediment biophysical table including p, c, and retention coefficients are now expressed as a proportion between 0 and 1; the ArcGIS model had previously required those inputs were integer values between 0 and 1000.  See the "Interpreting Results" section of sediment model for full details on the outputs.

* The nutrient model has had a similar overhaul to the sediment model including a simplified output structure with many key outputs contained in the attribute table of the shapefile.  Retention coefficients are also expressed in proportions between 0 and 1.  See the "Interpreting Results" section of nutrient model for full details on the outputs.

* Fixed a bug in Habitat Risk Assessment where the HRA module would incorrectly error if a criteria with a 0 score (meant to be removed from the assessment) had a 0 data quality or weight.

* Fixed a bug in Habitat Risk Assessment where the average E/C/Risk values across the given subregion were evaluating to negative numbers.

* Fixed a bug in Overlap Analysis where Human Use Hubs would error if run without inter-activity weighting, and Intra-Activity weighting would error if run without Human Use Hubs.

* The runtime performance of the hydropower water yield model has been improved.

* Released InVEST's implementation of the D-infinity flow algorithm in a tool called RouteDEM available from the start menu.

* Unstable version of blue carbon available.

* Unstable version of scenario generator available.

* Numerous other minor bug fixes and performance enhacnements.



2.6.0 (2013-12-16)
------------------
The 2.6.0 release of InVEST removes most of the old InVEST models from the Arc toolbox in favor of the new InVEST standalone models.  While we have been developing standalone equivalents for the InVEST Arc models since version 2.3.0, this is the first release in which we removed support for the deprecated ArcGIS versions after an internal review of correctness, performance, and stability on the standalones.  Additionally, this is one of the last milestones before the InVEST 3.0.0 release later next year which will transition InVEST models away from strict ArcGIS dependence to a standalone form.

Specifically, support for the following models have been moved from the ArcGIS toolbox to their Windows based standalones: (1) hydropower/water yield, (2) finfish aquaculture, (3) coastal protection tier 0/coastal vulnerability, (4) wave energy, (5) carbon, (6) habitat quality/biodiversity, (7) pollination, (8) timber, and (9) overlap analysis.  Additionally, documentation references to ArcGIS for those models have been replaced with instructions for launching standalone InVEST models from the Windows start menu.

This release also addresses minor bugs, documentation updates, performance tweaks, and new functionality to the toolset, including:

*  A Google doc to provide guidance for scripting the InVEST standalone models: https://docs.google.com/document/d/158WKiSHQ3dBX9C3Kc99HUBic0nzZ3MqW3CmwQgvAqGo/edit?usp=sharing

* Fixed a bug in the sample data that defined Kc as a number between 0 and 1000 instead of a number between 0 and 1.

* Link to report an issue now takes user to the online forums rather than an email address.

* Changed InVEST Sediment model standalone so that retention values are now between 0 and 1 instead of 0 and 100.

* Fixed a bug in Biodiversity where if no suffix were entered output filenames would have a trailing underscore (_) behind them.

* Added documentation to the water purification/nutrient retention model documentation about the standalone outputs since they differ from the ArcGIS version of the model.

* Fixed an issue where the model would try to move the logfile to the workspace after the model run was complete and Windows would erroneously report that the move failed.

* Removed the separation between marine and freshwater terrestrial models in the user's guide.  Now just a list of models.

* Changed the name of InVEST "Biodiversity" model to "Habitat Quality" in the module names, start menu, user's guide, and sample data folders.

* Minor bug fixes, performance enhancements, and better error reporting in the internal infrastructure.

* HRA risk in the unstable standalone is calculated differently from the last release. If there is no spatial overlap within a cell, there is automatically a risk of 0. This also applies to the E and C intermediate files for a given pairing. If there is no spatial overlap, E and C will be 0 where there is only habitat. However, we still create a recovery potential raster which has habitat- specific risk values, even without spatial overlap of a stressor. HRA shapefile outputs for high, medium, low risk areas are now calculated using a user-defined maximum number of overlapping stressors, rather than all potential stressors. In the HTML subregion averaged output, we now attribute what portion of risk to a habitat comes from each habitat-stressor pairing. Any pairings which don't overlap will have an automatic risk of 0.

* Major changes to Water Yield : Reservoir Hydropower Production. Changes include an alternative equation for calculating Actual Evapotranspiration (AET) for non-vegetated land cover types including wetlands. This allows for a more accurate representation of processes on land covers such as urban, water, wetlands, where root depth values aren't applicable. To differentiate between the two equations a column 'LULC_veg' has been added to the Biophysical table in Hydropower/input/biophysical_table.csv. In this column a 1 indicates vegetated and 0 indicates non-vegetated.

* The output structure and outputs have also change in Water Yield : Reservoir Hydropower Production. There is now a folder 'output' that contains all output files including a sub directory 'per_pixel' which has three pixel raster outputs. The subwatershed results are only calculated for the water yield portion and those results can be found as a shapefile, 'subwatershed_results.shp', and CSV file, 'subwatershed_results.csv'. The watershed results can be found in similar files: watershed_results.shp and watershed_results.csv. These two files for the watershed outputs will aggregate the Scarcity and Valuation results as well.

* The evapotranspiration coefficients for crops, Kc, has been changed to a decimal input value in the biophysical table. These values used to be multiplied by 1000 so that they were in integer format, that pre processing step is no longer necessary.

* Changing support from richsharp@stanford.edu to the user support forums at http://ncp-yamato.stanford.edu/natcapforums.

2.5.6 (2013-09-06)
------------------
The 2.5.6 release of InVEST that addresses minor bugs, performance
tweaks, and new functionality of the InVEST standalone models.
Including:

* Change the changed the Carbon biophysical table to use code field
  name from LULC to lucode so it is consistent with the InVEST water
  yield biophysical table.

* Added Monte Carlo uncertainty analysis and documentation to finfish
  aquaculture model.

* Replaced sample data in overlap analysis that was causing the model
  to crash.

* Updates to the overlap analysis user's guide.

* Added preprocessing toolkit available under
  C:\{InVEST install directory}\utils

* Biodiversity Model now exits gracefully if a threat raster is not
  found in the input folder.

* Wind Energy now uses linear (bilinear because its over 2D space?)
  interpolation.

* Wind Energy has been refactored to current API.

* Potential Evapotranspiration input has been properly named to
  Reference Evapotranspiration.

* PET_mn for Water Yield is now Ref Evapotranspiration times Kc
  (evapotranspiration coefficient).

* The soil depth field has been renamed 'depth to root restricting
  layer' in both the hydropower and nutrient retention models.

* ETK column in biophysical table for Water Yield is now Kc.

* Added help text to Timber model.

* Changed the behavior of nutrient retention to return nodata values
  when the mean runoff index is zero.

* Fixed an issue where the hydropower model didn't use the suffix
  inputs.

* Fixed a bug in Biodiversity that did not allow for numerals in the
  threat names and rasters.

* Updated routing algorithm to use a modern algorithm for plateau
  direction resolution.

* Fixed an issue in HRA where individual risk pixels weren't being
  calculated correctly.

* HRA will now properly detect in the preprocessed CSVs when criteria
  or entire habitat-stressor pairs are not desired within an
  assessment.

* Added an infrastructure feature so that temporary files are created
  in the user's workspace rather than at the system level
  folder.  This lets users work in a secondary workspace on a USB
  attached hard drive and use the space of that drive, rather than the
  primary operating system drive.

2.5.5 (2013-08-06)
------------------
The 2.5.5 release of InVEST that addresses minor bugs, performance
tweaks, and new functionality of the InVEST standalone models.  Including:

 * Production level release of the 3.0 Coastal Vulnerability model.
    - This upgrades the InVEST 2.5.4 version of the beta standalone CV
      to a full release with full users guide.  This version of the
      CV model should be used in all cases over its ArcGIS equivalent.

 * Production level release of the Habitat Risk Assessment model.
    - This release upgrades the InVEST 2.5.4 beta version of the
      standalone habitat risk assessment model. It should be used in
      all cases over its ArcGIS equivalent.

 * Uncertainty analysis in Carbon model (beta)
    - Added functionality to assess uncertainty in sequestration and
      emissions given known uncertainty in carbon pool stocks.  Users
      can now specify standard  deviations of carbon pools with
      normal distributions as well as desired uncertainty levels.
      New outputs include masks for regions which both sequester and
      emit carbon with a high probability of confidence.  Please see
      the "Uncertainty Analysis" section of the carbon user's guide
      chapter for more information.

 * REDD+ Scenario Analysis in Carbon model (beta)
    - Additional functionality to assist users evaluating REDD
      and REDD+ scenarios in the carbon model.  The uncertainty analysis
      functionality can also be used with these scenarios.
      Please see the "REDD Scenario Analysis" section of the
      carbon user's guide chapter for more information.

 * Uncertainty analysis in Finfish Aquaculture model (beta)
    - Additionally functionality to account for uncertainty in
      alpha and beta growth parameters as well as histogram
      plots showing the distribution of harvest weights and
      net present value.   Uncertainty analysis is performed
      through Monte Carlo runs that normally sample the
      growth parameters.

 * Streamlined Nutrient Retention model functionality
    - The nutrient retention module no longer requires users to explicitly
      run the water yield model.  The model now seamlessly runs water yield
      during execution.

 * Beta release of the recreation model
    - The recreation is available for beta use with limited documentation.

 * Full release of the wind energy model
    - Removing the 'beta' designation on the wind energy model.


Known Issues:

 * Flow routing in the standalone sediment and nutrient models has a
   bug that prevents routing in some (not all) landscapes.  This bug is
   related to resolving d-infinity flow directions across flat areas.
   We are implementing the solution in Garbrecht and Martx (1997).
   In the meanwhile the sediment and nutrient models are still marked
   as beta until this issue is resolved.

2.5.4 (2013-06-07)
------------------
This is a minor release of InVEST that addresses numerous minor bugs and performance tweaks in the InVEST 3.0 models.  Including:

 * Refactor of Wave Energy Model:
    - Combining the Biophysical and Valuation modules into one.
    - Adding new data for the North Sea and Australia
    - Fixed a bug where elevation values that were equal to or greater than zero
      were being used in calculations.
    - Fixed memory issues when dealing with large datasets.
    - Updated core functions to remove any use of depracated functions

 * Performance updates to the carbon model.

 * Nodata masking fix for rarity raster in Biodiversity Model.
    - When computing rarity from a base landuse raster and current or future
      landuse raster, the intersection of the two was not being properly taken.

 * Fixes to the flow routing algorithms in the sediment and nutrient
   retention models in cases where stream layers were burned in by ArcGIS
   hydro tools.  In those cases streams were at the same elevation and caused
   routing issues.

 * Fixed an issue that affected several InVEST models that occured
   when watershed polygons were too small to cover a pixel.  Excessively
   small watersheds are now handled correctly

 * Arc model deprecation.  We are deprecating the following ArcGIS versions
   of our InVEST models in the sense we recommend ALL users use the InVEST
   standalones over the ArcGIS versions, and the existing ArcGIS versions
   of these models will be removed entirely in the next release.

        * Timber
        * Carbon
        * Pollination
        * Biodiversity
        * Finfish Aquaculture

Known Issues:

 * Flow routing in the standalone sediment and nutrient models has a
   bug that prevents routing in several landscapes.  We're not
   certain of the nature of the bug at the moment, but we will fix by
   the next release.  Thus, sediment and nutrient models are marked
   as (beta) since in some cases the DEM routes correctly.

2.5.3 (2013-03-21)
------------------
This is a minor release of InVEST that fixes an issue with the HRA model that caused ArcGIS versions of the model to fail when calculating habitat maps for risk hotspots. This upgrade is strongly recommended for users of InVEST 2.5.1 or 2.5.2.

2.5.2 (2013-03-17)
------------------
This is a minor release of InVEST that fixes an issue with the HRA sample data that caused ArcGIS versions of the model to fail on the training data.  There is no need to upgrade for most users unless you are doing InVEST training.

2.5.1 (2013-03-12)
------------------
This is a minor release of InVEST that does not add any new models, but
does add additional functionality, stability, and increased performance to
one of the InVEST 3.0 standalones:

  - Pollination 3.0 Beta:
        - Fixed a bug where Windows users of InVEST could run the model, but
          most raster outputs were filled with nodata values.

Additionally, this minor release fixes a bug in the InVEST user interface where
collapsible containers became entirely non-interactive.

2.5.0 (2013-03-08)
------------------
This a major release of InVEST that includes new standalone versions (ArcGIS
is not required) our models as well as additional functionality, stability,
and increased performance to many of the existing models.  This release is
timed to support our group's annual training event at Stanford University.
We expect to release InVEST 2.5.1 a couple of weeks after to address any
software issues that arise during the training.  See the release notes
below for details of the release, and please contact richsharp@stanford.edu
for any issues relating to software:

  - *new* Sediment 3.0 Beta:
      - This is a standalone model that executes an order of magnitude faster
        than the original ArcGIS model, but may have memory issues with
	larger datasets. This fix is scheduled for the 2.5.1 release of InVEST.
      - Uses a d-infinity flow algorithm (ArcGIS version uses D8).
      - Includes a more accurate LS factor.
      - Outputs are now summarized by polygon rather than rasterized polygons.
        Users can view results directly as a table rather than sampling a
        GIS raster.
  - *new* Nutrient 3.0 Beta:
      - This is a standalone model that executes an order of magnitude faster
        than the original ArcGIS model, but may have memory issues with
	larger datasets. This fix is scheduled for the 2.5.1 release of InVEST.
      - Uses a d-infinity flow algorithm (ArcGIS version uses D8).
      - Includes a more accurate LS factor.
      - Outputs are now summarized by polygon rather than rasterized polygons.
        Users can view results directly as a table rather than sampling a
        GIS raster.
  - *new* Wind Energy:
      - A new offshore wind energy model.  This is a standalone-only model
        available under the windows start menu.
  - *new* Recreation Alpha:
      - This is a working demo of our soon to be released future land and near
        shore recreation model.  The model itself is incomplete and should only
        be used as a demo or by NatCap partners that know what they're doing.
  - *new* Habitat Risk Assessment 3.0 Alpha:
      - This is a working demo of our soon to be released 3.0 version of habitat
        risk assessment.  The model itself is incomplete and should only
    	be used as a demo or by NatCap partners that know what they're doing.
    	Users that need to use the habitat risk assessment should use the
        ArcGIS version of this model.

  - Improvements to the InVEST 2.x ArcGIS-based toolset:
      - Bug fixes to the ArcGIS based Coastal Protection toolset.

  - Removed support for the ArcGIS invest_VERSION.mxd map.  We expect to
    transition the InVEST toolset exclusive standalone tools in a few months.  In
    preparation of this we are starting to deprecate parts of our old ArcGIS
    toolset including this ArcMap document.  The InVEST ArcToolbox is still
    available in C:\InVEST_2_5_0\invest_250.tbx.

  - Known issues:

    - The InVEST 3.0 standalones generate open source GeoTiffs as
      outputs rather than the proprietary ESRI Grid format.  ArcGIS 9.3.1
      occasionally displays these rasters incorrectly.  We have found
      that these layers can be visualized in ArcGIS 9.3.1 by following
      convoluted steps: Right Click on the layer and select Properties; click on
      the Symbology tab; select Stretch, agree to calculate a histogram (this will
      create an .aux file that Arc can use for visualization), click "Ok", remove
      the raster from the layer list, then add it back. As an alternative, we
      suggest using an open source GIS Desktop Tool like Quantum GIS or ArcGIS
      version 10.0 or greater.

   - The InVEST 3.0 carbon model will generate inaccurate sequestration results
     if the extents of the current and future maps don't align.  This will be
     fixed in InVEST 2.5.1; in the meanwhile a workaround is to clip both LULCs
     so they have identical overlaps.

   - A user reported an unstable run of InVEST 3.0 water yield.  We are not
     certain what is causing the issue, but we do have a fix that will go out
     in InVEST 2.5.1.

   - At the moment the InVEST standalones do not run on Windows XP.  This appears
     to be related to an incompatibility between Windows XP and GDAL, the an open
     source gis library we use to create and read GIS data.  At the moment we are
     uncertain if we will be able to fix this bug in future releases, but will
     pass along more information in the future.

2.4.5 (2013-02-01)
------------------
This is a minor release of InVEST that does not add any new models, but
does add additional functionality, stability, and increased performance to
many of the InVEST 3.0 standalones:

  - Pollination 3.0 Beta:
      - Greatly improved memory efficiency over previous versions of this model.
      - 3.0 Beta Pollination Biophysical and Valuation have been merged into a
        single tool, run through a unified user interface.
      - Slightly improved runtime through the use of newer core InVEST GIS libraries.
      - Optional ability to weight different species individually.  This feature
        adds a column to the Guilds table that allows the user to specify a
        relative weight for each species, which will be used before combining all
        species supply rasters.
      - Optional ability to aggregate pollinator abundances at specific points
        provided by an optional points shapefile input.
      - Bugfix: non-agricultural pixels are set to a value of 0.0 to indicate no
        value on the farm value output raster.
      - Bugfix: sup_val_<beename>_<scenario>.tif rasters are now saved to the
        intermediate folder inside the user's workspace instead of the output
        folder.
  - Carbon Biophysical 3.0 Beta:
        * Tweaked the user interface to require the user to
          provide a future LULC raster when the 'Calculate Sequestration' checkbox
          is checked.
        * Fixed a bug that restricted naming of harvest layers.  Harvest layers are
          now selected simply by taking the first available layer.
  - Better memory efficiency in hydropower model.
  - Better support for unicode filepaths in all 3.0 Beta user interfaces.
  - Improved state saving and retrieval when loading up previous-run parameters
    in all 3.0 Beta user interfaces.
  - All 3.0 Beta tools now report elapsed time on completion of a model.
  - All 3.0 Beta tools now provide disk space usage reports on completion of a
    model.
  - All 3.0 Beta tools now report arguments at the top of each logfile.
  - Biodiversity 3.0 Beta: The half-saturation constant is now allowed to be a
    positive floating-point number.
  - Timber 3.0 Beta: Validation has been added to the user interface for this
    tool for all tabular and shapefile inputs.
  - Fixed some typos in Equation 1 in the Finfish Aquaculture user's guide.
  - Fixed a bug where start menu items were not getting deleted during an InVEST
    uninstall.
  - Added a feature so that if the user selects to download datasets but the
    datasets don't successfully download the installation alerts the user and
    continues normally.
  - Fixed a typo with tau in aquaculture guide, originally said 0.8, really 0.08.

  - Improvements to the InVEST 2.x ArcGIS-based toolset:
      - Minor bugfix to Coastal Vulnerability, where an internal unit of
        measurements was off by a couple digits in the Fetch Calculator.
      - Minor fixes to various helper tools used in InVEST 2.x models.
      - Outputs for Hargreaves are now saved as geoTIFFs.
      - Thornwaite allows more flexible entering of hours of sunlight.

2.4.4 (2012-10-24)
------------------
- Fixes memory errors experienced by some users in the Carbon Valuation 3.0 Beta model.
- Minor improvements to logging in the InVEST User Interface
- Fixes an issue importing packages for some officially-unreleased InVEST models.

2.4.3 (2012-10-19)
------------------
- Fixed a minor issue with hydropower output vaulation rasters whose statistics were not pre-calculated.  This would cause the range in ArcGIS to show ther rasters at -3e38 to 3e38.
- The InVEST installer now saves a log of the installation process to InVEST_<version>\install_log.txt
- Fixed an issue with Carbon 3.0 where carbon output values were incorrectly calculated.
- Added a feature to Carbon 3.0 were total carbon stored and sequestered is output as part of the running log.
- Fixed an issue in Carbon 3.0 that would occur when users had text representations of floating point numbers in the carbon pool dbf input file.
- Added a feature to all InVEST 3.0 models to list disk usage before and after each run and in most cases report a low free space error if relevant.

2.4.2 (2012-10-15)
------------------
- Fixed an issue with the ArcMap document where the paths to default data were not saved as relative paths.  This caused the default data in the document to not be found by ArcGIS.
- Introduced some more memory-efficient processing for Biodiversity 3.0 Beta.  This fixes an out-of-memory issue encountered by some users when using very large raster datasets as inputs.

2.4.1 (2012-10-08)
------------------
- Fixed a compatibility issue with ArcGIS 9.3 where the ArcMap and ArcToolbox were unable to be opened by Arc 9.3.

2.4.0 (2012-10-05)
------------------
Changes in InVEST 2.4.0

General:

This is a major release which releases two additional beta versions of the
InVEST models in the InVEST 3.0 framework.  Additionally, this release
introduces start menu shortcuts for all available InVEST 3.0 beta models.
Existing InVEST 2.x models can still be found in the included Arc toolbox.

Existing InVEST models migrated to the 3.0 framework in this release
include:

- Biodiversity 3.0 Beta
    - Minor bug fixes and usability enhancements
    - Runtime decreased by a factor of 210
- Overlap Analysis 3.0 Beta
    - In most cases runtime decreased by at least a factor of 15
    - Minor bug fixes and usability enhancements
    - Split into two separate tools:
        * Overlap Analysis outputs rasters with individually-weighted pixels
        * Overlap Analysis: Management Zones produces a shapefile output.
    - Updated table format for input activity CSVs
    - Removed the "grid the seascape" step

Updates to ArcGIS models:

- Coastal vulnerability
    - Removed the "structures" option
    - Minor bug fixes and usability enhancements
- Coastal protection (erosion protection)
    - Incorporated economic valuation option
    - Minor bug fixes and usability enhancements

Additionally there are a handful of minor fixes and feature
enhancements:

- InVEST 3.0 Beta standalones (identified by a new InVEST icon) may be run
  from the Start Menu (on windows navigate to
  Start Menu -> All Programs -> InVEST 2.4.0
- Bug fixes for the calculation of raster statistics.
- InVEST 3.0 wave energy no longer requires an AOI for global runs, but
  encounters memory issues on machines with less than 4GB of RAM.  This
  is a known issue that will be fixed in a minor release.
- Minor fixes to several chapters in the user's guide.
- Minor bug fix to the 3.0 Carbon model: harvest maps are no longer required
  inputs.
- Other minor bug fixes and runtime performance tweaks in the 3.0 framework.
- Improved installer allows users to remove InVEST from the Windows Add/Remove
  programs menu.
- Fixed a visualization bug with wave energy where output rasters did not have the min/max/stdev calculations on them.  This made the default visualization in arc be a gray blob.

2.3.0 (2012-08-02)
------------------
Changes in InVEST 2.3.0

General:

This is a major release which releases several beta versions of the
InVEST models in the InVEST 3.0 framework.  These models run as
standalones, but a GIS platform is needed to edit and view the data
inputs and outputs.  Until InVEST 3.0 is released the original ArcGIS
based versions of these tools will remain the release.

Existing InVEST models migrated to the 3.0 framework in this release
include:

- Reservoir Hydropower Production 3.0 beta
    - Minor bug fixes.
- Finfish Aquaculture
    - Minor bug fixes and usability enhancements.
- Wave Energy 3.0 beta
    - Runtimes for non-global runs decreased by a factor of 7
    - Minor bugs in interpolation that exist in the 2.x model is fixed in
      3.0 beta.
- Crop Pollination 3.0 beta
    - Runtimes decreased by a factor of over 10,000

This release also includes the new models which only exist in the 3.0
framework:

- Marine Water Quality 3.0 alpha with a preliminary  user's guide.

InVEST models in the 3.0 framework from previous releases that now
have a standalone executable include:

- Managed Timber Production Model
- Carbon Storage and Sequestration

Additionally there are a handful of other minor fixes and feature
enhancements since the previous release:

- Minor bug fix to 2.x sedimentation model that now correctly
  calculates slope exponentials.
- Minor fixes to several chapters in the user's guide.
- The 3.0 version of the Carbon model now can value the price of carbon
  in metric tons of C or CO2.
- Other minor bug fixes and runtime performance tweaks in the 3.0 framework.

2.2.2 (2012-03-03)
------------------
Changes in InVEST 2.2.2

General:

This is a minor release which fixes the following defects:

-Fixed an issue with sediment retention model where large watersheds
 allowed loading per cell was incorrectly rounded to integer values.

-Fixed bug where changing the threshold didn't affect the retention output
 because function was incorrectly rounded to integer values.

-Added total water yield in meters cubed to to output table by watershed.

-Fixed bug where smaller than default (2000) resolutions threw an error about
 not being able to find the field in "unitynew".  With non-default resolution,
 "unitynew" was created without an attribute table, so one was created by
 force.

-Removed mention of beta state and ecoinformatics from header of software
 license.

-Modified overlap analysis toolbox so it reports an error directly in the
 toolbox if the workspace name is too long.

2.2.1 (2012-01-26)
------------------
Changes in InVEST 2.2.1

General:

This is a minor release which fixes the following defects:

-A variety of miscellaneous bugs were fixed that were causing crashes of the Coastal Protection model in Arc 9.3.
-Fixed an issue in the Pollination model that was looking for an InVEST1005 directory.
-The InVEST "models only" release had an entry for the InVEST 3.0 Beta tools, but was missing the underlying runtime.  This has been added to the models only 2.2.1 release at the cost of a larger installer.
-The default InVEST ArcMap document wouldn't open in ArcGIS 9.3.  It can now be opened by Arc 9.3 and above.
-Minor updates to the Coastal Protection user's guide.

2.2.0 (2011-12-22)
------------------
In this release we include updates to the habitat risk assessment
model, updates to Coastal Vulnerability Tier 0 (previously named
Coastal Protection), and a new tier 1 Coastal Vulnerability tool.
Additionally, we are releasing a beta version of our 3.0 platform that
includes the terrestrial timber and carbon models.

See the "Marine Models" and "InVEST 3.0 Beta" sections below for more details.

**Marine Models**

1. Marine Python Extension Check

   This tool has been updated to include extension requirements for the new
   Coastal Protection T1 model.  It also reflects changes to the Habitat Risk
   Assessment and Coastal Protection T0 models, as they no longer require the
   PythonWin extension.

2. Habitat Risk Assessment (HRA)

   This model has been updated and is now part of three-step toolset.  The
   first step is a new Ratings Survey Tool which eliminates the need for
   Microsoft Excel when users are providing habitat-stressor ratings.  This
   Survey Tool now allows users to up- and down-weight the importance of
   various criteria.  For step 2, a copy of the Grid the Seascape tool has been
   placed in the HRA toolset.  In the last step, users will run the HRA model
   which includes the following updates:

   - New habitat outputs classifying risk as low, medium, and high
   - Model run status updates (% complete) in the message window
   - Improved habitat risk plots embedded in the output HTML

3. Coastal Protection

   This module is now split into sub-models, each with two parts.  The first
   sub-model is Coastal Vulnerability (Tier 0) and the new addition is Coastal
   Protection (Tier 1).

   Coastal Vulnerability (T0)
   Step 1) Fetch Calculator - there are no updates to this tool.
   Step 2) Vulnerability Index

   - Wave Exposure: In this version of the model, we define wave exposure for
     sites facing the open ocean as the maximum of the weighted average of
     wave's power coming from the ocean or generated by local winds.  We
     weight wave power coming from each of the 16 equiangular sector by the
     percent of time that waves occur in that sector, and based on whether or
     not fetch in that sector exceeds 20km.  For sites that are sheltered, wave
     exposure is the average of wave power generated by the local storm winds
     weighted by the percent occurrence of those winds in each sector.  This
     new method takes into account the seasonality of wind and wave patterns
     (storm waves generally come from a preferential direction), and helps
     identify regions that are not exposed to powerful waves although they are
     open to the ocean (e.g. the leeside of islands).

   - Natural Habitats: The ranking is now computed using the rank of all
     natural habitats present in front of a segment, and we weight the lowest
     ranking habitat 50% more than all other habitats.  Also, rankings and
     protective distance information are to be provided by CSV file instead of
     Excel.  With this new method, shoreline segments that have more habitats
     than others will have a lower risk of inundation and/or erosion during
     storms.

   - Structures: The model has been updated to now incorporate the presence of
     structures by decreasing the ranking of shoreline segments that adjoin
     structures.

   Coastal Protection (T1) - This is a new model which plots the amount of
   sandy beach erosion or consolidated bed scour that backshore regions
   experience in the presence or absence of natural habitats.  It is composed
   of two steps: a Profile Generator and Nearshore Waves and Erosion.  It is
   recommended to run the Profile Generator before the Nearshore Waves and
   Erosion model.

   Step 1) Profile Generator:  This tool helps the user generate a 1-dimensional
   bathymetric and topographic profile perpendicular to the shoreline at the
   user-defined location.  This model provides plenty of guidance for building
   backshore profiles for beaches, marshes and mangroves.  It will help users
   modify bathymetry profiles that they already have, or can generate profiles
   for sandy beaches if the user has not bathymetric data.  Also, the model
   estimates and maps the location of natural habitats present in front of the
   region of interest.  Finally, it provides sample wave and wind data that
   can be later used in the Nearshore Waves and Erosion model, based on
   computed fetch values and default Wave Watch III data.

   Step 2) Nearshore Waves and Erosion: This model estimates profiles of beach
   erosion or values of rates of consolidated bed scour at a site as a function
   of the type of habitats present in the area of interest.  The model takes
   into account the protective effects of vegetation, coral and oyster reefs,
   and sand dunes.  It also shows the difference of protection provided when
   those habitats are present, degraded, or gone.

4. Aesthetic Quality

   This model no longer requires users to provide a projection for Overlap
   Analysis.  Instead, it uses the projection from the user-specified Area of
   Interest (AOI) polygon.  Additionally, the population estimates for this
   model have been fixed.

**InVEST 3.0 Beta**

The 2.2.0 release includes a preliminary version of our InVEST 3.0 beta
platform.  It is included as a toolset named "InVEST 3.0 Beta" in the
InVEST220.tbx.  It is currently only supported with ArcGIS 10.  To launch
an InVEST 3.0 beta tool, double click on the desired tool in the InVEST 3.0
toolset then click "Ok" on the Arc toolbox screen that opens. The InVEST 3.0
tool panel has inputs very similar to the InVEST 2.2.0 versions of the tools
with the following modifications:

InVEST 3.0 Carbon:
  * Fixes a minor bug in the 2.2 version that ignored floating point values
    in carbon pool inputs.
  * Separation of carbon model into a biophysical and valuation model.
  * Calculates carbon storage and sequestration at the minimum resolution of
    the input maps.
  * Runtime efficiency improved by an order of magnitude.
  * User interface streamlined including dynamic activation of inputs based
    on user preference, direct link to documentation, and recall of inputs
    based on user's previous run.

InVEST 3.0 Timber:
  * User interface streamlined including dynamic activation of inputs based
    on user preference, direct link to documentation, and recall of inputs
    based on user's previous run.


2.1.1 (2011-10-17)
------------------
Changes in InVEST 2.1.1

General:

This is a minor release which fixes the following defects:

-A truncation error was fixed on nutrient retention and sedimentation model that involved division by the number of cells in a watershed.  Now correctly calculates floating point division.
-Minor typos were fixed across the user's guide.

2.1 Beta (2011-05-11)
---------------------
Updates to InVEST Beta

InVEST 2.1 . Beta

Changes in InVEST 2.1

General:

1.	InVEST versioning
We have altered our versioning scheme.  Integer changes will reflect major changes (e.g. the addition of marine models warranted moving from 1.x to 2.0).  An increment in the digit after the primary decimal indicates major new features (e.g the addition of a new model) or major revisions.  For example, this release is numbered InVEST 2.1 because two new models are included).  We will add another decimal to reflect minor feature revisions or bug fixes.  For example, InVEST 2.1.1 will likely be out soon as we are continually working to improve our tool.
2.	HTML guide
With this release, we have migrated the entire InVEST users. guide to an HTML format.  The HTML version will output a pdf version for use off-line, printing, etc.


**MARINE MODELS**

1.Marine Python Extension Check

-This tool has been updated to allow users to select the marine models they intend to run.  Based on this selection, it will provide a summary of which Python and ArcGIS extensions are necessary and if the Python extensions have been successfully installed on the user.s machine.

2.Grid the Seascape (GS)

-This tool has been created to allow marine model users to generate an seascape analysis grid within a specified area of interest (AOI).

-It only requires an AOI and cell size (in meters) as inputs, and produces a polygon grid which can be used as inputs for the Habitat Risk Assessment and Overlap Analysis models.

3. Coastal Protection

- This is now a two-part model for assessing Coastal Vulnerability.  The first part is a tool for calculating fetch and the second maps the value of a Vulnerability Index, which differentiates areas with relatively high or low exposure to erosion and inundation during storms.

- The model has been updated to now incorporate coastal relief and the protective influence of up to eight natural habitat input layers.

- A global Wave Watch 3 dataset is also provided to allow users to quickly generate rankings for wind and wave exposure worldwide.

4. Habitat Risk Assessment (HRA)

This new model allows users to assess the risk posed to coastal and marine habitats by human activities and the potential consequences of exposure for the delivery of ecosystem services and biodiversity.  The HRA model is suited to screening the risk of current and future human activities in order to prioritize management strategies that best mitigate risk.

5. Overlap Analysis

This new model maps current human uses in and around the seascape and summarizes the relative importance of various regions for particular activities.  The model was designed to produce maps that can be used to identify marine and coastal areas that are most important for human use, in particular recreation and fisheries, but also other activities.

**FRESHWATER MODELS**

All Freshwater models now support ArcMap 10.


Sample data:

1. Bug fix for error in Water_Tables.mdb Biophysical table where many field values were shifted over one column relative to the correct field name.

2. Bug fix for incorrect units in erosivity layer.


Hydropower:

1.In Water Yield, new output tables have been added containing mean biophysical outputs (precipitation, actual and potential evapotranspiration, water yield)  for each watershed and sub-watershed.


Water Purification:

1. The Water Purification Threshold table now allows users to specify separate thresholds for nitrogen and phosphorus.   Field names thresh_n and thresh_p replace the old ann_load.

2. The Nutrient Retention output tables nutrient_watershed.dbf and nutrient_subwatershed.dbf now include a column for nutrient retention per watershed/sub-watershed.

3. In Nutrient Retention, some output file names have changed.

4. The user's guide has been updated to explain more accurately the inclusion of thresholds in the biophysical service estimates.


Sedimentation:

1. The Soil Loss output tables sediment_watershed.dbf and sediment_subwatershed.dbf now include a column for sediment retention per watershed/sub-watershed.

2. In Soil Loss, some output file names have changed.

3. The default input value for Slope Threshold is now 75.

4. The user's guide has been updated to explain more accurately the inclusion of thresholds in the biophysical service estimates.

5. Valuation: Bug fix where the present value was not being applied correctly.





2.0 Beta (2011-02-14)
---------------------
Changes in InVEST 2.0

InVEST 1.005 is a minor release with the following modification:

1. Aesthetic Quality

    This new model allows users to determine the locations from which new nearshore or offshore features can be seen.  It generates viewshed maps that can be used to identify the visual footprint of new offshore development.


2. Coastal Vulnerability

    This new model produces maps of coastal human populations and a coastal exposure to erosion and inundation index map.  These outputs can be used to understand the relative contributions of different variables to coastal exposure and to highlight the protective services offered by natural habitats.


3. Aquaculture

    This new model is used to evaluate how human activities (e.g., addition or removal of farms, changes in harvest management practices) and climate change (e.g., change in sea surface temperature) may affect the production and economic value of aquacultured Atlantic salmon.


4. Wave Energy

    This new model provides spatially explicit information, showing potential areas for siting Wave Energy conversion (WEC) facilities with the greatest energy production and value.  This site- and device-specific information for the WEC facilities can then be used to identify and quantify potential trade-offs that may arise when siting WEC facilities.


5. Avoided Reservoir Sedimentation

    - The name of this model has been changed to the Sediment Retention model.

    - We have added a water quality valuation model for sediment retention. The user now has the option to select avoided dredge cost analysis, avoided water treatment cost analysis or both.  The water quality valuation approach is the same as that used in the Water Purification: Nutrient Retention model.

    - The threshold information for allowed sediment loads (TMDL, dead volume, etc.) are now input in a stand alone table instead of being included in the valuation table. This adjusts the biophysical service output for any social allowance of pollution. Previously, the adjustment was only done in the valuation model.

    - The watersheds and sub-watershed layers are now input as shapefiles instead of rasters.

    - Final outputs are now aggregated to the sub-basin scale. The user must input a sub-basin shapefile. We provide the Hydro 1K dataset as a starting option. See users guide for changes to many file output names.

    - Users are strongly advised not to interpret pixel-scale outputs for hydrological understanding or decision-making of any kind. Pixel outputs should only be used for calibration/validation or model checking.


6. Hydropower Production

    - The watersheds and sub-watershed layers are now input as shapefiles instead of rasters.

    - Final outputs are now aggregated to the sub-basin scale. The user must input a sub-basin shapefile. We provide the Hydro 1K dataset as a starting option. See users guide for changes to many file output names.

    - Users are strongly advised not to interpret pixel-scale outputs for hydrological understanding or decision-making of any kind. Pixel outputs should only be used for calibration/validation or model checking.

    - The calibration constant for each watershed is now input in a stand-alone table instead of being included in the valuation table. This makes running the water scarcity model simpler.


7. Water Purification: Nutrient Retention

    - The threshold information for allowed pollutant levels (TMDL, etc.) are now input in a stand alone table instead of being included in the valuation table. This adjusts the biophysical service output for any social allowance of pollution. Previously, the adjustment was only done in the valuation model.

    - The watersheds and sub-watershed layers are now input as shapefiles instead of rasters.

    - Final outputs are now aggregated to the sub-basin scale. The user must input a sub-basin shapefile. We provide the Hydro 1K dataset as a starting option. See users guide for changes to many file output names.

    - Users are strongly advised not to interpret pixel-scale outputs for hydrological understanding or decision-making of any kind. Pixel outputs should only be used for calibration/validation or model checking.


8. Carbon Storage and Sequestration

    The model now outputs an aggregate sum of the carbon storage.


9. Habitat Quality and Rarity

    This model had an error while running ReclassByACII if the land cover codes were not sorted alphabetically.  This has now been corrected and it sorts the reclass file before running the reclassification

    The model now outputs an aggregate sum of the habitat quality.

10. Pollination

    In this version, the pollination model accepts an additional parameter which indicated the proportion of a crops yield that is attributed to wild pollinators.<|MERGE_RESOLUTION|>--- conflicted
+++ resolved
@@ -55,13 +55,10 @@
       messages from the model execution will show up when you run the script.
     * InVEST is now a 64-bit binary built against Python 3.7.
     * Adding Python 3.8 support for InVEST testing.
-<<<<<<< HEAD
     * Add warning message to installer for 32-bit computers about installing
       64-bit software.
-=======
     * Stop running validation extra times when model inputs autofill, saving
       a small but noticeable amount of time in launching a model.
->>>>>>> 93281903
 * Coastal Vulnerability
     * 'shore_points_missing_geomorphology.gpkg' output file name now includes
       the suffix if any, and its one layer now is renamed from
