.. :changelog:

Unreleased Changes
------------------
<<<<<<< HEAD
* All InVEST models now have an ``ARGS_SPEC`` object that contains metadata
  about the model and describes the model's arguments.  Validation has been
  reimplemented across all models to use these ``ARGS_SPEC`` objects.
* Correcting an issue with the Wave Energy UI where a second results suffix
  input was accidentally provided.  The second suffix input has been removed.
* The results suffix key for the Wave Energy and Wind Energy models has been
  renamed ``results_suffix`` (was previously ``suffix``).  This is for
  consistency across InVEST models.
=======
* Fixed the duplicate ``results_suffix`` input in Wave Energy UI.
* Added a human-friendly message on NDR model ``KeyError``.
* Adding a check to Annual Water Yield to ensure that the ``LULC_veg`` column
  has correct values.
>>>>>>> dd48d905
* Improved how Seasonal Water Yield handles nodata values when processing
  floating-point precipitation and quickflow rasters.
* Add SDR feature to model sediment deposition across the landscape.
* Fixed an issue that would cause an exception if SDR landcover map was masked
  out if the original landcover map had no-nodata value defined.
* Fixed an issue in the SDR model that could cause reported result vector
  values to not correspond with known input vectors if the input watershed
  vector was not an ESRI Shapefile.
* Fixed issue in Seasonal Water Yield model that would cause an unhandled
  exception when input rasters had areas of a valid DEM but nodata in other
  input layers that overlap that dem.
* Fixed an issue in the NDR model that would cause an exception if the critical
  length of a landcover field was set to 0.
* Implemented PEP518-compatible build system definition in the file
  ``pyproject.toml``.  This should make it easier to install ``natcap.invest``
  from a source distribution.
* Fixed a ``TypeError`` issue in Seasonal Water Yield that would occur when
  the Land-Use/Land-Cover raster did not have a defined nodata value.  This
  case is now handled correctly.
* The binary build process for InVEST on Windows (which includes binaries
  based on PyInstaller and an NSIS Installer package) has been migrated
  to 32-bit Python 3.7.  The build itself is taking place on AppVeyor, and
  the configuration for this is contained within ``appveyor.yml``.
  Various python scripts involved in the distribution and release processes
  have been updated for compatibility with python 3.7 as a part of this
  migration.
* Fixed an ``IndexError`` issue in Wave Energy encountered in runs using
  the global wave energy dataset.  This error was the result of an incorrect
  spatial query of points and resulted in some wave energy points being
  double-counted.
* Fixed taskgraph-related issues with Habitat Risk Assessment where
  1) asynchronous mode was failing due to missing task dependencies and
  2) avoided recomputation was confounded by two tasks modifying the same files.
* Fixed an issue with Habitat Quality where the model was incorrectly
  expecting the sensitivity table to have a landcover code of 0.
* The InVEST CLI has been completely rebuilt to divide
  functionality into various topic-specific subcommands.  The various internal
  consumers of this API have been updated accordingly.  ``invest --help`` will
  contain details of the new interface.
* Updated the InVEST Launcher to list the human-readable model names rather
  than the internal model identifiers.
* Updated Coastal Vulnerability Model with significant speedups including
  ~40x speedup for geomorphology process and ~3x speedup for wind exposure process.
  Also saving an intermediate vector with wave energy values and a geomorphology
  vector with points that were assigned the ``geomorphology_fill_value``.
* Updated trove classifiers to indicate support for python versions 2.7, 3.6
  and 3.7.
* Updated all InVEST models to be compatible with a Python 2.7 or a Python 3.6
  environment. Also tested all models against GDAL versions 2.2.4 and 2.4.1.
* Fixed an issue with Habitat Quality where convolutions over threat rasters
  were not excluding nodata values, leading to incorrect outputs.  Nodata values
  are now handled correctly and excluded from the convolution entirely.
* Updated the subpackage ``natcap.invest.ui`` to work with python 3.6 and later
  and also to support the PySide2 bindings to Qt5.
* InVEST Coastal Blue Carbon model now writes out a net present value
  raster for the year of the current landcover, each transition year,
  and the final analysis year (if provided).
* Correcting an issue with InVEST Coastal Blue Carbon where incorrect
  configuration of a nodata value would result in ``-inf`` values in
  output rasters.  Now, any values without a defined reclassification
  rule that make it past validation will be written out as nodata.
* DelineateIt has been reimplemented using the latest version of
  pygeoprocessing (and the watershed delineation routine it provides) and now
  uses ``taskgraph`` for avoiding unnecessary recomputation.
* Fixed a bug in Recreation Model that was causing server-side code
  to execute twice for every client-side call.
* Fixed a bug in Recreation model that did not apply ``results_suffix`` to
  the monthly_table.csv output.
* Various fixes in Coastal Vulnerability Model. CSV output files now
  have FID column for joining to vector outputs. ``results_suffix`` can be
  used without triggering task re-execution. Raster processing maintains original
  resolution of the input raster so long as it is projected. Otherwise resamples
  to ``model_resolution``.
* Fixed a bug in Coastal Vulnerability model's task graph that sometimes
  caused an early task to re-execute when it should be deemed pre-calculated.
* Fixed a bug in the pollination model that would cause outputs to be all 0
  rasters if all the ``relative_abundance`` fields in the guild table were
  integers.
* Fixed a file cache flushing issue observed on Debian in
  ``utils.exponential_decay_kernel_raster`` that would cause an exponential
  kernel raster to contain random values rather than expected value.
* Added a new InVEST model: Urban Flood Risk Mitigation.
* Fixed an issue in the SDR model that would cause an unhandled exception
  if either the erosivity or erodibility raster had an undefined nodata value.

3.7.0 (2019-05-09)
------------------
* Refactoring Coastal Vulnerability (CV) model. CV now uses TaskGraph and
  Pygeoprocessing >=1.6.1. The model is now largely vector-based instead of
  raster-based. Fewer input datasets are required for the same functionality.
  Runtime in sycnhronous mode is similar to previous versions, but runtime can
  be reduced with multiprocessing. CV also supports avoided recomputation for
  successive runs in the same workspace, even if a different file suffix is
  used. Output vector files are in CSV and geopackage formats.
* Model User Interface 'Report an Issue' link points to our new
  community.naturalcapitalproject.org
* Correcting an issue with the Coastal Blue Carbon preprocessor where
  using misaligned landcover rasters would cause an exception to be raised.
* Correcting an issue with RouteDEM where runs of the tool with Flow Direction
  enabled would cause the tool to crash if ``n_workers > 0``.
* Correcting an issue with Habitat Quality's error checking where nodata values
  in landcover rasters were not being taken into account.
* Valuation is now an optional component of the InVEST Scenic Quality model.
* Fixing a bug in the percentiles algorithm used by Scenic Quality that
  would result in incorrect visual quality outputs.
* Carbon Model and Crop Production models no longer crash if user-input
  rasters do not have a nodata value defined. In this case these models
  treat all pixel values as valid data.
* Adding bitbucket pipelines and AppVeyor build configurations.
* Refactoring Recreation Model client to use taskgraph and the latest
  pygeoprocessing. Avoided re-computation from taskgraph means that
  successive model runs with the same AOI and gridding option can re-use PUD
  results and avoid server communication entirely. Successive runs with the
  same predictor data will re-use intermediate geoprocessing results.
  Multiprocessing offered by taskgraph means server-side PUD calculations
  and client-side predictor data processing can happen in parallel. Some
  output filenames have changed.
* Upgrading to SDR to use new PyGeoprocessing multiflow routing, DEM pit
  filling, contiguous stream extraction, and TaskGraph integration. This
  also includes a new TaskGraph feature that avoids recomputation by copying
  results from previous runs so long as the expected result would be
  identical. To use this feature, users must execute successive runs of SDR
  in the same workspace but use a different file suffix. This is useful when
  users need to do a parameter study or run scenarios with otherwise minor
  changes to inputs.
* Refactoring Habitat Risk Assessment (HRA) Model to use TaskGraph >= 0.8.2 and
  Pygeoprocessing >= 1.6.1. The HRA Proprocessor is removed and its previous
  functionality was simplified and merged into the HRA model itself.
  The model will no longer generate HTML plots and tables.
* Adding a software update notification button, dialog, and a link to the
  download page on the User Interface when a new InVEST version is available.
* Migrating the subversion sample and test data repositories to Git LFS
  repositories on BitBucket. Update the repository URL and fetch commands on
  Makefile accordingly.
* Fixing a bug in Habitat Quality UI where the absence of the required
  half_saturation_constant variable did not raise an exception.
* Adding encoding='utf-8-sig' to pandas.read_csv() to support
  utils.build_lookup_from_csv() to read CSV files encoded with UTF-8 BOM
  (byte-order mark) properly.

3.6.0 (2019-01-30)
------------------
* Correcting an issue with the InVEST Carbon Storage and Sequestration model
  where filepaths containing non-ASCII characters would cause the model's
  report generation to crash.  The output report is now a UTF-8 document.
* Refactoring RouteDEM to use taskgraph and the latest pygeoprocessing
  (``>=1.5.0``).  RouteDEM now fills hydrological sinks and users have the
  option to use either of the D8 or Multiple Flow Direction (MFD) routing
  algorithms.
* Adding a new input to the InVEST Settings window to allow users to customize
  the value that should be used for the ``n_workers`` parameter in
  taskgraph-enabled models.  This change involves removing the "Number of
  Parallel Workers" input from the model inputs pane for some models in
  favor of this new location.  The default value for this setting is ``-1``,
  indicating synchronous (non-threaded, non-multiprocessing) execution of
  tasks.
* Removing Scenario Generator: Rule-based model.
* Fixing a bug in Hydropower model where watershed aggregations would be incorrect
  if a watershed is partially covering nodata raster values. Nodata values are now
  ignored in zonal statistics. Numerical results change very slightly in the
  case where a watershed only includes a few nodata pixels.
* Adding TaskGraph functionality to GLOBIO model.
* Adding some TaskGraph functionality to Scenario Generator: Proximity.
* Fixing an issue with the InVEST Fisheries model that would prevent the model
  from batch-processing a directory of population tables.  The model will now
  process these files as expected.
* Reimplementing Crop Production models using taskgraph.
* Fixing an issue with Crop Production Regression's result_table.csv where the
  'production_modeled' and '<nutrient>_modeled' values calculated for each crop
  were done so using the same crop raster (e.g. wheat, soybean, and barley values
  were all based on soybean data).
* Hydropower subwatershed results now include all the same metrics as the
  watershed results, with the exception of economic valuation metrics.
* Reimplementing the Hydropower model using taskgraph.
* Reimplementing the Carbon model using taskgraph.
* Fixing an issue with Coastal Blue Carbon validation to allow column names to
  ignore case.
* Updating core carbon forest edge regression data coefficient to drop
  impossible negative coefficients.
* Fixing an issue with the Scenario Generator: Proximity model that would
  raise an exception if no AOI were passed in even though the AOI is optional.
* Removing Overlap Analysis and Overlap Analysis: Management Zones.
* Removing Habitat Suitability.
* Added comprehensive error checking to hydropower model to test for the VERY
  common errors of missing biophysical, demand, and valuation coefficients in
  their respective tables.
* Fixing an issue with Hydropower Water Yield ("Annual Water Yield") where
  valuation would never be triggered when running the model through the User
  Interface. And a related issue where the model would crash if a valuation table
  was provided but a demand table was not. The UI no longer validates that config.
* Fixing an issue with how logging is captured when a model is run through the
  InVEST User Interface.  Now, logging from any thread started by the executor
  thread will be written to the log file, which we expect to aid in debugging.
* Fixing an issue with Scenic Quality where viewpoints outside of the AOI
  were not being properly excluded.  Viewpoints are now excluded correctly.
* The crop production model has been refactored to drop the "aggregate ID"
  concept when summarizing results across an aggregate polygon. The model now
  uses the polygon FIDs internally and externally when producing the result
  summary table.
* Correcting the rating instructions in the criteria rating instructions on how
  the data quality (DQ) and weight should be rated in the HRA Preprocessor.
  A DQ score of 1 should represent better data quality whereas the score of 3 is
  worse data quality. A weight score of 1 is more important, whereas that of 3
  is less important.
* Fixing a case where a zero discount rate and rate of change in the carbon
  model would cause a divide by zero error.

3.5.0 (2018-08-14)
------------------
* Bumped pygeoprocessing requirement to ``pygeoprocessing>=1.2.3``.
* Bumped taskgraph requirement to ``taskgraph>=0.6.1``.
* Reimplemented the InVEST Scenic Quality model.  This new version removes the
  'population' and 'overlap' postprocessing steps, updates the available
  valuation functions and greatly improves the runtime and memory-efficiency of
  the model.  See the InVEST User's Guide chapter for more information.
* Updated Recreation server's database to include metadata from photos taken
  from 2005-2017 (previous range was 2005-2014). The new range is reflected
  in the UI.
* Fixed an issue with the InVEST binary build where binaries on Windows would
  crash with an error saying Python27.dll could not be loaded.
* Fixed an issue in the Rule-Based Scenario Generator UI where vector column
  names from override and constraint layers were not being loaded.  This bug
  caused the field 'UNKNOWN' to be passed to the model, causing an error.
* Fixed an issue with the InVEST UI (all models), where attempting to
  drag-and-drop a directory onto a model input would cause the application to
  crash.
* Coastal Vulnerability UI now specifies a number of reasonable defaults for
  some numeric inputs.
* Fixed an issue with the Fisheries UI where alpha and beta parameter inputs
  were incorrectly disabled for the Ricker recruitment function.
* InVEST now uses a Makefile to automate the build processes.  GNU Make is
  required to use the Makefile.  See ``README.rst`` for instructions on
  building InVEST.  This replaces the old ``pavement.py`` build entrypoint,
  which has been removed.
* Fixed an issue with the InVEST UI (all models), where attempting to
  drag-and-drop a directory onto a model input would cause the application to
  crash.
* Fixed an issue with Forest Carbon Edge Effect where the UI layer was always
  causing the model to run with only the aboveground carbon pool
* Added functionality to the InVEST UI so that ``Dropdown`` inputs can now map
  dropdown values to different output values.
* Fixed an issue in the Crop Production Percentile model that would treat the
  optional AOI vector field as a filename and crash on a run if it were empty.
* Fixing an issue in the Pollination Model that would cause occasional crashes
  due to a missing dependent task; it had previously been patched by setting
  taskgraph to operate in single thread mode. This restores multithreading
  in the pollination model.
* Fixed an issue in the water yield / hydropower model that would skip
  calculation of water demand tables when "water scarcity" was enabled.
* Fixed an issue in the model data of the crop production model where some
  crops were using incorrect climate bin rasters. Since the error was in the
  data and not the code, users will need to download the most recent version
  of InVEST's crop model data during the installation step to get the fix.

3.4.4 (2018-03-26)
------------------
* InVEST now requires GDAL 2.0.0 and has been tested up to GDAL 2.2.3. Any API users of InVEST will need to use GDAL version >= 2.0. When upgrading GDAL we noticed slight numerical differences in our test suite in both numerical raster differences, geometry transforms, and occasionally a single pixel difference when using `gdal.RasterizeLayer`. Each of these differences in the InVEST test suite is within a reasonable numerical tolerance and we have updated our regression test suite appropriately. Users comparing runs between previous versions of InVEST may also notice reasonable numerical differences between runs.
* Added a UI keyboard shortcut for showing documentation. On Mac OSX, this will be Command-?. On Windows, GNOME and KDE, this will be F1.
* Patching an issue in NDR that was using the nitrogen subsurface retention efficiency for both nitrogen and phosphorous.
* Fixed an issue with the Seasonal Water Yield model that incorrectly required a rain events table when the climate zone mode was in use.
* Fixed a broken link to local and online user documentation from the Seasonal Water Yield model from the model's user interface.

3.4.3 (2018-03-26)
------------------
* Fixed a critical issue in the carbon model UI that would incorrectly state the user needed a "REDD Priority Raster" when none was required.
* Fixed an issue in annual water yield model that required subwatersheds even though it is an optional field.
* Fixed an issue in wind energy UI that was incorrectly validating most of the inputs.

3.4.2 (2017-12-15)
------------------
* Fixed a cross-platform issue with the UI where logfiles could not be dropped onto UI windows.
* Model arguments loaded from logfiles are now cast to their correct literal value.  This addresses an issue where some models containing boolean inputs could not have their parameters loaded from logfiles.
* Fixed an issue where the Pollination Model's UI required a farm polygon. It should have been optional and now it is.
* Fixing an issue with the documentation and forums links on the InVEST model windows.  The links now correctly link to the documentation page or forums as needed.
* Fixing an issue with the ``FileSystemRunDialog`` where pressing the 'X' button in the corner of the window would close the window, but not reset its state.  The window's state is now reset whenever the window is closed (and the window cannot be closed when the model is running)

3.4.1 (2017-12-11)
------------------
* In the Coastal Blue Carbon model, the ``interest_rate`` parameter has been renamed to ``inflation_rate``.
* Fixed issues with sample parameter sets for InVEST Habitat Quality, Habitat Risk Assessment, Coastal Blue Carbon, and Coastal Blue Carbon Preprocessors.  All sample parameter sets now have the correct paths to the model's input files, and correctly note the name of the model that they apply to.
* Added better error checking to the SDR model for missing `ws_id` and invalid `ws_id` values such as `None` or some non-integer value. Also added tests for the `SDR` validation module.

3.4.0 (2017-12-03)
------------------
* Fixed an issue with most InVEST models where the suffix was not being reflected in the output filenames.  This was due to a bug in the InVEST UI, where the suffix args key was assumed to be ``'suffix'``.  Instances of ``InVESTModel`` now accept a keyword argument to defined the suffix args key.
* Fixed an issue/bug in Seasonal Water Yield that would occur when a user provided a datastack that had nodata values overlapping with valid DEM locations. Previously this would generate an NaN for various biophysical values at that pixel and cascade it downslope. Now any question of nodata on a valid DEM pixel is treated as "0". This will make serious visual artifacts on the output, but should help users pinpoint the source of bad data rather than crash.
* Refactored all but routing components of SDR to use PyGeoprocessing 0.5.0 and laid a consistent raster floating point type of 'float32'. This will cause numerically insignificant differences between older versions of SDR and this one. But differences are well within the tolerance of the overall error of the model and expected error rate of data. Advantages are smaller disk footprint per run, cleaner and more maintainable design, and a slight performance increase.
* Bug fixed in SDR that would align the output raster stack to match with the landcover pixel stack even though the rest of the rasters are scaled and clipped to the DEM.
* When loading parameters from a datastack, parameter set or logfile, the UI will check that the model that created the file being loaded matches the name of the model that is currently running.  If there is a mismatch, a dialog is presented for the user to confirm or cancel the loading of parameters. Logfiles from IUI (which do not have clearly-recorded modelname or InVEST version information) can still have their arguments parsed, but the resulting model name and InVEST version will be set to ``"UNKNOWN"``.
* Data Stack files (``*.invest.json``, ``*.invest.tar.gz``) can now be dragged and dropped on an InVEST model window, which will prompt the UI to load that parameter set.
* Spatial inputs to Coastal Blue Carbon are now aligned as part of the model. This resolves a longstanding issue with the model where inputs would need to perfectly overlap (even down to pixel indices), or else the model would yield strange results.
* The InVEST UI now contains a submenu for opening a recently-opened datastack.  This submenu is automatically populated with the 10 most recently-opened datastacks for the current model.
* Removed vendored ``natcap.invest.dbfpy`` subpackage.
* Removed deprecated ``natcap.invest.fileio`` module.
* Removed ``natcap.invest.iui`` UI subpackage in favor of a new UI framework found at ``natcap.invest.ui``. This new UI features a greatly improved API, good test coverage, support for Qt4 and Qt5, and includes updates to all InVEST models to support validation of model arguments from a python script, independent of the UI.
* Updated core model of seasonal water yield to allow for negative `L_avail`.
* Updated RouteDEM to allow for file suffixes, finer control over what DEM routing algorithms to run, and removal of the multiple stepped stream threshold classification.
* Redesign/refactor of pollination model. Long term bugs in the model are resolved, managed pollinators added, and many simplifications to the end user's experience.  The updated user's guide chapter is available here: http://data.naturalcapitalproject.org/nightly-build/invest-users-guide/html/croppollination.html
* Scenario Generator - Rule Based now has an optional input to define a seed.
  This input is used to seed the random shuffling of parcels that have equal
  priorities.
* InVEST on mac is now distributed as a single application bundle, allowing InVEST to run as expected on mac OSX Sierra.  Individual models are selected and launched from a new launcher window.
* The InVEST CLI now has a GUI model launcher:  ``$ invest launcher``
* Updated the Coastal Blue Carbon model to improve handling of blank lines in input CSV tables and improve memory efficiency of the current implementation.
* Improved the readability of a cryptic error message in Coastal Vulnerability that is normally raised when the depth threshold is too high or the exposure proportion is too low to detect any shoreline segments.
* Adding InVEST HTML documentation to the Mac disk image distribution.
* Upgrading dependency of PyGeoprocessing to 0.3.3.  This fixes a memory leak associated with any model that aggregates rasters over complicated overlapping polygons.
* Adding sample data to Blue Carbon model that were missing.
* Deprecating the InVEST Marine Water Quality model.  This also removes InVEST's dependancy on the pyamg package which has been removed from REQUIREMENTS.TXT.
* Deprecating the ArcGIS-based Coastal Protection model and ArcGIS-based data-preprocessing scripts.  The toolbox and scripts may still be found at https://bitbucket.org/natcap/invest.arcgis.
* Fixing an issue in the carbon edge effect model that caused output values in the shapefile to be rounded to the nearest integer.
* Fixing issue in SDR model that would occasionally cause users to see errors about field widths in the output shapefile generation.
* Updated the erodibility sample raster that ships with InVEST for the SDR model.  The old version was in US units, in this version we convert to SI units as the model requires, and clipped the raster to the extents of the other stack to save disk space.

3.3.3 (2017-02-06)
------------------
* Fixed an issue in the UI where the carbon model wouldn't accept negative numbers in the price increase of carbon.
* RouteDEM no longer produces a "tiled_dem.tif" file since that functionality is being deprecated in PyGeoprocessing.
* Fixing an issue in SDR where the optional drainage layer would not be used in most of the SDR biophysical calculations.
* Refactoring so water yield pixels with Kc and et0 equal to be 0 now yields a 0.0 value of water yield on that pixel rather than nodata.
* Light optimization refactor of wind energy model that improves runtimes in some cases by a factor of 2-3.
* Performance optimizations to HRA that improve runtimes by approximately 30%.
* Fixed a broken UI link to Seasonal Water Yield's user's guide.
* Fixed an issue with DelineateIT that caused ArcGIS users to see both the watershed and inverse watershed polygons when viewing the output of the tool.
* Upgrading dependency to PyGeoprocessing 0.3.2.
* Fixed an issue with SDR that caused the LS factor to be an order of magnitue too high in areas where the slope was greater than 9%.  In our sample case this caused sediment export estimates to be about 6% too high, but in cases where analyses are run over steep slopes the error would have been greater.
* ``paver check`` now warns if the ``PYTHONHOME`` environment variable is set.
* API docs now correctly reflect installation steps needed for python development headers on linux.
* Fixed a side effect in the InVEST user interface that would cause ``tempfile.tempdir`` to be set and then not be reset after a model run is finished.
* The InVEST user interface will now record GDAL/OGR log messages in the log messages window and in the logfile written to the workspace.
* Updated branding and usability of the InVEST installer for Windows, and the Mac Disk Image (.dmg).


3.3.2 (2016-10-17)
------------------
* Partial test coverage for HRA model.
* Full test coverage for Overlap Analysis model.
* Full test coverage for Finfish Aquaculture.
* Full test coverage for DelineateIT.
* Full test coverage for RouteDEM.
* Fixed an issue in Habitat Quality where an error in the sample table or malformed threat raster names would display a confusing message to the user.
* Full test coverage for scenario generator proximity model.
* Patching an issue in seasonal water yield that causes an int overflow error if the user provides a floating point landcover map and the nodata value is outside of the range of an int64.
* Full test coverage for the fisheries model.
* Patched an issue that would cause the Seasonal Water Edge model to crash when the curve number was 100.
* Patching a critical issue with forest carbon edge that would give incorrect results for edge distance effects.
* Patching a minor issue with forest carbon edge that would cause the model to crash if only one  interpolation point were selected.
* Full test coverage for pollination model.
* Removed "farms aggregation" functionality from the InVEST pollination model.
* Full test coverage for the marine water quality model.
* Full test coverage for GLOBIO model.
* Full test coverage for carbon forest edge model.
* Upgraded SciPy dependancy to 0.16.1.
* Patched bug in NDR that would cause a phosphorus density to be reported per pixel rather than total amount of phosporous in a pixel.
* Corrected an issue with the uses of buffers in the euclidean risk function of Habitat Risk Assessment.  (issue #3564)
* Complete code coverage tests for Habitat Quality model.
* Corrected an issue with the ``Fisheries_Inputs.csv`` sample table used by Overlap Analysis.  (issue #3548)
* Major modifications to Terrestrial Carbon model to include removing the harvested wood product pool, uncertainty analysis, and updated efficient raster calculations for performance.
* Fixed an issue in GLOBIO that would cause model runs to crash if the AOI marked as optional was not present.
* Removed the deprecated and incomplete Nearshore Wave and Erosion model (``natcap.invest.nearshore_wave_and_erosion``).
* Removed the deprecated Timber model (``natcap.invest.timber``).
* Fixed an issue where seasonal water yield would raise a divide by zero error if a watershed polygon didn't cover a valid data region.  Now sets aggregation quantity to zero and reports a warning in the log.
* ``natcap.invest.utils.build_file_registry`` now raises a ``ValueError`` if a path is not a string or list of strings.
* Fixed issues in NDR that would indicate invalid values were being processed during runtimes by skipping the invalid calculations in the first place rather than calculating them and discarding after the fact.
* Complete code coverage tests for NDR model.
* Minor (~10% speedup) performance improvements to NDR.
* Added functionality to recreation model so that the `monthly_table.csv` file now receives a file suffix if one is provided by the user.
* Fixed an issue in SDR where the m exponent was calculated incorrectly in many situations resulting in an error of about 1% in total export.
* Fixed an issue in SDR that reported runtime overflow errors during normal processing even though the model completed without other errors.

3.3.1 (2016-06-13)
------------------
* Refactored API documentation for readability, organization by relevant topics, and to allow docs to build on `invest.readthedocs.io <http://invest.readthedocs.io>`_,
* Installation of ``natcap.invest`` now requires ``natcap.versioner``.  If this is not available on the system at runtime, setuptools will make it available at runtime.
* InVEST Windows installer now includes HISTORY.rst as the changelog instead of the old ``InVEST_Updates_<version>`` files.
* Habitat suitability model is generalized and released as an API only accessible model.  It can be found at ``natcap.invest.habitat_suitability.execute``.  This model replaces the oyster habitat suitability model.
    * The refactor of this model requires an upgrade to ``numpy >= 1.11.0``.
* Fixed a crash in the InVEST CLI where calling ``invest`` without a parameter would raise an exception on linux-based systems.  (Issue `#3528 <https://bitbucket.org/natcap/invest/issues/3515>`_)
* Patched an issue in Seasonal Water Yield model where a nodata value in the landcover map that was equal to ``MAX_INT`` would cause an overflow error/crash.
* InVEST NSIS installer will now optionally install the Microsoft Visual C++ 2008 redistributable on Windows 7 or earlier.  This addresses a known issue on Windows 7 systems when importing GDAL binaries (Issue `#3515 <https://bitbucket.org/natcap/invest/issues/3515>`_).  Users opting to install this redistributable agree to abide by the terms and conditions therein.
* Removed the deprecated subpackage ``natcap.invest.optimization``.
* Updated the InVEST license to legally define the Natural Capital Project.
* Corrected an issue in Coastal Vulnerability where an output shapefile was being recreated for each row, and where field values were not being stored correctly.
* Updated Scenario Generator model to add basic testing, file registry support, PEP8 and PEP257 compliance, and to fix several bugs.
* Updated Crop Production model to add a simplified UI, faster runtime, and more testing.

3.3.0 (2016-03-14)
------------------
* Refactored Wind Energy model to use a CSV input for wind data instead of a Binary file.
* Redesigned InVEST recreation model for a single input streamlined interface, advanced analytics, and refactored outputs.  While the model is still based on "photo user days" old model runs are not backward compatable with the new model or interface. See the Recreation Model user's guide chapter for details.
    * The refactor of this model requires an upgrade to ``GDAL >=1.11.0 <2.0`` and ``numpy >= 1.10.2``.
* Removed nutrient retention (water purification) model from InVEST suite and replaced it with the nutrient delivery ratio (NDR) model.  NDR has been available in development relseases, but has now officially been added to the set of Windows Start Menu models and the "under development" tag in its users guide has been removed.  See the InVEST user's guide for details between the differences and advantages of NDR over the old nutrient model.
* Modified NDR by adding a required "Runoff Proxy" raster to the inputs.  This allows the model to vary the relative intensity of nutrient runoff based on varying precipitation variability.
* Fixed a bug in the Area Change rule of the Rule-Based Scenario Generator, where units were being converted incorrectly. (Issue `#3472 <https://bitbucket.org/natcap/invest/issues/3472>`_) Thanks to Fosco Vesely for this fix.
* InVEST Seasonal Water Yield model released.
* InVEST Forest Carbon Edge Effect model released.
* InVEST Scenario Generator: Proximity Based model released and renamed the previous "Scenario Generator" to "Scenario Generator: Rule Based".
* Implemented a blockwise exponential decay kernel generation function, which is now used in the Pollination and Habitat Quality models.
* GLOBIO now uses an intensification parameter and not a map to average all agriculture across the GLOBIO 8 and 9 classes.
* GLOBIO outputs modified so core outputs are in workspace and intermediate outputs are in a subdirectory called 'intermediate_outputs'.
* Fixed a crash with the NDR model that could occur if the DEM and landcover maps were different resolutions.
* Refactored all the InVEST model user interfaces so that Workspace defaults to the user's home "Documents" directory.
* Fixed an HRA bug where stessors with a buffer of zero were being buffered by 1 pixel
* HRA enhancement which creates a common raster to burn all input shapefiles onto, ensuring consistent alignment.
* Fixed an issue in SDR model where a landcover map that was smaller than the DEM would create extraneous "0" valued cells.
* New HRA feature which allows for "NA" values to be entered into the "Ratings" column for a habitat / stressor pair in the Criteria Ratings CSV. If ALL ratings are set to NA, the habitat / stressor will be treated as having no interaction. This means in the model, that there will be no overlap between the two sources. All rows parameters with an NA rating will not be used in calculating results.
* Refactored Coastal Blue Carbon model for greater speed, maintainability and clearer documentation.
* Habitat Quality bug fix when given land cover rasters with different pixel sizes than threat rasters. Model would use the wrong pixel distance for the convolution kernel.
* Light refactor of Timber model. Now using CSV input attribute file instead of DBF file.
* Fixed clipping bug in Wave Energy model that was not properly clipping polygons correctly. Found when using global data.
* Made the following changes / updates to the coastal vulnerability model:
    * Fixed a bug in the model where the geomorphology ranks were not always being used correctly.
    * Removed the HTML summary results output and replaced with a link to a dashboard that helps visualize and interpret CV results.
    * Added a point shapefile output: 'outputs/coastal_exposure.shp' that is a shapefile representation of the corresponding CSV table.
    * The model UI now requires the 'Relief' input. No longer optional.
    * CSV outputs and Shapefile outputs based on rasters now have x, y coorinates of the center of the pixel instead of top left of the pixel.
* Turning setuptools' zip_safe to False for consistency across the Natcap Namespace.
* GLOBIO no longer requires user to specify a keyfield in the AOI.
* New feature to GLOBIO to summarize MSA by AOI.
* New feature to GLOBIO to use a user defined MSA parameter table to do the MSA thresholds for infrastructure, connectivity, and landuse type
* Documentation to the GLOBIO code base including the large docstring for 'execute'.

3.2.0 (2015-05-31)
------------------
InVEST 3.2.0 is a major release with the addition of several experimental models and tools as well as an upgrade to the PyGeoprocessing core:

* Upgrade to PyGeoprocessing v0.3.0a1 for miscelaneous performance improvements to InVEST's core geoprocessing routines.
* An alpha unstable build of the InVEST crop production model is released with partial documentation and sample data.
* A beta build of the InVEST fisheries model is released with documentation and sample data.
* An alpha unstable build of the nutrient delivery ratio (NDR) model is available directly under InVEST's instalation directory at  ``invest-x86/invest_ndr.exe``; eventually this model will replace InVEST's current "Nutrient" model.  It is currently undocumented and unsupported but inputs are similar to that of InVEST's SDR model.
* An alpha unstable build of InVEST's implementation of GLOBIO is available directly under InVEST's instalation directory at ``invest-x86/invest_globio.exe``.  It is currently undocumented but sample data are provided.
* DelinateIT, a watershed delination tool based on PyGeoprocessing's d-infinity flow algorithm is released as a standalone tool in the InVEST repository with documentation and sample data.
* Miscelaneous performance patches and bug fixes.

3.1.3 (2015-04-23)
------------------
InVEST 3.1.3 is a hotfix release patching a memory blocking issue resolved in PyGeoprocessing version 0.2.1.  Users might have experienced slow runtimes on SDR or other routed models.

3.1.2 (2015-04-15)
------------------
InVEST 3.1.2 is a minor release patching issues mostly related to the freshwater routing models and signed GDAL Byte datasets.

* Patching an issue where some projections were not regognized and InVEST reported an UnprojectedError.
* Updates to logging that make it easier to capture logging messages when scripting InVEST.
* Shortened water yield user interface height so it doesn't waste whitespace.
* Update PyGeoprocessing dependency to version 0.2.0.
* Fixed an InVEST wide issue related to bugs stemming from the use of signed byte raster inputs that resulted in nonsensical outputs or KeyErrors.
* Minor performance updates to carbon model.
* Fixed an issue where DEMS with 32 bit ints and INT_MAX as the nodata value nodata value incorrectly treated the nodata value in the raster as a very large DEM value ultimately resulting in rasters that did not drain correctly and empty flow accumulation rasters.
* Fixed an issue where some reservoirs whose edges were clipped to the edge of the watershed created large plateaus with no drain except off the edge of the defined raster.  Added a second pass in the plateau drainage algorithm to test for these cases and drains them to an adjacent nodata area if they occur.
* Fixed an issue in the Fisheries model where the Results Suffix input was invariably initializing to an empty string.
* Fixed an issue in the Blue Carbon model that prevented the report from being generated in the outputs file.

3.1.1 (2015-03-13)
------------------
InVEST 3.1.1 is a major performance and memory bug patch to the InVEST toolsuite.  We recommend all users upgrade to this version.

* Fixed an issue surrounding reports of SDR or Nutrient model outputs of zero values, nodata holes, excessive runtimes, or out of memory errors.  Some of those problems happened to be related to interesting DEMs that would break the flat drainage algorithm we have inside RouteDEM that adjusted the heights of those regions to drain away from higher edges and toward lower edges, and then pass the height adjusted dem to the InVEST model to do all its model specific calculations.  Unfortunately this solution was not amenable to some degenerate DEM cases and we have now adjusted the algorithm to treat each plateau in the DEM as its own separate region that is processed independently from the other regions. This decreases memory use so we never effectively run out of memory at a minor hit to overall runtime.  We also now adjust the flow direction directly instead of adjust the dem itself.  This saves us from having to modify the DEM and potentially get it into a state where a drained plateau would be higher than its original pixel neighbors that used to drain into it.

There are side effects that result in sometimes large changes to un calibrated runs of SDR or nutrient.  These are related to slightly different flow directions across the landscape and a bug fix on the distance to stream calculation.

* InVEST geoprocessing now uses the PyGeoprocessing package (v0.1.4) rather than the built in functionality that used to be in InVEST.  This will not affect end users of InVEST but may be of interest to users who script InVEST calls who want a standalone Python processing package for raster stack math and hydrological routing.  The project is hosted at https://bitbucket.org/richpsharp/pygeoprocessing.

* Fixed an marine water quality issue where users could input AOIs that were unprojected, but output pixel sizes were specified in meters.  Really the output pixel size should be in the units of the polygon and are now specified as such.  Additionally an exception is raised if the pixel size is too small to generate a numerical solution that is no longer a deep scipy error.

* Added a suffix parameter to the timber and marine water quality models that append a user defined string to the output files; consistent with most of the other InVEST models.

* Fixed a user interface issue where sometimes the InVEST model run would not open a windows explorer to the user's workspace.  Instead it would open to C:\User[..]\My Documents.  This would often happen if there were spaces in the the workspace name or "/" characters in the path.

* Fixed an error across all InVEST models where a specific combination of rasters of different cell sizes and alignments and unsigned data types could create errors in internal interpolation of the raster stacks.  Often these would appear as 'KeyError: 0' across a variety of contexts.  Usually the '0' was an erroneous value introduced by a faulty interpolation scheme.

* Fixed a MemoryError that could occur in the pollination and habitat quality models when the the base landcover map was large and the biophysical properties table allowed the effect to be on the order of that map.  Now can use any raster or range values with only a minor hit to runtime performance.

* Fixed a serious bug in the plateau resolution algorithm that occurred on DEMs with large plateau areas greater than 10x10 in size.  The underlying 32 bit floating point value used to record small height offsets did not have a large enough precision to differentiate between some offsets thus creating an undefined flow direction and holes in the flow accumulation algorithm.

* Minor performance improvements in the routing core, in some cases decreasing runtimes by 30%.

* Fixed a minor issue in DEM resolution that occurred when a perfect plateau was encountered.  Rather that offset the height so the plateau would drain, it kept the plateau at the original height.  This occurred because the uphill offset was nonexistent so the algorithm assumed no plateau resolution was needed.  Perfect plateaus now drain correctly.  In practice this kind of DEM was encountered in areas with large bodies of water where the remote sensing algorithm would classify the center of a lake 1 meter higher than the rest of the lake.

* Fixed a serious routing issue where divergent flow directions were not getting accumulated 50% of the time. Related to a division speed optimization that fell back on C-style modulus which differs from Python.

* InVEST SDR model thresholded slopes in terms of radians, not percent thus clipping the slope tightly between 0.001 and 1%.  The model now only has a lower threshold of 0.00005% for the IC_0 factor, and no other thresholds.  We believe this was an artifact left over from an earlier design of the model.


* Fixed a potential memory inefficiency in Wave Energy Model when computing the percentile rasters. Implemented a new memory efficient percentile algorithm and updated the outputs to reflect the new open source framework of the model. Now outputting csv files that describe the ranges and meaning of the percentile raster outputs.

* Fixed a bug in Habitat Quality where the future output "quality_out_f.tif" was not reflecting the habitat value given in the sensitivity table for the specified landcover types.


3.1.0 (2014-11-19)
------------------
InVEST 3.1.0 (http://www.naturalcapitalproject.org/download.html) is a major software and science milestone that includes an overhauled sedimentation model, long awaited fixes to exponential decay routines in habitat quality and pollination, and a massive update to the underlying hydrological routing routines.  The updated sediment model, called SDR (sediment delivery ratio), is part of our continuing effort to improve the science and capabilities of the InVEST tool suite.  The SDR model inputs are backwards comparable with the InVEST 3.0.1 sediment model with two additional global calibration parameters and removed the need for the retention efficiency parameter in the biophysical table; most users can run SDR directly with the data they have prepared for previous versions.  The biophysical differences between the models are described in a section within the SDR user's guide and represent a superior representation of the hydrological connectivity of the watershed, biophysical parameters that are independent of cell size, and a more accurate representation of sediment retention on the landscape.  Other InVEST improvements to include standard bug fixes, performance improvements, and usability features which in part are described below:

* InVEST Sediment Model has been replaced with the InVEST Sediment Delivery Ratio model.  See the SDR user's guide chapter for the difference between the two.
* Fixed an issue in the pollination model where the exponential decay function decreased too quickly.
* Fixed an issue in the habitat quality model where the exponential decay function decreased too quickly and added back linear decay as an option.
* Fixed an InVEST wide issue where some input rasters that were signed bytes did not correctly map to their negative nodata values.
* Hydropower input rasters have been normalized to the LULC size so sampling error is the same for all the input watersheds.
* Adding a check to make sure that input biophysical parameters to the water yield model do not exceed invalid scientific ranges.
* Added a check on nutrient retention in case the upstream water yield was less than 1 so that the log value did not go negative.  In that case we clamp upstream water yield to 0.
* A KeyError issue in hydropower was resolved that occurred when the input rasters were at such a coarse resolution that at least one pixel was completely contained in each watershed.  Now a value of -9999 will be reported for watersheds that don't contain any valid data.
* An early version of the monthly water yield model that was erroneously included in was in the installer; it was removed in this version.
* Python scripts necessary for running the ArcGIS version of Coastal Protection were missing.  They've since been added back to the distribution.
* Raster calculations are now processed by raster block sizes.  Improvements in raster reads and writes.
* Fixed an issue in the routing core where some wide DEMs would cause out of memory errors.
* Scenario generator marked as stable.
* Fixed bug in HRA where raster extents of shapefiles were not properly encapsulating the whole AOI.
* Fixed bug in HRA where any number of habitats over 4 would compress the output plots. Now extends the figure so that all plots are correctly scaled.
* Fixed a bug in HRA where the AOI attribute 'name' could not be an int. Should now accept any type.
* Fixed bug in HRA which re-wrote the labels if it was run immediately without closing the UI.
* Fixed nodata masking bug in Water Yield when raster extents were less than that covered by the watershed.
* Removed hydropower calibration parameter form water yield model.
* Models that had suffixes used to only allow alphanumeric characters.  Now all suffix types are allowed.
* A bug in the core platform that would occasionally cause routing errors on irregularly pixel sized rasters was fixed.  This often had the effect that the user would see broken streams and/or nodata values scattered through sediment or nutrient results.
* Wind Energy:
        * Added new framework for valuation component. Can now input a yearly price table that spans the lifetime of the wind farm. Also if no price table is made, can specify a price for energy and an annual rate of change.
        * Added new memory efficient distance transform functionality
        * Added ability to leave out 'landing points' in 'grid connection points' input. If not landing points are found, it will calculate wind farm directly to grid point distances
* Error message added in Wave Energy if clip shape has no intersection
* Fixed an issue where the data type of the nodata value in a raster might be different than the values in the raster.  This was common in the case of 64 bit floating point values as nodata when the underlying raster was 32 bit.  Now nodata values are cast to the underlying types which improves the reliability of many of the InVEST models.


3.0.1 (2014-05-19)
------------------
* Blue Carbon model released.

* HRA UI now properly reflects that the Resolution of Analysis is in meters, not meters squared, and thus will be applied as a side length for a raster pixel.

* HRA now accepts CSVs for ratings scoring that are semicolon separated as well as comma separated.

* Fixed a minor bug in InVEST's geoprocessing aggregate core that now consistently outputs correct zonal stats from the underlying pixel level hydro outputs which affects the water yield, sediment, and nutrient models.

* Added compression to InVEST output geotiff files.  In most cases this reduces output disk usage by a factor of 5.

* Fixed an issue where CSVs in the sediment model weren't open in universal line read mode.

* Fixed an issue where approximating whether pixel edges were the same size was not doing an approximately equal function.

* Fixed an issue that made the CV model crash when the coastline computed from the landmass didn't align perfectly with that defined in the geomorphology layer.

* Fixed an issue in the CV model where the intensity of local wave exposure was very low, and yielded zero local wave power for the majority of coastal segments.

* Fixed an issue where the CV model crashes if a coastal segment is at the edge of the shore exposure raster.

* Fixed the exposure of segments surrounded by land that appeared as exposed when their depth was zero.

* Fixed an issue in the CV model where the natural habitat values less than 5 were one unit too low, leading to negative habitat values in some cases.

* Fixed an exponent issue in the CV model where the coastal vulnerability index was raised to a power that was too high.

* Fixed a bug in the Scenic Quality model that prevented it from starting, as well as a number of other issues.

* Updated the pollination model to conform with the latest InVEST geoprocessing standards, resulting in an approximately 33% speedup.

* Improved the UI's ability to remember the last folder visited, and to have all file and folder selection dialogs have access to this information.

* Fixed an issue in Marine Water Quality where the UV points were supposed to be optional, but instead raised an exception when not passed in.

3.0.0 (2014-03-23)
------------------
The 3.0.0 release of InVEST represents a shift away from the ArcGIS to the InVEST standalone computational platform.  The only exception to this shift is the marine coastal protection tier 1 model which is still supported in an ArcGIS toolbox and has no InVEST 3.0 standalone at the moment.  Specific changes are detailed below

* A standalone version of the aesthetic quality model has been developed and packaged along with this release.  The standalone outperforms the ArcGIS equivalent and includes a valuation component.  See the user's guide for details.

* The core water routing algorithms for the sediment and nutrient models have been overhauled.  The routing algorithms now correctly adjust flow in plateau regions, address a bug that would sometimes not route large sections of a DEM, and has been optimized for both run time and memory performance.  In most cases the core d-infinity flow accumulation algorithm out performs TauDEM.  We have also packaged a simple interface to these algorithms in a standalone tool called RouteDEM; the functions can also be referenced from the scripting API in the invest_natcap.routing package.

* The sediment and nutrient models are now at a production level release.  We no longer support the ArcGIS equivalent of these models.

* The sediment model has had its outputs simplified with major changes including the removal of the 'pixel mean' outputs, a direct output of the pixel level export and retention maps, and a single output shapefile whose attribute table contains aggregations of sediment output values.  Additionally all inputs to the sediment biophysical table including p, c, and retention coefficients are now expressed as a proportion between 0 and 1; the ArcGIS model had previously required those inputs were integer values between 0 and 1000.  See the "Interpreting Results" section of sediment model for full details on the outputs.

* The nutrient model has had a similar overhaul to the sediment model including a simplified output structure with many key outputs contained in the attribute table of the shapefile.  Retention coefficients are also expressed in proportions between 0 and 1.  See the "Interpreting Results" section of nutrient model for full details on the outputs.

* Fixed a bug in Habitat Risk Assessment where the HRA module would incorrectly error if a criteria with a 0 score (meant to be removed from the assessment) had a 0 data quality or weight.

* Fixed a bug in Habitat Risk Assessment where the average E/C/Risk values across the given subregion were evaluating to negative numbers.

* Fixed a bug in Overlap Analysis where Human Use Hubs would error if run without inter-activity weighting, and Intra-Activity weighting would error if run without Human Use Hubs.

* The runtime performance of the hydropower water yield model has been improved.

* Released InVEST's implementation of the D-infinity flow algorithm in a tool called RouteDEM available from the start menu.

* Unstable version of blue carbon available.

* Unstable version of scenario generator available.

* Numerous other minor bug fixes and performance enhacnements.



2.6.0 (2013-12-16)
------------------
The 2.6.0 release of InVEST removes most of the old InVEST models from the Arc toolbox in favor of the new InVEST standalone models.  While we have been developing standalone equivalents for the InVEST Arc models since version 2.3.0, this is the first release in which we removed support for the deprecated ArcGIS versions after an internal review of correctness, performance, and stability on the standalones.  Additionally, this is one of the last milestones before the InVEST 3.0.0 release later next year which will transition InVEST models away from strict ArcGIS dependence to a standalone form.

Specifically, support for the following models have been moved from the ArcGIS toolbox to their Windows based standalones: (1) hydropower/water yield, (2) finfish aquaculture, (3) coastal protection tier 0/coastal vulnerability, (4) wave energy, (5) carbon, (6) habitat quality/biodiversity, (7) pollination, (8) timber, and (9) overlap analysis.  Additionally, documentation references to ArcGIS for those models have been replaced with instructions for launching standalone InVEST models from the Windows start menu.

This release also addresses minor bugs, documentation updates, performance tweaks, and new functionality to the toolset, including:

*  A Google doc to provide guidance for scripting the InVEST standalone models: https://docs.google.com/document/d/158WKiSHQ3dBX9C3Kc99HUBic0nzZ3MqW3CmwQgvAqGo/edit?usp=sharing

* Fixed a bug in the sample data that defined Kc as a number between 0 and 1000 instead of a number between 0 and 1.

* Link to report an issue now takes user to the online forums rather than an email address.

* Changed InVEST Sediment model standalone so that retention values are now between 0 and 1 instead of 0 and 100.

* Fixed a bug in Biodiversity where if no suffix were entered output filenames would have a trailing underscore (_) behind them.

* Added documentation to the water purification/nutrient retention model documentation about the standalone outputs since they differ from the ArcGIS version of the model.

* Fixed an issue where the model would try to move the logfile to the workspace after the model run was complete and Windows would erroneously report that the move failed.

* Removed the separation between marine and freshwater terrestrial models in the user's guide.  Now just a list of models.

* Changed the name of InVEST "Biodiversity" model to "Habitat Quality" in the module names, start menu, user's guide, and sample data folders.

* Minor bug fixes, performance enhancements, and better error reporting in the internal infrastructure.

* HRA risk in the unstable standalone is calculated differently from the last release. If there is no spatial overlap within a cell, there is automatically a risk of 0. This also applies to the E and C intermediate files for a given pairing. If there is no spatial overlap, E and C will be 0 where there is only habitat. However, we still create a recovery potential raster which has habitat- specific risk values, even without spatial overlap of a stressor. HRA shapefile outputs for high, medium, low risk areas are now calculated using a user-defined maximum number of overlapping stressors, rather than all potential stressors. In the HTML subregion averaged output, we now attribute what portion of risk to a habitat comes from each habitat-stressor pairing. Any pairings which don't overlap will have an automatic risk of 0.

* Major changes to Water Yield : Reservoir Hydropower Production. Changes include an alternative equation for calculating Actual Evapotranspiration (AET) for non-vegetated land cover types including wetlands. This allows for a more accurate representation of processes on land covers such as urban, water, wetlands, where root depth values aren't applicable. To differentiate between the two equations a column 'LULC_veg' has been added to the Biophysical table in Hydropower/input/biophysical_table.csv. In this column a 1 indicates vegetated and 0 indicates non-vegetated.

* The output structure and outputs have also change in Water Yield : Reservoir Hydropower Production. There is now a folder 'output' that contains all output files including a sub directory 'per_pixel' which has three pixel raster outputs. The subwatershed results are only calculated for the water yield portion and those results can be found as a shapefile, 'subwatershed_results.shp', and CSV file, 'subwatershed_results.csv'. The watershed results can be found in similar files: watershed_results.shp and watershed_results.csv. These two files for the watershed outputs will aggregate the Scarcity and Valuation results as well.

* The evapotranspiration coefficients for crops, Kc, has been changed to a decimal input value in the biophysical table. These values used to be multiplied by 1000 so that they were in integer format, that pre processing step is no longer necessary.

* Changing support from richsharp@stanford.edu to the user support forums at http://ncp-yamato.stanford.edu/natcapforums.

2.5.6 (2013-09-06)
------------------
The 2.5.6 release of InVEST that addresses minor bugs, performance
tweaks, and new functionality of the InVEST standalone models.
Including:

* Change the changed the Carbon biophysical table to use code field
  name from LULC to lucode so it is consistent with the InVEST water
  yield biophysical table.

* Added Monte Carlo uncertainty analysis and documentation to finfish
  aquaculture model.

* Replaced sample data in overlap analysis that was causing the model
  to crash.

* Updates to the overlap analysis user's guide.

* Added preprocessing toolkit available under
  C:\{InVEST install directory}\utils

* Biodiversity Model now exits gracefully if a threat raster is not
  found in the input folder.

* Wind Energy now uses linear (bilinear because its over 2D space?)
  interpolation.

* Wind Energy has been refactored to current API.

* Potential Evapotranspiration input has been properly named to
  Reference Evapotranspiration.

* PET_mn for Water Yield is now Ref Evapotranspiration times Kc
  (evapotranspiration coefficient).

* The soil depth field has been renamed 'depth to root restricting
  layer' in both the hydropower and nutrient retention models.

* ETK column in biophysical table for Water Yield is now Kc.

* Added help text to Timber model.

* Changed the behavior of nutrient retention to return nodata values
  when the mean runoff index is zero.

* Fixed an issue where the hydropower model didn't use the suffix
  inputs.

* Fixed a bug in Biodiversity that did not allow for numerals in the
  threat names and rasters.

* Updated routing algorithm to use a modern algorithm for plateau
  direction resolution.

* Fixed an issue in HRA where individual risk pixels weren't being
  calculated correctly.

* HRA will now properly detect in the preprocessed CSVs when criteria
  or entire habitat-stressor pairs are not desired within an
  assessment.

* Added an infrastructure feature so that temporary files are created
  in the user's workspace rather than at the system level
  folder.  This lets users work in a secondary workspace on a USB
  attached hard drive and use the space of that drive, rather than the
  primary operating system drive.

2.5.5 (2013-08-06)
------------------
The 2.5.5 release of InVEST that addresses minor bugs, performance
tweaks, and new functionality of the InVEST standalone models.  Including:

 * Production level release of the 3.0 Coastal Vulnerability model.
    - This upgrades the InVEST 2.5.4 version of the beta standalone CV
      to a full release with full users guide.  This version of the
      CV model should be used in all cases over its ArcGIS equivalent.

 * Production level release of the Habitat Risk Assessment model.
    - This release upgrades the InVEST 2.5.4 beta version of the
      standalone habitat risk assessment model. It should be used in
      all cases over its ArcGIS equivalent.

 * Uncertainty analysis in Carbon model (beta)
    - Added functionality to assess uncertainty in sequestration and
      emissions given known uncertainty in carbon pool stocks.  Users
      can now specify standard  deviations of carbon pools with
      normal distributions as well as desired uncertainty levels.
      New outputs include masks for regions which both sequester and
      emit carbon with a high probability of confidence.  Please see
      the "Uncertainty Analysis" section of the carbon user's guide
      chapter for more information.

 * REDD+ Scenario Analysis in Carbon model (beta)
    - Additional functionality to assist users evaluating REDD
      and REDD+ scenarios in the carbon model.  The uncertainty analysis
      functionality can also be used with these scenarios.
      Please see the "REDD Scenario Analysis" section of the
      carbon user's guide chapter for more information.

 * Uncertainty analysis in Finfish Aquaculture model (beta)
    - Additionally functionality to account for uncertainty in
      alpha and beta growth parameters as well as histogram
      plots showing the distribution of harvest weights and
      net present value.   Uncertainty analysis is performed
      through Monte Carlo runs that normally sample the
      growth parameters.

 * Streamlined Nutrient Retention model functionality
    - The nutrient retention module no longer requires users to explicitly
      run the water yield model.  The model now seamlessly runs water yield
      during execution.

 * Beta release of the recreation model
    - The recreation is available for beta use with limited documentation.

 * Full release of the wind energy model
    - Removing the 'beta' designation on the wind energy model.


Known Issues:

 * Flow routing in the standalone sediment and nutrient models has a
   bug that prevents routing in some (not all) landscapes.  This bug is
   related to resolving d-infinity flow directions across flat areas.
   We are implementing the solution in Garbrecht and Martx (1997).
   In the meanwhile the sediment and nutrient models are still marked
   as beta until this issue is resolved.

2.5.4 (2013-06-07)
------------------
This is a minor release of InVEST that addresses numerous minor bugs and performance tweaks in the InVEST 3.0 models.  Including:

 * Refactor of Wave Energy Model:
    - Combining the Biophysical and Valuation modules into one.
    - Adding new data for the North Sea and Australia
    - Fixed a bug where elevation values that were equal to or greater than zero
      were being used in calculations.
    - Fixed memory issues when dealing with large datasets.
    - Updated core functions to remove any use of depracated functions

 * Performance updates to the carbon model.

 * Nodata masking fix for rarity raster in Biodiversity Model.
    - When computing rarity from a base landuse raster and current or future
      landuse raster, the intersection of the two was not being properly taken.

 * Fixes to the flow routing algorithms in the sediment and nutrient
   retention models in cases where stream layers were burned in by ArcGIS
   hydro tools.  In those cases streams were at the same elevation and caused
   routing issues.

 * Fixed an issue that affected several InVEST models that occured
   when watershed polygons were too small to cover a pixel.  Excessively
   small watersheds are now handled correctly

 * Arc model deprecation.  We are deprecating the following ArcGIS versions
   of our InVEST models in the sense we recommend ALL users use the InVEST
   standalones over the ArcGIS versions, and the existing ArcGIS versions
   of these models will be removed entirely in the next release.

        * Timber
        * Carbon
        * Pollination
        * Biodiversity
        * Finfish Aquaculture

Known Issues:

 * Flow routing in the standalone sediment and nutrient models has a
   bug that prevents routing in several landscapes.  We're not
   certain of the nature of the bug at the moment, but we will fix by
   the next release.  Thus, sediment and nutrient models are marked
   as (beta) since in some cases the DEM routes correctly.

2.5.3 (2013-03-21)
------------------
This is a minor release of InVEST that fixes an issue with the HRA model that caused ArcGIS versions of the model to fail when calculating habitat maps for risk hotspots. This upgrade is strongly recommended for users of InVEST 2.5.1 or 2.5.2.

2.5.2 (2013-03-17)
------------------
This is a minor release of InVEST that fixes an issue with the HRA sample data that caused ArcGIS versions of the model to fail on the training data.  There is no need to upgrade for most users unless you are doing InVEST training.

2.5.1 (2013-03-12)
------------------
This is a minor release of InVEST that does not add any new models, but
does add additional functionality, stability, and increased performance to
one of the InVEST 3.0 standalones:

  - Pollination 3.0 Beta:
        - Fixed a bug where Windows users of InVEST could run the model, but
          most raster outputs were filled with nodata values.

Additionally, this minor release fixes a bug in the InVEST user interface where
collapsible containers became entirely non-interactive.

2.5.0 (2013-03-08)
------------------
This a major release of InVEST that includes new standalone versions (ArcGIS
is not required) our models as well as additional functionality, stability,
and increased performance to many of the existing models.  This release is
timed to support our group's annual training event at Stanford University.
We expect to release InVEST 2.5.1 a couple of weeks after to address any
software issues that arise during the training.  See the release notes
below for details of the release, and please contact richsharp@stanford.edu
for any issues relating to software:

  - *new* Sediment 3.0 Beta:
      - This is a standalone model that executes an order of magnitude faster
        than the original ArcGIS model, but may have memory issues with
	larger datasets. This fix is scheduled for the 2.5.1 release of InVEST.
      - Uses a d-infinity flow algorithm (ArcGIS version uses D8).
      - Includes a more accurate LS factor.
      - Outputs are now summarized by polygon rather than rasterized polygons.
        Users can view results directly as a table rather than sampling a
        GIS raster.
  - *new* Nutrient 3.0 Beta:
      - This is a standalone model that executes an order of magnitude faster
        than the original ArcGIS model, but may have memory issues with
	larger datasets. This fix is scheduled for the 2.5.1 release of InVEST.
      - Uses a d-infinity flow algorithm (ArcGIS version uses D8).
      - Includes a more accurate LS factor.
      - Outputs are now summarized by polygon rather than rasterized polygons.
        Users can view results directly as a table rather than sampling a
        GIS raster.
  - *new* Wind Energy:
      - A new offshore wind energy model.  This is a standalone-only model
        available under the windows start menu.
  - *new* Recreation Alpha:
      - This is a working demo of our soon to be released future land and near
        shore recreation model.  The model itself is incomplete and should only
        be used as a demo or by NatCap partners that know what they're doing.
  - *new* Habitat Risk Assessment 3.0 Alpha:
      - This is a working demo of our soon to be released 3.0 version of habitat
        risk assessment.  The model itself is incomplete and should only
    	be used as a demo or by NatCap partners that know what they're doing.
    	Users that need to use the habitat risk assessment should use the
        ArcGIS version of this model.

  - Improvements to the InVEST 2.x ArcGIS-based toolset:
      - Bug fixes to the ArcGIS based Coastal Protection toolset.

  - Removed support for the ArcGIS invest_VERSION.mxd map.  We expect to
    transition the InVEST toolset exclusive standalone tools in a few months.  In
    preparation of this we are starting to deprecate parts of our old ArcGIS
    toolset including this ArcMap document.  The InVEST ArcToolbox is still
    available in C:\InVEST_2_5_0\invest_250.tbx.

  - Known issues:

    - The InVEST 3.0 standalones generate open source GeoTiffs as
      outputs rather than the proprietary ESRI Grid format.  ArcGIS 9.3.1
      occasionally displays these rasters incorrectly.  We have found
      that these layers can be visualized in ArcGIS 9.3.1 by following
      convoluted steps: Right Click on the layer and select Properties; click on
      the Symbology tab; select Stretch, agree to calculate a histogram (this will
      create an .aux file that Arc can use for visualization), click "Ok", remove
      the raster from the layer list, then add it back. As an alternative, we
      suggest using an open source GIS Desktop Tool like Quantum GIS or ArcGIS
      version 10.0 or greater.

   - The InVEST 3.0 carbon model will generate inaccurate sequestration results
     if the extents of the current and future maps don't align.  This will be
     fixed in InVEST 2.5.1; in the meanwhile a workaround is to clip both LULCs
     so they have identical overlaps.

   - A user reported an unstable run of InVEST 3.0 water yield.  We are not
     certain what is causing the issue, but we do have a fix that will go out
     in InVEST 2.5.1.

   - At the moment the InVEST standalones do not run on Windows XP.  This appears
     to be related to an incompatibility between Windows XP and GDAL, the an open
     source gis library we use to create and read GIS data.  At the moment we are
     uncertain if we will be able to fix this bug in future releases, but will
     pass along more information in the future.

2.4.5 (2013-02-01)
------------------
This is a minor release of InVEST that does not add any new models, but
does add additional functionality, stability, and increased performance to
many of the InVEST 3.0 standalones:

  - Pollination 3.0 Beta:
      - Greatly improved memory efficiency over previous versions of this model.
      - 3.0 Beta Pollination Biophysical and Valuation have been merged into a
        single tool, run through a unified user interface.
      - Slightly improved runtime through the use of newer core InVEST GIS libraries.
      - Optional ability to weight different species individually.  This feature
        adds a column to the Guilds table that allows the user to specify a
        relative weight for each species, which will be used before combining all
        species supply rasters.
      - Optional ability to aggregate pollinator abundances at specific points
        provided by an optional points shapefile input.
      - Bugfix: non-agricultural pixels are set to a value of 0.0 to indicate no
        value on the farm value output raster.
      - Bugfix: sup_val_<beename>_<scenario>.tif rasters are now saved to the
        intermediate folder inside the user's workspace instead of the output
        folder.
  - Carbon Biophysical 3.0 Beta:
        * Tweaked the user interface to require the user to
          provide a future LULC raster when the 'Calculate Sequestration' checkbox
          is checked.
        * Fixed a bug that restricted naming of harvest layers.  Harvest layers are
          now selected simply by taking the first available layer.
  - Better memory efficiency in hydropower model.
  - Better support for unicode filepaths in all 3.0 Beta user interfaces.
  - Improved state saving and retrieval when loading up previous-run parameters
    in all 3.0 Beta user interfaces.
  - All 3.0 Beta tools now report elapsed time on completion of a model.
  - All 3.0 Beta tools now provide disk space usage reports on completion of a
    model.
  - All 3.0 Beta tools now report arguments at the top of each logfile.
  - Biodiversity 3.0 Beta: The half-saturation constant is now allowed to be a
    positive floating-point number.
  - Timber 3.0 Beta: Validation has been added to the user interface for this
    tool for all tabular and shapefile inputs.
  - Fixed some typos in Equation 1 in the Finfish Aquaculture user's guide.
  - Fixed a bug where start menu items were not getting deleted during an InVEST
    uninstall.
  - Added a feature so that if the user selects to download datasets but the
    datasets don't successfully download the installation alerts the user and
    continues normally.
  - Fixed a typo with tau in aquaculture guide, originally said 0.8, really 0.08.

  - Improvements to the InVEST 2.x ArcGIS-based toolset:
      - Minor bugfix to Coastal Vulnerability, where an internal unit of
        measurements was off by a couple digits in the Fetch Calculator.
      - Minor fixes to various helper tools used in InVEST 2.x models.
      - Outputs for Hargreaves are now saved as geoTIFFs.
      - Thornwaite allows more flexible entering of hours of sunlight.

2.4.4 (2012-10-24)
------------------
- Fixes memory errors experienced by some users in the Carbon Valuation 3.0 Beta model.
- Minor improvements to logging in the InVEST User Interface
- Fixes an issue importing packages for some officially-unreleased InVEST models.

2.4.3 (2012-10-19)
------------------
- Fixed a minor issue with hydropower output vaulation rasters whose statistics were not pre-calculated.  This would cause the range in ArcGIS to show ther rasters at -3e38 to 3e38.
- The InVEST installer now saves a log of the installation process to InVEST_<version>\install_log.txt
- Fixed an issue with Carbon 3.0 where carbon output values were incorrectly calculated.
- Added a feature to Carbon 3.0 were total carbon stored and sequestered is output as part of the running log.
- Fixed an issue in Carbon 3.0 that would occur when users had text representations of floating point numbers in the carbon pool dbf input file.
- Added a feature to all InVEST 3.0 models to list disk usage before and after each run and in most cases report a low free space error if relevant.

2.4.2 (2012-10-15)
------------------
- Fixed an issue with the ArcMap document where the paths to default data were not saved as relative paths.  This caused the default data in the document to not be found by ArcGIS.
- Introduced some more memory-efficient processing for Biodiversity 3.0 Beta.  This fixes an out-of-memory issue encountered by some users when using very large raster datasets as inputs.

2.4.1 (2012-10-08)
------------------
- Fixed a compatibility issue with ArcGIS 9.3 where the ArcMap and ArcToolbox were unable to be opened by Arc 9.3.

2.4.0 (2012-10-05)
------------------
Changes in InVEST 2.4.0

General:

This is a major release which releases two additional beta versions of the
InVEST models in the InVEST 3.0 framework.  Additionally, this release
introduces start menu shortcuts for all available InVEST 3.0 beta models.
Existing InVEST 2.x models can still be found in the included Arc toolbox.

Existing InVEST models migrated to the 3.0 framework in this release
include:

- Biodiversity 3.0 Beta
    - Minor bug fixes and usability enhancements
    - Runtime decreased by a factor of 210
- Overlap Analysis 3.0 Beta
    - In most cases runtime decreased by at least a factor of 15
    - Minor bug fixes and usability enhancements
    - Split into two separate tools:
        * Overlap Analysis outputs rasters with individually-weighted pixels
        * Overlap Analysis: Management Zones produces a shapefile output.
    - Updated table format for input activity CSVs
    - Removed the "grid the seascape" step

Updates to ArcGIS models:

- Coastal vulnerability
    - Removed the "structures" option
    - Minor bug fixes and usability enhancements
- Coastal protection (erosion protection)
    - Incorporated economic valuation option
    - Minor bug fixes and usability enhancements

Additionally there are a handful of minor fixes and feature
enhancements:

- InVEST 3.0 Beta standalones (identified by a new InVEST icon) may be run
  from the Start Menu (on windows navigate to
  Start Menu -> All Programs -> InVEST 2.4.0
- Bug fixes for the calculation of raster statistics.
- InVEST 3.0 wave energy no longer requires an AOI for global runs, but
  encounters memory issues on machines with less than 4GB of RAM.  This
  is a known issue that will be fixed in a minor release.
- Minor fixes to several chapters in the user's guide.
- Minor bug fix to the 3.0 Carbon model: harvest maps are no longer required
  inputs.
- Other minor bug fixes and runtime performance tweaks in the 3.0 framework.
- Improved installer allows users to remove InVEST from the Windows Add/Remove
  programs menu.
- Fixed a visualization bug with wave energy where output rasters did not have the min/max/stdev calculations on them.  This made the default visualization in arc be a gray blob.

2.3.0 (2012-08-02)
------------------
Changes in InVEST 2.3.0

General:

This is a major release which releases several beta versions of the
InVEST models in the InVEST 3.0 framework.  These models run as
standalones, but a GIS platform is needed to edit and view the data
inputs and outputs.  Until InVEST 3.0 is released the original ArcGIS
based versions of these tools will remain the release.

Existing InVEST models migrated to the 3.0 framework in this release
include:

- Reservoir Hydropower Production 3.0 beta
    - Minor bug fixes.
- Finfish Aquaculture
    - Minor bug fixes and usability enhancements.
- Wave Energy 3.0 beta
    - Runtimes for non-global runs decreased by a factor of 7
    - Minor bugs in interpolation that exist in the 2.x model is fixed in
      3.0 beta.
- Crop Pollination 3.0 beta
    - Runtimes decreased by a factor of over 10,000

This release also includes the new models which only exist in the 3.0
framework:

- Marine Water Quality 3.0 alpha with a preliminary  user's guide.

InVEST models in the 3.0 framework from previous releases that now
have a standalone executable include:

- Managed Timber Production Model
- Carbon Storage and Sequestration

Additionally there are a handful of other minor fixes and feature
enhancements since the previous release:

- Minor bug fix to 2.x sedimentation model that now correctly
  calculates slope exponentials.
- Minor fixes to several chapters in the user's guide.
- The 3.0 version of the Carbon model now can value the price of carbon
  in metric tons of C or CO2.
- Other minor bug fixes and runtime performance tweaks in the 3.0 framework.

2.2.2 (2012-03-03)
------------------
Changes in InVEST 2.2.2

General:

This is a minor release which fixes the following defects:

-Fixed an issue with sediment retention model where large watersheds
 allowed loading per cell was incorrectly rounded to integer values.

-Fixed bug where changing the threshold didn't affect the retention output
 because function was incorrectly rounded to integer values.

-Added total water yield in meters cubed to to output table by watershed.

-Fixed bug where smaller than default (2000) resolutions threw an error about
 not being able to find the field in "unitynew".  With non-default resolution,
 "unitynew" was created without an attribute table, so one was created by
 force.

-Removed mention of beta state and ecoinformatics from header of software
 license.

-Modified overlap analysis toolbox so it reports an error directly in the
 toolbox if the workspace name is too long.

2.2.1 (2012-01-26)
------------------
Changes in InVEST 2.2.1

General:

This is a minor release which fixes the following defects:

-A variety of miscellaneous bugs were fixed that were causing crashes of the Coastal Protection model in Arc 9.3.
-Fixed an issue in the Pollination model that was looking for an InVEST1005 directory.
-The InVEST "models only" release had an entry for the InVEST 3.0 Beta tools, but was missing the underlying runtime.  This has been added to the models only 2.2.1 release at the cost of a larger installer.
-The default InVEST ArcMap document wouldn't open in ArcGIS 9.3.  It can now be opened by Arc 9.3 and above.
-Minor updates to the Coastal Protection user's guide.

2.2.0 (2011-12-22)
------------------
In this release we include updates to the habitat risk assessment
model, updates to Coastal Vulnerability Tier 0 (previously named
Coastal Protection), and a new tier 1 Coastal Vulnerability tool.
Additionally, we are releasing a beta version of our 3.0 platform that
includes the terrestrial timber and carbon models.

See the "Marine Models" and "InVEST 3.0 Beta" sections below for more details.

**Marine Models**

1. Marine Python Extension Check

   This tool has been updated to include extension requirements for the new
   Coastal Protection T1 model.  It also reflects changes to the Habitat Risk
   Assessment and Coastal Protection T0 models, as they no longer require the
   PythonWin extension.

2. Habitat Risk Assessment (HRA)

   This model has been updated and is now part of three-step toolset.  The
   first step is a new Ratings Survey Tool which eliminates the need for
   Microsoft Excel when users are providing habitat-stressor ratings.  This
   Survey Tool now allows users to up- and down-weight the importance of
   various criteria.  For step 2, a copy of the Grid the Seascape tool has been
   placed in the HRA toolset.  In the last step, users will run the HRA model
   which includes the following updates:

   - New habitat outputs classifying risk as low, medium, and high
   - Model run status updates (% complete) in the message window
   - Improved habitat risk plots embedded in the output HTML

3. Coastal Protection

   This module is now split into sub-models, each with two parts.  The first
   sub-model is Coastal Vulnerability (Tier 0) and the new addition is Coastal
   Protection (Tier 1).

   Coastal Vulnerability (T0)
   Step 1) Fetch Calculator - there are no updates to this tool.
   Step 2) Vulnerability Index

   - Wave Exposure: In this version of the model, we define wave exposure for
     sites facing the open ocean as the maximum of the weighted average of
     wave's power coming from the ocean or generated by local winds.  We
     weight wave power coming from each of the 16 equiangular sector by the
     percent of time that waves occur in that sector, and based on whether or
     not fetch in that sector exceeds 20km.  For sites that are sheltered, wave
     exposure is the average of wave power generated by the local storm winds
     weighted by the percent occurrence of those winds in each sector.  This
     new method takes into account the seasonality of wind and wave patterns
     (storm waves generally come from a preferential direction), and helps
     identify regions that are not exposed to powerful waves although they are
     open to the ocean (e.g. the leeside of islands).

   - Natural Habitats: The ranking is now computed using the rank of all
     natural habitats present in front of a segment, and we weight the lowest
     ranking habitat 50% more than all other habitats.  Also, rankings and
     protective distance information are to be provided by CSV file instead of
     Excel.  With this new method, shoreline segments that have more habitats
     than others will have a lower risk of inundation and/or erosion during
     storms.

   - Structures: The model has been updated to now incorporate the presence of
     structures by decreasing the ranking of shoreline segments that adjoin
     structures.

   Coastal Protection (T1) - This is a new model which plots the amount of
   sandy beach erosion or consolidated bed scour that backshore regions
   experience in the presence or absence of natural habitats.  It is composed
   of two steps: a Profile Generator and Nearshore Waves and Erosion.  It is
   recommended to run the Profile Generator before the Nearshore Waves and
   Erosion model.

   Step 1) Profile Generator:  This tool helps the user generate a 1-dimensional
   bathymetric and topographic profile perpendicular to the shoreline at the
   user-defined location.  This model provides plenty of guidance for building
   backshore profiles for beaches, marshes and mangroves.  It will help users
   modify bathymetry profiles that they already have, or can generate profiles
   for sandy beaches if the user has not bathymetric data.  Also, the model
   estimates and maps the location of natural habitats present in front of the
   region of interest.  Finally, it provides sample wave and wind data that
   can be later used in the Nearshore Waves and Erosion model, based on
   computed fetch values and default Wave Watch III data.

   Step 2) Nearshore Waves and Erosion: This model estimates profiles of beach
   erosion or values of rates of consolidated bed scour at a site as a function
   of the type of habitats present in the area of interest.  The model takes
   into account the protective effects of vegetation, coral and oyster reefs,
   and sand dunes.  It also shows the difference of protection provided when
   those habitats are present, degraded, or gone.

4. Aesthetic Quality

   This model no longer requires users to provide a projection for Overlap
   Analysis.  Instead, it uses the projection from the user-specified Area of
   Interest (AOI) polygon.  Additionally, the population estimates for this
   model have been fixed.

**InVEST 3.0 Beta**

The 2.2.0 release includes a preliminary version of our InVEST 3.0 beta
platform.  It is included as a toolset named "InVEST 3.0 Beta" in the
InVEST220.tbx.  It is currently only supported with ArcGIS 10.  To launch
an InVEST 3.0 beta tool, double click on the desired tool in the InVEST 3.0
toolset then click "Ok" on the Arc toolbox screen that opens. The InVEST 3.0
tool panel has inputs very similar to the InVEST 2.2.0 versions of the tools
with the following modifications:

InVEST 3.0 Carbon:
  * Fixes a minor bug in the 2.2 version that ignored floating point values
    in carbon pool inputs.
  * Separation of carbon model into a biophysical and valuation model.
  * Calculates carbon storage and sequestration at the minimum resolution of
    the input maps.
  * Runtime efficiency improved by an order of magnitude.
  * User interface streamlined including dynamic activation of inputs based
    on user preference, direct link to documentation, and recall of inputs
    based on user's previous run.

InVEST 3.0 Timber:
  * User interface streamlined including dynamic activation of inputs based
    on user preference, direct link to documentation, and recall of inputs
    based on user's previous run.


2.1.1 (2011-10-17)
------------------
Changes in InVEST 2.1.1

General:

This is a minor release which fixes the following defects:

-A truncation error was fixed on nutrient retention and sedimentation model that involved division by the number of cells in a watershed.  Now correctly calculates floating point division.
-Minor typos were fixed across the user's guide.

2.1 Beta (2011-05-11)
---------------------
Updates to InVEST Beta

InVEST 2.1 . Beta

Changes in InVEST 2.1

General:

1.	InVEST versioning
We have altered our versioning scheme.  Integer changes will reflect major changes (e.g. the addition of marine models warranted moving from 1.x to 2.0).  An increment in the digit after the primary decimal indicates major new features (e.g the addition of a new model) or major revisions.  For example, this release is numbered InVEST 2.1 because two new models are included).  We will add another decimal to reflect minor feature revisions or bug fixes.  For example, InVEST 2.1.1 will likely be out soon as we are continually working to improve our tool.
2.	HTML guide
With this release, we have migrated the entire InVEST users. guide to an HTML format.  The HTML version will output a pdf version for use off-line, printing, etc.


**MARINE MODELS**

1.Marine Python Extension Check

-This tool has been updated to allow users to select the marine models they intend to run.  Based on this selection, it will provide a summary of which Python and ArcGIS extensions are necessary and if the Python extensions have been successfully installed on the user.s machine.

2.Grid the Seascape (GS)

-This tool has been created to allow marine model users to generate an seascape analysis grid within a specified area of interest (AOI).

-It only requires an AOI and cell size (in meters) as inputs, and produces a polygon grid which can be used as inputs for the Habitat Risk Assessment and Overlap Analysis models.

3. Coastal Protection

- This is now a two-part model for assessing Coastal Vulnerability.  The first part is a tool for calculating fetch and the second maps the value of a Vulnerability Index, which differentiates areas with relatively high or low exposure to erosion and inundation during storms.

- The model has been updated to now incorporate coastal relief and the protective influence of up to eight natural habitat input layers.

- A global Wave Watch 3 dataset is also provided to allow users to quickly generate rankings for wind and wave exposure worldwide.

4. Habitat Risk Assessment (HRA)

This new model allows users to assess the risk posed to coastal and marine habitats by human activities and the potential consequences of exposure for the delivery of ecosystem services and biodiversity.  The HRA model is suited to screening the risk of current and future human activities in order to prioritize management strategies that best mitigate risk.

5. Overlap Analysis

This new model maps current human uses in and around the seascape and summarizes the relative importance of various regions for particular activities.  The model was designed to produce maps that can be used to identify marine and coastal areas that are most important for human use, in particular recreation and fisheries, but also other activities.

**FRESHWATER MODELS**

All Freshwater models now support ArcMap 10.


Sample data:

1. Bug fix for error in Water_Tables.mdb Biophysical table where many field values were shifted over one column relative to the correct field name.

2. Bug fix for incorrect units in erosivity layer.


Hydropower:

1.In Water Yield, new output tables have been added containing mean biophysical outputs (precipitation, actual and potential evapotranspiration, water yield)  for each watershed and sub-watershed.


Water Purification:

1. The Water Purification Threshold table now allows users to specify separate thresholds for nitrogen and phosphorus.   Field names thresh_n and thresh_p replace the old ann_load.

2. The Nutrient Retention output tables nutrient_watershed.dbf and nutrient_subwatershed.dbf now include a column for nutrient retention per watershed/sub-watershed.

3. In Nutrient Retention, some output file names have changed.

4. The user's guide has been updated to explain more accurately the inclusion of thresholds in the biophysical service estimates.


Sedimentation:

1. The Soil Loss output tables sediment_watershed.dbf and sediment_subwatershed.dbf now include a column for sediment retention per watershed/sub-watershed.

2. In Soil Loss, some output file names have changed.

3. The default input value for Slope Threshold is now 75.

4. The user's guide has been updated to explain more accurately the inclusion of thresholds in the biophysical service estimates.

5. Valuation: Bug fix where the present value was not being applied correctly.





2.0 Beta (2011-02-14)
---------------------
Changes in InVEST 2.0

InVEST 1.005 is a minor release with the following modification:

1. Aesthetic Quality

    This new model allows users to determine the locations from which new nearshore or offshore features can be seen.  It generates viewshed maps that can be used to identify the visual footprint of new offshore development.


2. Coastal Vulnerability

    This new model produces maps of coastal human populations and a coastal exposure to erosion and inundation index map.  These outputs can be used to understand the relative contributions of different variables to coastal exposure and to highlight the protective services offered by natural habitats.


3. Aquaculture

    This new model is used to evaluate how human activities (e.g., addition or removal of farms, changes in harvest management practices) and climate change (e.g., change in sea surface temperature) may affect the production and economic value of aquacultured Atlantic salmon.


4. Wave Energy

    This new model provides spatially explicit information, showing potential areas for siting Wave Energy conversion (WEC) facilities with the greatest energy production and value.  This site- and device-specific information for the WEC facilities can then be used to identify and quantify potential trade-offs that may arise when siting WEC facilities.


5. Avoided Reservoir Sedimentation

    - The name of this model has been changed to the Sediment Retention model.

    - We have added a water quality valuation model for sediment retention. The user now has the option to select avoided dredge cost analysis, avoided water treatment cost analysis or both.  The water quality valuation approach is the same as that used in the Water Purification: Nutrient Retention model.

    - The threshold information for allowed sediment loads (TMDL, dead volume, etc.) are now input in a stand alone table instead of being included in the valuation table. This adjusts the biophysical service output for any social allowance of pollution. Previously, the adjustment was only done in the valuation model.

    - The watersheds and sub-watershed layers are now input as shapefiles instead of rasters.

    - Final outputs are now aggregated to the sub-basin scale. The user must input a sub-basin shapefile. We provide the Hydro 1K dataset as a starting option. See users guide for changes to many file output names.

    - Users are strongly advised not to interpret pixel-scale outputs for hydrological understanding or decision-making of any kind. Pixel outputs should only be used for calibration/validation or model checking.


6. Hydropower Production

    - The watersheds and sub-watershed layers are now input as shapefiles instead of rasters.

    - Final outputs are now aggregated to the sub-basin scale. The user must input a sub-basin shapefile. We provide the Hydro 1K dataset as a starting option. See users guide for changes to many file output names.

    - Users are strongly advised not to interpret pixel-scale outputs for hydrological understanding or decision-making of any kind. Pixel outputs should only be used for calibration/validation or model checking.

    - The calibration constant for each watershed is now input in a stand-alone table instead of being included in the valuation table. This makes running the water scarcity model simpler.


7. Water Purification: Nutrient Retention

    - The threshold information for allowed pollutant levels (TMDL, etc.) are now input in a stand alone table instead of being included in the valuation table. This adjusts the biophysical service output for any social allowance of pollution. Previously, the adjustment was only done in the valuation model.

    - The watersheds and sub-watershed layers are now input as shapefiles instead of rasters.

    - Final outputs are now aggregated to the sub-basin scale. The user must input a sub-basin shapefile. We provide the Hydro 1K dataset as a starting option. See users guide for changes to many file output names.

    - Users are strongly advised not to interpret pixel-scale outputs for hydrological understanding or decision-making of any kind. Pixel outputs should only be used for calibration/validation or model checking.


8. Carbon Storage and Sequestration

    The model now outputs an aggregate sum of the carbon storage.


9. Habitat Quality and Rarity

    This model had an error while running ReclassByACII if the land cover codes were not sorted alphabetically.  This has now been corrected and it sorts the reclass file before running the reclassification

    The model now outputs an aggregate sum of the habitat quality.

10. Pollination

    In this version, the pollination model accepts an additional parameter which indicated the proportion of a crops yield that is attributed to wild pollinators.

<|MERGE_RESOLUTION|>--- conflicted
+++ resolved
@@ -2,21 +2,16 @@
 
 Unreleased Changes
 ------------------
-<<<<<<< HEAD
 * All InVEST models now have an ``ARGS_SPEC`` object that contains metadata
   about the model and describes the model's arguments.  Validation has been
   reimplemented across all models to use these ``ARGS_SPEC`` objects.
-* Correcting an issue with the Wave Energy UI where a second results suffix
-  input was accidentally provided.  The second suffix input has been removed.
 * The results suffix key for the Wave Energy and Wind Energy models has been
   renamed ``results_suffix`` (was previously ``suffix``).  This is for
   consistency across InVEST models.
-=======
 * Fixed the duplicate ``results_suffix`` input in Wave Energy UI.
 * Added a human-friendly message on NDR model ``KeyError``.
 * Adding a check to Annual Water Yield to ensure that the ``LULC_veg`` column
   has correct values.
->>>>>>> dd48d905
 * Improved how Seasonal Water Yield handles nodata values when processing
   floating-point precipitation and quickflow rasters.
 * Add SDR feature to model sediment deposition across the landscape.
