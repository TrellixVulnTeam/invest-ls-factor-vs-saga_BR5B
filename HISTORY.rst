..
  Changes should be grouped for readability.

  InVEST model names:
  - Carbon
  - Coastal Blue Carbon
  - Coastal Vulnerability
  - Crop Production
  - DelineateIt
  - Finfish
  - Fisheries
  - Forest Carbon Edge Effects
  - Globio
  - Habitat Quality
  - HRA
  - Annual Water Yield
  - NDR
  - Pollination
  - Recreation
  - Routedem
  - Scenario Generator
  - Scenic Quality
  - SDR
  - Seasonal Water Yield
  - Stormwater
  - Urban Cooling
  - Urban Flood Risk
  - Wave Energy
  - Wind Energy

  Everything else:
  - General


.. :changelog:


Unreleased Changes (3.10)
-------------------------
* General:
    * Added ``invest serve`` entry-point to the CLI. This launches a Flask app
      and server on the localhost, to support the workbench.
    * Major updates to each model's ``ARGS_SPEC`` (and some related validation)
      to facilitate re-use & display in the Workbench and User's Guide.
    * Standardized and de-duplicated text in ``ARGS_SPEC`` ``about`` and
      ``name`` strings.
    * Update to FontAwesome 5 icons in the QT interface.
* Coastal Vulnerability:
    * Fixed bug where shore points were created on interior landmass holes
      (i.e. lakes).
<<<<<<< HEAD
* Fisheries
    * The Fisheries models were deprecated due to lack of use,
      lack of scientific support staff, and maintenance costs.
* Finfish
    * The Finfish model was deprecated due to lack of use,
      lack of scientific support staff, and maintenance costs.
=======
    * Added feature to accept raster (in addition to vector) habitat layers.
    * Changed one intermediate output (geomorphology) from SHP to GPKG.
>>>>>>> 812ea055
* Habitat Quality
    * Changed how Habitat Rarity outputs are calculated to be less confusing.
      Values now represent a 0 to 1 index where before there could be
      negative values. Now values of 0 indicate current/future LULC not
      represented in baseline LULC; values 0 to 0.5 indicate more
      abundance in current/future LULC and therefore less rarity; values
      of 0.5 indicate same abundance between baseline and current/future
      LULC; values 0.5 to 1 indicate less abundance in current/future LULC
      and therefore higher rarity.

3.9.2 (2021-10-29)
------------------
* General:
    * Improving our binary build by including a data file needed for the
      ``charset-normalizer`` python package.  This eliminates a warning that
      was printed to stdout on Windows.
    * The Annual Water Yield model name is now standardized throughout InVEST.
      This model has been known in different contexts as Hydropower, Hydropower
      Water Yield, or Annual Water Yield. This name was chosen to emphasize
      that the model can be used for purposes other than hydropower (though the
      valuation component is hydropower-specific) and to highlight its
      difference from the Seasonal Water Yield model. The corresponding python
      module, formerly ``natcap.invest.hydropower.hydropower_water_yield``, is
      now ``natcap.invest.annual_water_yield``.
    * Minor changes to some other models' display names.
    * Update and expand on the instructions in the API docs for installing
      the ``natcap.invest`` package.
    * The InVEST binaries on Windows now no longer inspect the ``%PATH%``
      when looking for GDAL DLLs.  This fixes an issue where InVEST would not
      launch on computers where the ``%PATH%`` either contained other
      environment variables or was malformed.
    * invest processes announce their logfile path at a very high logging level
      that cannot be filtered out by the user.
    * JSON sample data parameter sets are now included in the complete sample
      data archives.
* Seasonal Water Yield
    * Fixed a bug in validation where providing the monthly alpha table would
      cause a "Spatial file <monthly alpha table> has no projection" error.
      The montly alpha table was mistakenly being validated as a spatial file.
* Crop Production Regression
    * Corrected a misspelled column name. The fertilization rate table column
      must now be named ``phosphorus_rate``, not ``phosphorous_rate``.
* Habitat Quality
    * Fixed a bug where optional input Allow Accessibility to Threats could
      not be passed as an empty string argument. Now handles falsey values.
* Urban Flood Risk
    * Fixed a bug where lucodes present in the LULC raster but missing from
      the biophysical table would either raise a cryptic IndexError or silently
      apply invalid curve numbers. Now a helpful ValueError is raised.

3.9.1 (2021-09-22)
------------------
* General:
    * Added error-handling for when ``pandas`` fails to decode a non-utf8
      encoded CSV.
    * Moved the sample data JSON files out of the root sample_data folder and
      into their respective model folders.
    * Updated documentation on installing InVEST from source.
    * Restructured API reference docs and removed outdated and redundant pages.
    * Include logger name in the logging format. This is helpful for the cython
      modules, which can't log module, function, or line number info.
    * Fixed a bug in makefile that prevented ``make env`` from working properly.
    * Fixed an issue with the InVEST application launching on Mac OS X 11
      "Big Sur".  When launching the InVEST ``.app`` bundle, the environment
      variable ``QT_MAC_WANTS_LAYER`` is defined.  If running InVEST through
      python, this environment variable may need to be defined by hand like
      so: ``QT_MAC_WANTS_LAYER=1 python -m natcap.invest``.  A warning will
      be raised if this environment variable is not present on mac.
    * Fixing an issue on Mac OS X where saving the InVEST application to a
      filepath containing spaces would prevent the application from launching.
    * Fixed an issue on Mac OS when certain models would loop indefinitely and
      never complete.  This was addressed by bumping the ``taskgraph``
      requirement version to ``0.10.3``
    * Allow Windows users to install for all users or current user. This allows
      non-admin users to install InVEST locally.
    * Fixed a bug where saving a datastack parameter set with relative paths
      would not convert Windows separators to linux style.
    * Provide a better validation error message when an overview '.ovr' file
      is input instead of a valid raster.
    * Removed internal references to ``TaskGraph``
      ``copy_duplicate_artifact`` calls in anticipation from that feature
      being removed from ``TaskGraph``. User facing changes include
      slightly faster initial runtimes for the Coastal Vulnerability,
      Coastal Blue Carbon, SDR, DelineateIt, and Seasonal Water Yield models.
      These models will no longer attempt to copy intermediate artifacts that
      could have been computed by previous runs.
    * Validation now returns a more helpful message when a spatial input has
      no projection defined.
    * Updated to pygeoprocessing 2.3.2
    * Added support for GDAL 3.3.1 and above
    * Added some logging to ``natcap.invest.utils._log_gdal_errors`` to aid in
      debugging some hard-to-reproduce GDAL logging errors that occasionally
      cause InVEST models to crash.  If GDAL calls ``_log_gdal_errors`` with an
      incorrect set of arguments, this is now logged.
    * Improved the reliability and consistency of log messages across the
      various ways that InVEST models can be run.  Running InVEST in
      ``--headless`` mode, for example, will now have the same logging behavior,
      including with exceptions, as the UI would produce.
    * The default log level for the CLI has been lowered from
      ``logging.CRITICAL`` to ``logging.ERROR``.  This ensures that exceptions
      should always be written to the correct logging streams.
* Carbon
    * Fixed a bug where, if rate change and discount rate were set to 0, the
      valuation results were in $/year rather than $, too small by a factor of
      ``lulc_fut_year - lulc_cur_year``.
    * Improved UI to indicate that Calendar Year inputs are only required for
      valuation, not also for sequestration.
    * Increasing the precision of ``numpy.sum`` from Float32 to Float64 when
      aggregating raster values for the HTML report.
* DelineateIt:
    * The DelineateIt UI has been updated so that the point-snapping options
      will always be interactive.
    * DelineateIt's point-snapping routine has been updated to snap
      ``MULTIPOINT`` geometries with 1 component point as well as primitive
      ``POINT`` geometries.  All other geometric types will not be snapped.
      When a geometry cannot be snapped, a log message is now recorded with the
      feature ID, the geometry type and the number of component geometries.
      Features with empty geometries are now also skipped.
* Fisheries Habitat Scenario Tool
    * Fixed divide-by-zero bug that was causing a RuntimeWarning in the logs.
      This bug did not affect the output.
* HRA
    * Fixed bugs that allowed zeros in DQ & Weight columns of criteria
      table to raise DivideByZero errors.
* NDR
    * Fixed a bug that allowed SDR to be calculated in areas that don't drain
      to any stream. Now all outputs that depend on distance to stream (
      ``d_dn``, ``dist_to_channel``, ``ic``, ``ndr_n``, ``ndr_p``,
      ``sub_ndr_n``, ``sub_ndr_p``, ``n_export``, ``p_export``) are only
      defined for pixels that drain to a stream. They have nodata everywhere
      else.
* Pollination
    * Updated so that the ``total_pollinator_abundance_[season].tif`` outputs
      are always created. Before, they weren't created if a farm vector was
      not supplied, even though they are independent.
* Recreation
    * Fixed some incorrectly formatted log and error messages
* Seasonal Water Yield
    * Fixed a bug where ``qf.tif`` outputs weren't properly masking nodata
      values and could show negative numbers.
* SDR
    * Fixed a bug in validation that did not warn against different coordinate
      systems (all SDR inputs must share a common coordinate system).
    * Fixed a bug that was incorrectly using a factor of 0.0986 rather than
      0.0896. This would have a minor effect on end-user results.
    * Changed how SDR thresholds its L factor to allow direct thresholding
      rather than based off of upstream area. Exposed this parameter as
      ``l_max`` in the ``args`` input and in the user interface.
    * Fixed a bug that allowed SDR to be calculated in areas that don't drain
      to any stream. Now all outputs that depend on distance to stream (
      ``d_dn``, ``d_dn_bare``, ``ic``, ``ic_bare``, ``sdr``, ``sdr_bare``,
      ``e_prime``, ``sed_retention``, ``sed_retention_index``,
      ``sed_deposition``, ``sed_export``) are only defined for pixels that
      drain to a stream. They have nodata everywhere else.
* Stormwater
    * Added this new model
* Urban Flood Risk
    * Fixed a bug where a String ``Type`` column in the infrastructure vector
      would cause the aggregation step of the model to crash, even with the
      correct integer value in the column.
* Wind Energy
    * Raising ValueError when AOI does not intersect Wind Data points.

3.9.0 (2020-12-11)
------------------
* General:
    * Deprecating GDAL 2 and adding support for GDAL 3.
    * Adding function in utils.py to handle InVEST coordindate transformations.
    * Making InVEST compatible with Pygeoprocessing 2.0 by updating:
        * ``convolve_2d()`` keyword ``ignore_nodata`` to
          ``ignore_nodata_and_edges``.
        * ``get_raster_info()`` / ``get_vector_info()`` keyword ``projection``
          to ``projection_wkt``.
    * Improve consistency and context for error messages related to raster
      reclassification across models by using ``utils.reclassify_raster``.
    * Fixed bug that was causing a TypeError when certain input rasters had an
      undefined nodata value. Undefined nodata values should now work
      everywhere.
    * Include logging in python script generated from
      "Save to python script..." in the "Development" menu. Now logging
      messages from the model execution will show up when you run the script.
    * InVEST is now a 64-bit binary built against Python 3.7.
    * Adding Python 3.8 support for InVEST testing.
    * Add warning message to installer for 32-bit computers about installing
      64-bit software.
    * Stop running validation extra times when model inputs autofill, saving
      a small but noticeable amount of time in launching a model.
    * The number of files included in the python source distribution has been
      reduced to just those needed to install the python package and run tests.
    * Code-sign the macOS distribution, and switch to a DMG distribution format.
    * No longer include the HTML docs or HISTORY.rst in the macOS distribution.
    * Bumped the ``shapely`` requirements to ``>=1.7.1`` to address a library
      import issue on Mac OS Big Sur.
    * Fixing model local documentation links for Windows and Mac binaries.
    * The InVEST binary builds now launch on Mac OS 11 "Big Sur".  This was
      addressed by defining the ``QT_MAC_WANTS_LAYER`` environment variable.
    * Fixed the alphabetical ordering of Windows Start Menu shortcuts.
* Annual Water Yield:
    * Fixing bug that limited ``rsupply`` result when ``wyield_mn`` or
      ``consump_mn`` was 0.
* Coastal Blue Carbon
    * Refactor of Coastal Blue Carbon that implements TaskGraph for task
      management across the model and fixes a wide range of issues with the model
      that were returning incorrect results in all cases.
    * Corrected an issue with the model where available memory would be exhausted
      on a large number of timesteps.
    * In addition to the ``execute`` entrypoint, another entrypoint,
      ``execute_transition_analysis`` has been added that allows access to the
      transition analysis timeseries loop at a lower level.  This will enable
      users comfortable with python to provide spatially-explicit maps of
      accumulation rates, half lives and other parameters that can only be
      provided via tables to ``execute``.
    * Snapshot years and rasters, including the baseline year/raster, are now all
      provided via a table mapping snapshot years to the path to a raster on
      disk.  The baseline year is the earliest year of these.
    * The model's "initial" and "lulc lookup" and "transient" tables have been
      combined into a single "biophysical" table, indexed by LULC code/LULC class
      name, that includes all of the columns from all of these former tables.
    * The "analysis year" is now a required input that must be >= the final
      snapshot year in the snapshots CSV.
    * Litter can now accumulate at an annual rate if desired.
    * The model now produces many more files, which allows for greater
      flexibility in post-processing of model outputs.
* Coastal Vulnerability
    * 'shore_points_missing_geomorphology.gpkg' output file name now includes
      the suffix if any, and its one layer now is renamed from
      'missing_geomorphology' to be the same as the file name
      (including suffix).
    * Fixed a memory bug that occurred during shore point interpolation when
      dealing with very large landmass vectors.
* Delineateit
    * The layer in the 'preprocessed_geometries.gpkg' output is renamed from
      'verified_geometries' to be the same as the file name (including suffix).
    * The layer in the 'snapped_outlets.gpkg' output is renamed from
      'snapped' to be the same as the file name (including suffix).
    * The layer in the 'watersheds.gpkg' output has been renamed from
      'watersheds' to match the name of the vector file (including the suffix).
    * Added pour point detection option as an alternative to providing an
      outlet features vector.
* Finfish
    * Fixed a bug where the suffix input was not being used for output paths.
* Forest Carbon Edge Effect
    * Fixed a broken link to the local User's Guide
    * Fixed bug that was causing overflow errors to appear in the logs when
      running with the sample data.
    * Mask out nodata areas of the carbon map output. Now there should be no
      output data outside of the input LULC rasater area.
* GLOBIO
    * Fixing a bug with how the ``msa`` results were masked and operated on
      that could cause bad results in the ``msa`` outputs.
* Habitat Quality:
    * Refactor of Habitat Quality that implements TaskGraph
    * Threat files are now indicated in the Threat Table csv input under
      required columns: ``BASE_PATH``, ``CUR_PATH``, ``FUT_PATH``.
    * Threat and Sensitivity column names are now case-insensitive.
    * Sensitivity threat columns now match threat names from Threat Table
      exactly, without the need for ``L_``. ``L_`` prefix is deprecated.
    * Threat raster input folder has been removed.
    * Validation enhancements that check whether threat raster paths are valid.
    * HQ update to User's Guide.
    * Changing sample data to reflect Threat Table csv input changes and
      bumping revision.
    * More comprehensive testing for Habitat Quality and validation.
    * Checking if Threat raster values are between 0 and 1 range, raising
      ValueError if not. No longer snapping values less than 0 to 0 and greater
      than 1 to 1.
    * Fixing bug that was setting Threat raster values to 1 even if they were
      floats between 0 and 1.
    * Updating how threats are decayed across distance. Before, nodata edges
      were ignored causing values on the edges to maintain a higher threat
      value. Now, the decay does not ignore those nodata edges causing values
      on the edges to decay more quickly. The area of study should have
      adequate boundaries to account for these edge effects.
    * Update default half saturation value for sample data to 0.05 from 0.1.
* Seasonal Water Yield
    * Fixed a bug where precip or eto rasters of ``GDT_Float64`` with values
      greater than 32-bit would overflow to ``-inf``.
* SDR:
    * Fixing an issue where the LS factor should be capped to an upstream area
      of 333^2 m^2. In previous versions the LS factor was erroneously capped
      to "333" leading to high export spikes in some pixels.
    * Fixed an issue where sediment deposition progress logging was not
      progressing linearly.
    * Fixed a task dependency bug that in rare cases could cause failure.
* Urban Cooling
    * Split energy savings valuation and work productivity valuation into
      separate UI options.
* Urban Flood Risk
    * Changed output field names ``aff.bld`` and ``serv.blt`` to ``aff_bld``
      and ``serv_blt`` respectively to fix an issue where ArcGIS would not
      display properly.

3.8.9 (2020-09-15)
------------------
* Hydropower
    * Fixed bug that prevented validation from ever passing for this model.
      Validation will allow extra keys in addition to those in the ARGS_SPEC.
* Urban Flood Mitigation
    * Fixed incorrect calculation of total quickflow volume.

3.8.8 (2020-09-04)
------------------
* Coastal Vulnerability
    * Improved handling of invalid AOI geometries to avoid crashing and instead
      fix the geometry when possible and skip it otherwise.
    * Added validation check that shows a warning if the SLR vector is not
      a point or multipoint geometry.
* Urban Cooling
    * Energy units are now (correctly) expressed in kWh.  They were previously
      (incorrectly) expressed in kW.
    * Energy savings calculations now require that consumption is in units of
      kWh/degree C/m^2 for each building class.
    * Fixing an issue where blank values of the Cooling Coefficient weights
      (shade, albedo, ETI) would raise an error.  Now, a default value for the
      coefficient is assumed if any single value is left blank.
* HRA
    * Raise ValueError if habitat or stressor inputs are not projected.
    * Make sample data rating filepaths work on Mac. If not on Windows and a rating
      filepath isn't found, try replacing all backslashes with forward slashes.
* Seasonal Water Yield
    * Updated output file name from aggregated_results.shp to aggregated_results_swy.shp
      for consistency with NDR and SDR
* Datastack
    * Saved datastack archives now use helpful identifying names for spatial input folders
* Validation
    * Fixed bug that caused fields activated by a checkbox to make validation fail,
      even when the checkbox was unchecked.
* General
    * Input table column headers are now insensitive to leading/trailing whitespace in
      most places.
    * Modified the script that produces a conda environment file from InVEST's python
      requirements file so that it includes the ``conda-forge`` channel in the file
      itself.
* Recreation
    * Validate values in the type column of predictor tables early in execution. Raise
      a ValueError if a type value isn't valid (leading/trailing whitespace is okay).
* Validation
    * Set a 5-second timeout on validation functions that access a file. This will raise
      a warning and prevent validation from slowing down the UI too much.

3.8.7 (2020-07-17)
------------------
* General
    * Fixed an issue where some users would be unable to launch InVEST binaries
      on Windows.  This crash was due to a configuration issue in
      ``PySide2==5.15.0`` that will be fixed in a future release of PySide2.
* GLOBIO
    * Fix a bug that mishandled combining infrastructure data when only one
      infrastructure data was present.
* Urban Flood Risk
    * The output vector ``flood_risk_service.shp`` now includes a field,
      ``flood_vol`` that is the sum of the modeled flood volume (from
      ``Q_m3.tif``) within the AOI.
    * Fieldnames in ``flood_risk_service.shp`` have been updated to more
      closely match the variables they match as documented in the User's Guide
      chapter.  Specifically, ``serv_bld`` is now ``serv.blt`` and ``aff_bld``
      is now ``aff.bld``.
    * ``Q_mm.tif`` has been moved from the intermediate directory into the
      workspace.
    * Fixed a bug in the flood volume (``Q_m3.tif``) calculations that was
      producing incorrect values in all cases.
    * Fixed a bug where input rasters with nodata values of 0 were not handled
      properly.

3.8.6 (2020-07-03)
------------------
* Crop Production
    * Fixed critical bug in crop regression that caused incorrect yields in
      all cases.

3.8.5 (2020-06-26)
------------------
* General
    * Fix bug in ``utils.build_lookup_from_csv`` that was allowing
      ``key_field`` to be non unique and overwriting values.
    * Fix bug in ``utils.build_lookup_from_csv`` where trailing commas caused
      returned values to be malformed.
    * Add optional argument ``column_list`` to ``utils.build_lookup_from_csv``
      that takes a list of column names and only returns those in the
      dictionary.
    * Remove ``warn_if_missing`` argument from ``utils.build_lookup_from_csv``
      and warning by default.
* Scenic Quality
    * Fixing an issue in Scenic Quality where the creation of the weighted sum
      of visibility rasters could cause "Too Many Open Files" errors and/or
      ``MemoryError`` when the model is run with many viewpoints.
    * Progress logging has been added to several loops that may take a longer
      time when the model is run with thousands of points at a time.
    * A major part of the model's execution was optimized for speed,
      particularly when the model is run with many, many points.
* SDR:
    * Removed the unused parameter ``args['target_pixel_size']`` from the SDR
      ``execute`` docstring.
* Urban Flood Risk Mitigation
    * Fixed an issue where the output vector ``flood_risk_service.shp`` would
      only be created when the built infrastructure vector was provided.  Now,
      the ``flood_risk_service.shp`` vector is always created, but the fields
      created differ depending on whether the built infrastructure input is
      present during the model run.
    * Fixed an issue where the model would crash if an infrastructure geometry
      were invalid or absent.  Such features are now skipped.

3.8.4 (2020-06-05)
------------------
* General:
    * Advanced the ``Taskgraph`` version requirement to fix a bug where workspace
      directories created by InVEST versions <=3.8.0 could not be re-used by more
      recent InVEST versions.
* NDR:
    * The Start Menu shortcut on Windows and launcher label on Mac now have
      consistent labels for NDR: "NDR: Nutrient Delivery Ratio".
* SDR:
    * The Start Menu shortcut on Windows and launcher label on Mac now have
      consistent labels for SDR: "SDR: Sediment Delivery Ratio".

3.8.3 (2020-05-29)
------------------
* SDR
    * SDR's compiled core now defines its own ``SQRT2`` instead of relying on an
      available standard C library definition. This new definition helps to avoid
      some compiler issues on Windows.

3.8.2 (2020-05-15)
------------------
* InVEST's CSV encoding requirements are now described in the validation
  error message displayed when a CSV cannot be opened.

3.8.1 (2020-05-08)
------------------
* Fixed a compilation issue on Mac OS X Catalina.
* Fixed an issue with NDR's raster normalization function so that Float64
  nodata values are now correctly cast to Float32.  This issue was affecting
  the summary vector, where the ``surf_n``, ``sub_n`` and ``n_export_tot``
  columns would contain values of ``-inf``.
* Fixed minor bug in Coastal Vulnerability shore point creation. Also added a
  check to fail fast when zero shore points are found within the AOI.
* The Finfish Aquaculture model no longer generates histograms for
  uncertainty analysis due to issues with matplotlib that make InVEST
  unstable. See https://github.com/natcap/invest/issues/87 for more.
* Corrected the Urban Cooling Model's help text for the "Cooling Capacity
  Calculation Method" in the User Interface.
* Fixing an issue with SDR's ``LS`` calculations.  The ``x`` term is now
  the weighted mean of proportional flow from the current pixel into its
  neighbors.  Note that for ease of debugging, this has been implemented as a
  separate raster and is now included in ``RKLS`` calculations instead of in
  the ``LS`` calculations.
* Fixed a bug in validation where checking for spatial overlap would be skipped
  entirely in cases where optional model arguments were not used.
* Bumping the ``psutil`` dependency requirement to ``psutil>=5.6.6`` to address
  a double-free vulnerability documented in CVE-2019-18874.
* Adding a GitHub Actions workflow for building python wheels for Mac and Windows
  as well as a source distribution.
* Updating links in ``setup.py``, ``README.rst`` and ``README_PYTHON.rst`` to
  refer to the repository's new home on github.
* Binary builds for Windows and Mac OS X have been moved to GitHub Actions from
  AppVeyor.  All AppVeyor-specific configuration has been removed.
* Fixing an issue with the InVEST Makefile where ``make deploy`` was
  attempting to synchronize nonexistent sample data zipfiles with a storage
  bucket on GCP.  Sample data zipfiles are only built on Windows, and so
  ``make deploy`` will only attempt to upload them when running on Windows.
* Fixed a bug in CLI logging where logfiles created by the CLI were
  incompatible with the ``natcap.invest.datastack`` operation that
  allows the UI to load model arguments from logfiles.
* Added error-handling in Urban Flood Risk Mitigation to tell users to
  "Check that the Soil Group raster does not contain values other than
  (1, 2, 3, 4)" when a ``ValueError`` is raised from ``_lu_to_cn_op``.
* Updated the ``Makefile`` to use the new git location of the InVEST User's
  Guide repository at https://github.com/natcap/invest.users-guide
* Automated tests are now configured to use Github Actions for 32- and 64-bit
  build targets for Python 3.6 and 3.7 on Windows.  We are still using
  AppVeyor for our binary builds for the time being.
* Makefile has been updated to fetch the version string from ``git`` rather
  than ``hg``.  A mercurial client is still needed in order to clone the
  InVEST User's Guide.
* Removing Python 2 compatibility code such as ``future``, ``pyqt4``,
  ``basestring``, ``unicode``, ``six``, unicode casting, etc...
* Update api-docs conf file to mock sdr.sdr_core and to use updated unittest
  mock

3.8.0 (2020-02-07)
------------------
* Created a sub-directory for the sample data in the installation directory.
* Fixed minor bug in HRA that was duplicating the ``results_suffix`` in some
  output filenames.
* Updated the DelineateIt UI to improve the language around what the model
  should do when it encounters invalid geometry.  The default is now
  that it should skip invalid geometry.
* Updating how threat rasters are handled in Habitat Quality to address a few
  related and common usability issues for the model.  First, threat
  rasters are now aligned to the LULC instead of the intersection of the whole
  stack.  This means that the model now handles threat inputs that do not all
  completely overlap the LULC (they must all still be in the same projection).
  Second, nodata values in threat rasters are converted to a threat value of 0.
  Any threat pixel values other than 0 or nodata are interpreted as a threat
  value of 1.
* Updating the ``psutil`` requirement to avoid a possible import issue when
  building binaries under WINE.  Any version of ``psutil`` should work
  except for ``5.6.0``.
* InVEST sample data was re-organized to simply have one folder per model.
  New datastacks were added for SDR, NDR, Seasonal Water Yield,
  Annual Water Yield, DelineateIt, and Coastal Vulnerability.
* Fixed an issue with NDR where the model was not properly checking for the
  bounds of the raster, which could in some cases lead to exceptions being
  printed to the command-line.  The model now correctly checks for these
  raster boundaries.
* Habitat Risk Assessment model supports points and lines -- in addition to
  previously supported polygons and rasters -- for habitats or stressors.
* Updated raster percentile algorithms in Scenic Quality and Wave Energy
  models to use a more efficient and reliable raster percentile function
  from pygeoprocessing.
* InVEST is now compatible with pygeoprocessing 1.9.1.
* All InVEST models now have an ``ARGS_SPEC`` object that contains metadata
  about the model and describes the model's arguments.  Validation has been
  reimplemented across all models to use these ``ARGS_SPEC`` objects.
* The results suffix key for the Wave Energy and Wind Energy models has been
  renamed ``results_suffix`` (was previously ``suffix``).  This is for
  consistency across InVEST models.
* Speed and memory optimization of raster processing in the Recreation model.
* Removed a constraint in Coastal Vulnerability so the AOI polygon no longer
  needs to intersect the continental shelf contour line. So the AOI can now be
  used exclusively to delineate the coastal area of interest.
* Improved how Coastal Vulnerability calculates local wind-driven waves.
  This requires a new bathymetry raster input and implements equation 10
  of the User Guide. Also minor updates to fields in intermediate outputs,
  notably a 'shore_id' field is now the unique ID for joining tables and
  FIDs are no longer used.
* Added a status message to the UI if a datastack file fails to load,
  instead of staying silent.
* Correcting an issue with repository fetching in the InVEST ``Makefile``.
  Managed repositories will now be fetched and updated to the expected revision
  even if the repository already exists.
* Fixed the duplicate ``results_suffix`` input in Wave Energy UI.
* Added a human-friendly message on NDR model ``KeyError``.
* Adding a check to Annual Water Yield to ensure that the ``LULC_veg`` column
  has correct values.
* Improved how Seasonal Water Yield handles nodata values when processing
  floating-point precipitation and quickflow rasters.
* Add SDR feature to model sediment deposition across the landscape.
* Fixed an issue that would cause an exception if SDR landcover map was masked
  out if the original landcover map had no-nodata value defined.
* Fixed an issue in the SDR model that could cause reported result vector
  values to not correspond with known input vectors if the input watershed
  vector was not an ESRI Shapefile.
* Fixed issue in Seasonal Water Yield model that would cause an unhandled
  exception when input rasters had areas of a valid DEM but nodata in other
  input layers that overlap that dem.
* Fixed an issue in the NDR model that would cause an exception if the critical
  length of a landcover field was set to 0.
* Implemented PEP518-compatible build system definition in the file
  ``pyproject.toml``.  This should make it easier to install ``natcap.invest``
  from a source distribution.
* Fixed a ``TypeError`` issue in Seasonal Water Yield that would occur when
  the Land-Use/Land-Cover raster did not have a defined nodata value.  This
  case is now handled correctly.
* The binary build process for InVEST on Windows (which includes binaries
  based on PyInstaller and an NSIS Installer package) has been migrated
  to 32-bit Python 3.7.  The build itself is taking place on AppVeyor, and
  the configuration for this is contained within ``appveyor.yml``.
  Various python scripts involved in the distribution and release processes
  have been updated for compatibility with python 3.7 as a part of this
  migration.
* Fixed an ``IndexError`` issue in Wave Energy encountered in runs using
  the global wave energy dataset.  This error was the result of an incorrect
  spatial query of points and resulted in some wave energy points being
  double-counted.
* Fixed taskgraph-related issues with Habitat Risk Assessment where
  1) asynchronous mode was failing due to missing task dependencies and
  2) avoided recomputation was confounded by two tasks modifying the same files.
* Fixed an issue with Habitat Quality where the model was incorrectly
  expecting the sensitivity table to have a landcover code of 0.
* The InVEST CLI has been completely rebuilt to divide
  functionality into various topic-specific subcommands.  The various internal
  consumers of this API have been updated accordingly.  ``invest --help`` will
  contain details of the new interface.
* Updated the InVEST Launcher to list the human-readable model names rather
  than the internal model identifiers.
* Updated Coastal Vulnerability Model with significant speedups including
  ~40x speedup for geomorphology process and ~3x speedup for wind exposure process.
  Also saving an intermediate vector with wave energy values and a geomorphology
  vector with points that were assigned the ``geomorphology_fill_value``.
* Updated trove classifiers to indicate support for python versions 2.7, 3.6
  and 3.7.
* Updated all InVEST models to be compatible with a Python 2.7 or a Python 3.6
  environment. Also tested all models against GDAL versions 2.2.4 and 2.4.1.
* Fixed an issue with Habitat Quality where convolutions over threat rasters
  were not excluding nodata values, leading to incorrect outputs.  Nodata values
  are now handled correctly and excluded from the convolution entirely.
* Updated the subpackage ``natcap.invest.ui`` to work with python 3.6 and later
  and also to support the PySide2 bindings to Qt5.
* InVEST Coastal Blue Carbon model now writes out a net present value
  raster for the year of the current landcover, each transition year,
  and the final analysis year (if provided).
* Correcting an issue with InVEST Coastal Blue Carbon where incorrect
  configuration of a nodata value would result in ``-inf`` values in
  output rasters.  Now, any values without a defined reclassification
  rule that make it past validation will be written out as nodata.
* DelineateIt has been reimplemented using the latest version of
  pygeoprocessing (and the watershed delineation routine it provides) and now
  uses ``taskgraph`` for avoiding unnecessary recomputation.
* Fixed a bug in Recreation Model that was causing server-side code
  to execute twice for every client-side call.
* Fixed a bug in Recreation model that did not apply ``results_suffix`` to
  the monthly_table.csv output.
* Various fixes in Coastal Vulnerability Model. CSV output files now
  have FID column for joining to vector outputs. ``results_suffix`` can be
  used without triggering task re-execution. Raster processing maintains original
  resolution of the input raster so long as it is projected. Otherwise resamples
  to ``model_resolution``.
* Fixed a bug in Coastal Vulnerability model's task graph that sometimes
  caused an early task to re-execute when it should be deemed pre-calculated.
* Fixed a bug in the pollination model that would cause outputs to be all 0
  rasters if all the ``relative_abundance`` fields in the guild table were
  integers.
* Fixed a file cache flushing issue observed on Debian in
  ``utils.exponential_decay_kernel_raster`` that would cause an exponential
  kernel raster to contain random values rather than expected value.
* Added a new InVEST model: Urban Flood Risk Mitigation.
* Fixed an issue in the SDR model that would cause an unhandled exception
  if either the erosivity or erodibility raster had an undefined nodata value.
* Added a new InVEST model: Urban Cooling Model.

3.7.0 (2019-05-09)
------------------
* Refactoring Coastal Vulnerability (CV) model. CV now uses TaskGraph and
  Pygeoprocessing >=1.6.1. The model is now largely vector-based instead of
  raster-based. Fewer input datasets are required for the same functionality.
  Runtime in sycnhronous mode is similar to previous versions, but runtime can
  be reduced with multiprocessing. CV also supports avoided recomputation for
  successive runs in the same workspace, even if a different file suffix is
  used. Output vector files are in CSV and geopackage formats.
* Model User Interface 'Report an Issue' link points to our new
  community.naturalcapitalproject.org
* Correcting an issue with the Coastal Blue Carbon preprocessor where
  using misaligned landcover rasters would cause an exception to be raised.
* Correcting an issue with RouteDEM where runs of the tool with Flow Direction
  enabled would cause the tool to crash if ``n_workers > 0``.
* Correcting an issue with Habitat Quality's error checking where nodata values
  in landcover rasters were not being taken into account.
* Valuation is now an optional component of the InVEST Scenic Quality model.
* Fixing a bug in the percentiles algorithm used by Scenic Quality that
  would result in incorrect visual quality outputs.
* Carbon Model and Crop Production models no longer crash if user-input
  rasters do not have a nodata value defined. In this case these models
  treat all pixel values as valid data.
* Adding bitbucket pipelines and AppVeyor build configurations.
* Refactoring Recreation Model client to use taskgraph and the latest
  pygeoprocessing. Avoided re-computation from taskgraph means that
  successive model runs with the same AOI and gridding option can re-use PUD
  results and avoid server communication entirely. Successive runs with the
  same predictor data will re-use intermediate geoprocessing results.
  Multiprocessing offered by taskgraph means server-side PUD calculations
  and client-side predictor data processing can happen in parallel. Some
  output filenames have changed.
* Upgrading to SDR to use new PyGeoprocessing multiflow routing, DEM pit
  filling, contiguous stream extraction, and TaskGraph integration. This
  also includes a new TaskGraph feature that avoids recomputation by copying
  results from previous runs so long as the expected result would be
  identical. To use this feature, users must execute successive runs of SDR
  in the same workspace but use a different file suffix. This is useful when
  users need to do a parameter study or run scenarios with otherwise minor
  changes to inputs.
* Refactoring Habitat Risk Assessment (HRA) Model to use TaskGraph >= 0.8.2 and
  Pygeoprocessing >= 1.6.1. The HRA Proprocessor is removed and its previous
  functionality was simplified and merged into the HRA model itself.
  The model will no longer generate HTML plots and tables.
* Adding a software update notification button, dialog, and a link to the
  download page on the User Interface when a new InVEST version is available.
* Migrating the subversion sample and test data repositories to Git LFS
  repositories on BitBucket. Update the repository URL and fetch commands on
  Makefile accordingly.
* Fixing a bug in Habitat Quality UI where the absence of the required
  half_saturation_constant variable did not raise an exception.
* Adding encoding='utf-8-sig' to pandas.read_csv() to support
  utils.build_lookup_from_csv() to read CSV files encoded with UTF-8 BOM
  (byte-order mark) properly.

3.6.0 (2019-01-30)
------------------
* Correcting an issue with the InVEST Carbon Storage and Sequestration model
  where filepaths containing non-ASCII characters would cause the model's
  report generation to crash.  The output report is now a UTF-8 document.
* Refactoring RouteDEM to use taskgraph and the latest pygeoprocessing
  (``>=1.5.0``).  RouteDEM now fills hydrological sinks and users have the
  option to use either of the D8 or Multiple Flow Direction (MFD) routing
  algorithms.
* Adding a new input to the InVEST Settings window to allow users to customize
  the value that should be used for the ``n_workers`` parameter in
  taskgraph-enabled models.  This change involves removing the "Number of
  Parallel Workers" input from the model inputs pane for some models in
  favor of this new location.  The default value for this setting is ``-1``,
  indicating synchronous (non-threaded, non-multiprocessing) execution of
  tasks.
* Removing Scenario Generator: Rule-based model.
* Fixing a bug in Hydropower model where watershed aggregations would be incorrect
  if a watershed is partially covering nodata raster values. Nodata values are now
  ignored in zonal statistics. Numerical results change very slightly in the
  case where a watershed only includes a few nodata pixels.
* Adding TaskGraph functionality to GLOBIO model.
* Adding some TaskGraph functionality to Scenario Generator: Proximity.
* Fixing an issue with the InVEST Fisheries model that would prevent the model
  from batch-processing a directory of population tables.  The model will now
  process these files as expected.
* Reimplementing Crop Production models using taskgraph.
* Fixing an issue with Crop Production Regression's result_table.csv where the
  'production_modeled' and '<nutrient>_modeled' values calculated for each crop
  were done so using the same crop raster (e.g. wheat, soybean, and barley values
  were all based on soybean data).
* Hydropower subwatershed results now include all the same metrics as the
  watershed results, with the exception of economic valuation metrics.
* Reimplementing the Hydropower model using taskgraph.
* Reimplementing the Carbon model using taskgraph.
* Fixing an issue with Coastal Blue Carbon validation to allow column names to
  ignore case.
* Updating core carbon forest edge regression data coefficient to drop
  impossible negative coefficients.
* Fixing an issue with the Scenario Generator: Proximity model that would
  raise an exception if no AOI were passed in even though the AOI is optional.
* Removing Overlap Analysis and Overlap Analysis: Management Zones.
* Removing Habitat Suitability.
* Added comprehensive error checking to hydropower model to test for the VERY
  common errors of missing biophysical, demand, and valuation coefficients in
  their respective tables.
* Fixing an issue with Hydropower Water Yield ("Annual Water Yield") where
  valuation would never be triggered when running the model through the User
  Interface. And a related issue where the model would crash if a valuation table
  was provided but a demand table was not. The UI no longer validates that config.
* Fixing an issue with how logging is captured when a model is run through the
  InVEST User Interface.  Now, logging from any thread started by the executor
  thread will be written to the log file, which we expect to aid in debugging.
* Fixing an issue with Scenic Quality where viewpoints outside of the AOI
  were not being properly excluded.  Viewpoints are now excluded correctly.
* The crop production model has been refactored to drop the "aggregate ID"
  concept when summarizing results across an aggregate polygon. The model now
  uses the polygon FIDs internally and externally when producing the result
  summary table.
* Correcting the rating instructions in the criteria rating instructions on how
  the data quality (DQ) and weight should be rated in the HRA Preprocessor.
  A DQ score of 1 should represent better data quality whereas the score of 3 is
  worse data quality. A weight score of 1 is more important, whereas that of 3
  is less important.
* Fixing a case where a zero discount rate and rate of change in the carbon
  model would cause a divide by zero error.

3.5.0 (2018-08-14)
------------------
* Bumped pygeoprocessing requirement to ``pygeoprocessing>=1.2.3``.
* Bumped taskgraph requirement to ``taskgraph>=0.6.1``.
* Reimplemented the InVEST Scenic Quality model.  This new version removes the
  'population' and 'overlap' postprocessing steps, updates the available
  valuation functions and greatly improves the runtime and memory-efficiency of
  the model.  See the InVEST User's Guide chapter for more information.
* Updated Recreation server's database to include metadata from photos taken
  from 2005-2017 (previous range was 2005-2014). The new range is reflected
  in the UI.
* Fixed an issue with the InVEST binary build where binaries on Windows would
  crash with an error saying Python27.dll could not be loaded.
* Fixed an issue in the Rule-Based Scenario Generator UI where vector column
  names from override and constraint layers were not being loaded.  This bug
  caused the field 'UNKNOWN' to be passed to the model, causing an error.
* Fixed an issue with the InVEST UI (all models), where attempting to
  drag-and-drop a directory onto a model input would cause the application to
  crash.
* Coastal Vulnerability UI now specifies a number of reasonable defaults for
  some numeric inputs.
* Fixed an issue with the Fisheries UI where alpha and beta parameter inputs
  were incorrectly disabled for the Ricker recruitment function.
* InVEST now uses a Makefile to automate the build processes.  GNU Make is
  required to use the Makefile.  See ``README.rst`` for instructions on
  building InVEST.  This replaces the old ``pavement.py`` build entrypoint,
  which has been removed.
* Fixed an issue with the InVEST UI (all models), where attempting to
  drag-and-drop a directory onto a model input would cause the application to
  crash.
* Fixed an issue with Forest Carbon Edge Effect where the UI layer was always
  causing the model to run with only the aboveground carbon pool
* Added functionality to the InVEST UI so that ``Dropdown`` inputs can now map
  dropdown values to different output values.
* Fixed an issue in the Crop Production Percentile model that would treat the
  optional AOI vector field as a filename and crash on a run if it were empty.
* Fixing an issue in the Pollination Model that would cause occasional crashes
  due to a missing dependent task; it had previously been patched by setting
  taskgraph to operate in single thread mode. This restores multithreading
  in the pollination model.
* Fixed an issue in the water yield / hydropower model that would skip
  calculation of water demand tables when "water scarcity" was enabled.
* Fixed an issue in the model data of the crop production model where some
  crops were using incorrect climate bin rasters. Since the error was in the
  data and not the code, users will need to download the most recent version
  of InVEST's crop model data during the installation step to get the fix.

3.4.4 (2018-03-26)
------------------
* InVEST now requires GDAL 2.0.0 and has been tested up to GDAL 2.2.3. Any API users of InVEST will need to use GDAL version >= 2.0. When upgrading GDAL we noticed slight numerical differences in our test suite in both numerical raster differences, geometry transforms, and occasionally a single pixel difference when using `gdal.RasterizeLayer`. Each of these differences in the InVEST test suite is within a reasonable numerical tolerance and we have updated our regression test suite appropriately. Users comparing runs between previous versions of InVEST may also notice reasonable numerical differences between runs.
* Added a UI keyboard shortcut for showing documentation. On Mac OSX, this will be Command-?. On Windows, GNOME and KDE, this will be F1.
* Patching an issue in NDR that was using the nitrogen subsurface retention efficiency for both nitrogen and phosphorous.
* Fixed an issue with the Seasonal Water Yield model that incorrectly required a rain events table when the climate zone mode was in use.
* Fixed a broken link to local and online user documentation from the Seasonal Water Yield model from the model's user interface.

3.4.3 (2018-03-26)
------------------
* Fixed a critical issue in the carbon model UI that would incorrectly state the user needed a "REDD Priority Raster" when none was required.
* Fixed an issue in annual water yield model that required subwatersheds even though it is an optional field.
* Fixed an issue in wind energy UI that was incorrectly validating most of the inputs.

3.4.2 (2017-12-15)
------------------
* Fixed a cross-platform issue with the UI where logfiles could not be dropped onto UI windows.
* Model arguments loaded from logfiles are now cast to their correct literal value.  This addresses an issue where some models containing boolean inputs could not have their parameters loaded from logfiles.
* Fixed an issue where the Pollination Model's UI required a farm polygon. It should have been optional and now it is.
* Fixing an issue with the documentation and forums links on the InVEST model windows.  The links now correctly link to the documentation page or forums as needed.
* Fixing an issue with the ``FileSystemRunDialog`` where pressing the 'X' button in the corner of the window would close the window, but not reset its state.  The window's state is now reset whenever the window is closed (and the window cannot be closed when the model is running)

3.4.1 (2017-12-11)
------------------
* In the Coastal Blue Carbon model, the ``interest_rate`` parameter has been renamed to ``inflation_rate``.
* Fixed issues with sample parameter sets for InVEST Habitat Quality, Habitat Risk Assessment, Coastal Blue Carbon, and Coastal Blue Carbon Preprocessors.  All sample parameter sets now have the correct paths to the model's input files, and correctly note the name of the model that they apply to.
* Added better error checking to the SDR model for missing `ws_id` and invalid `ws_id` values such as `None` or some non-integer value. Also added tests for the `SDR` validation module.

3.4.0 (2017-12-03)
------------------
* Fixed an issue with most InVEST models where the suffix was not being reflected in the output filenames.  This was due to a bug in the InVEST UI, where the suffix args key was assumed to be ``'suffix'``.  Instances of ``InVESTModel`` now accept a keyword argument to defined the suffix args key.
* Fixed an issue/bug in Seasonal Water Yield that would occur when a user provided a datastack that had nodata values overlapping with valid DEM locations. Previously this would generate an NaN for various biophysical values at that pixel and cascade it downslope. Now any question of nodata on a valid DEM pixel is treated as "0". This will make serious visual artifacts on the output, but should help users pinpoint the source of bad data rather than crash.
* Refactored all but routing components of SDR to use PyGeoprocessing 0.5.0 and laid a consistent raster floating point type of 'float32'. This will cause numerically insignificant differences between older versions of SDR and this one. But differences are well within the tolerance of the overall error of the model and expected error rate of data. Advantages are smaller disk footprint per run, cleaner and more maintainable design, and a slight performance increase.
* Bug fixed in SDR that would align the output raster stack to match with the landcover pixel stack even though the rest of the rasters are scaled and clipped to the DEM.
* When loading parameters from a datastack, parameter set or logfile, the UI will check that the model that created the file being loaded matches the name of the model that is currently running.  If there is a mismatch, a dialog is presented for the user to confirm or cancel the loading of parameters. Logfiles from IUI (which do not have clearly-recorded modelname or InVEST version information) can still have their arguments parsed, but the resulting model name and InVEST version will be set to ``"UNKNOWN"``.
* Data Stack files (``*.invest.json``, ``*.invest.tar.gz``) can now be dragged and dropped on an InVEST model window, which will prompt the UI to load that parameter set.
* Spatial inputs to Coastal Blue Carbon are now aligned as part of the model. This resolves a longstanding issue with the model where inputs would need to perfectly overlap (even down to pixel indices), or else the model would yield strange results.
* The InVEST UI now contains a submenu for opening a recently-opened datastack.  This submenu is automatically populated with the 10 most recently-opened datastacks for the current model.
* Removed vendored ``natcap.invest.dbfpy`` subpackage.
* Removed deprecated ``natcap.invest.fileio`` module.
* Removed ``natcap.invest.iui`` UI subpackage in favor of a new UI framework found at ``natcap.invest.ui``. This new UI features a greatly improved API, good test coverage, support for Qt4 and Qt5, and includes updates to all InVEST models to support validation of model arguments from a python script, independent of the UI.
* Updated core model of seasonal water yield to allow for negative `L_avail`.
* Updated RouteDEM to allow for file suffixes, finer control over what DEM routing algorithms to run, and removal of the multiple stepped stream threshold classification.
* Redesign/refactor of pollination model. Long term bugs in the model are resolved, managed pollinators added, and many simplifications to the end user's experience.  The updated user's guide chapter is available here: http://data.naturalcapitalproject.org/nightly-build/invest-users-guide/html/croppollination.html
* Scenario Generator - Rule Based now has an optional input to define a seed.
  This input is used to seed the random shuffling of parcels that have equal
  priorities.
* InVEST on mac is now distributed as a single application bundle, allowing InVEST to run as expected on mac OSX Sierra.  Individual models are selected and launched from a new launcher window.
* The InVEST CLI now has a GUI model launcher:  ``$ invest launcher``
* Updated the Coastal Blue Carbon model to improve handling of blank lines in input CSV tables and improve memory efficiency of the current implementation.
* Improved the readability of a cryptic error message in Coastal Vulnerability that is normally raised when the depth threshold is too high or the exposure proportion is too low to detect any shoreline segments.
* Adding InVEST HTML documentation to the Mac disk image distribution.
* Upgrading dependency of PyGeoprocessing to 0.3.3.  This fixes a memory leak associated with any model that aggregates rasters over complicated overlapping polygons.
* Adding sample data to Blue Carbon model that were missing.
* Deprecating the InVEST Marine Water Quality model.  This also removes InVEST's dependancy on the pyamg package which has been removed from REQUIREMENTS.TXT.
* Deprecating the ArcGIS-based Coastal Protection model and ArcGIS-based data-preprocessing scripts.  The toolbox and scripts may still be found at https://bitbucket.org/natcap/invest.arcgis.
* Fixing an issue in the carbon edge effect model that caused output values in the shapefile to be rounded to the nearest integer.
* Fixing issue in SDR model that would occasionally cause users to see errors about field widths in the output shapefile generation.
* Updated the erodibility sample raster that ships with InVEST for the SDR model.  The old version was in US units, in this version we convert to SI units as the model requires, and clipped the raster to the extents of the other stack to save disk space.

3.3.3 (2017-02-06)
------------------
* Fixed an issue in the UI where the carbon model wouldn't accept negative numbers in the price increase of carbon.
* RouteDEM no longer produces a "tiled_dem.tif" file since that functionality is being deprecated in PyGeoprocessing.
* Fixing an issue in SDR where the optional drainage layer would not be used in most of the SDR biophysical calculations.
* Refactoring so water yield pixels with Kc and et0 equal to be 0 now yields a 0.0 value of water yield on that pixel rather than nodata.
* Light optimization refactor of wind energy model that improves runtimes in some cases by a factor of 2-3.
* Performance optimizations to HRA that improve runtimes by approximately 30%.
* Fixed a broken UI link to Seasonal Water Yield's user's guide.
* Fixed an issue with DelineateIT that caused ArcGIS users to see both the watershed and inverse watershed polygons when viewing the output of the tool.
* Upgrading dependency to PyGeoprocessing 0.3.2.
* Fixed an issue with SDR that caused the LS factor to be an order of magnitue too high in areas where the slope was greater than 9%.  In our sample case this caused sediment export estimates to be about 6% too high, but in cases where analyses are run over steep slopes the error would have been greater.
* ``paver check`` now warns if the ``PYTHONHOME`` environment variable is set.
* API docs now correctly reflect installation steps needed for python development headers on linux.
* Fixed a side effect in the InVEST user interface that would cause ``tempfile.tempdir`` to be set and then not be reset after a model run is finished.
* The InVEST user interface will now record GDAL/OGR log messages in the log messages window and in the logfile written to the workspace.
* Updated branding and usability of the InVEST installer for Windows, and the Mac Disk Image (.dmg).


3.3.2 (2016-10-17)
------------------
* Partial test coverage for HRA model.
* Full test coverage for Overlap Analysis model.
* Full test coverage for Finfish Aquaculture.
* Full test coverage for DelineateIT.
* Full test coverage for RouteDEM.
* Fixed an issue in Habitat Quality where an error in the sample table or malformed threat raster names would display a confusing message to the user.
* Full test coverage for scenario generator proximity model.
* Patching an issue in seasonal water yield that causes an int overflow error if the user provides a floating point landcover map and the nodata value is outside of the range of an int64.
* Full test coverage for the fisheries model.
* Patched an issue that would cause the Seasonal Water Edge model to crash when the curve number was 100.
* Patching a critical issue with forest carbon edge that would give incorrect results for edge distance effects.
* Patching a minor issue with forest carbon edge that would cause the model to crash if only one  interpolation point were selected.
* Full test coverage for pollination model.
* Removed "farms aggregation" functionality from the InVEST pollination model.
* Full test coverage for the marine water quality model.
* Full test coverage for GLOBIO model.
* Full test coverage for carbon forest edge model.
* Upgraded SciPy dependancy to 0.16.1.
* Patched bug in NDR that would cause a phosphorus density to be reported per pixel rather than total amount of phosporous in a pixel.
* Corrected an issue with the uses of buffers in the euclidean risk function of Habitat Risk Assessment.  (issue #3564)
* Complete code coverage tests for Habitat Quality model.
* Corrected an issue with the ``Fisheries_Inputs.csv`` sample table used by Overlap Analysis.  (issue #3548)
* Major modifications to Terrestrial Carbon model to include removing the harvested wood product pool, uncertainty analysis, and updated efficient raster calculations for performance.
* Fixed an issue in GLOBIO that would cause model runs to crash if the AOI marked as optional was not present.
* Removed the deprecated and incomplete Nearshore Wave and Erosion model (``natcap.invest.nearshore_wave_and_erosion``).
* Removed the deprecated Timber model (``natcap.invest.timber``).
* Fixed an issue where seasonal water yield would raise a divide by zero error if a watershed polygon didn't cover a valid data region.  Now sets aggregation quantity to zero and reports a warning in the log.
* ``natcap.invest.utils.build_file_registry`` now raises a ``ValueError`` if a path is not a string or list of strings.
* Fixed issues in NDR that would indicate invalid values were being processed during runtimes by skipping the invalid calculations in the first place rather than calculating them and discarding after the fact.
* Complete code coverage tests for NDR model.
* Minor (~10% speedup) performance improvements to NDR.
* Added functionality to recreation model so that the `monthly_table.csv` file now receives a file suffix if one is provided by the user.
* Fixed an issue in SDR where the m exponent was calculated incorrectly in many situations resulting in an error of about 1% in total export.
* Fixed an issue in SDR that reported runtime overflow errors during normal processing even though the model completed without other errors.

3.3.1 (2016-06-13)
------------------
* Refactored API documentation for readability, organization by relevant topics, and to allow docs to build on `invest.readthedocs.io <http://invest.readthedocs.io>`_,
* Installation of ``natcap.invest`` now requires ``natcap.versioner``.  If this is not available on the system at runtime, setuptools will make it available at runtime.
* InVEST Windows installer now includes HISTORY.rst as the changelog instead of the old ``InVEST_Updates_<version>`` files.
* Habitat suitability model is generalized and released as an API only accessible model.  It can be found at ``natcap.invest.habitat_suitability.execute``.  This model replaces the oyster habitat suitability model.
    * The refactor of this model requires an upgrade to ``numpy >= 1.11.0``.
* Fixed a crash in the InVEST CLI where calling ``invest`` without a parameter would raise an exception on linux-based systems.  (Issue `#3528 <https://bitbucket.org/natcap/invest/issues/3515>`_)
* Patched an issue in Seasonal Water Yield model where a nodata value in the landcover map that was equal to ``MAX_INT`` would cause an overflow error/crash.
* InVEST NSIS installer will now optionally install the Microsoft Visual C++ 2008 redistributable on Windows 7 or earlier.  This addresses a known issue on Windows 7 systems when importing GDAL binaries (Issue `#3515 <https://bitbucket.org/natcap/invest/issues/3515>`_).  Users opting to install this redistributable agree to abide by the terms and conditions therein.
* Removed the deprecated subpackage ``natcap.invest.optimization``.
* Updated the InVEST license to legally define the Natural Capital Project.
* Corrected an issue in Coastal Vulnerability where an output shapefile was being recreated for each row, and where field values were not being stored correctly.
* Updated Scenario Generator model to add basic testing, file registry support, PEP8 and PEP257 compliance, and to fix several bugs.
* Updated Crop Production model to add a simplified UI, faster runtime, and more testing.

3.3.0 (2016-03-14)
------------------
* Refactored Wind Energy model to use a CSV input for wind data instead of a Binary file.
* Redesigned InVEST recreation model for a single input streamlined interface, advanced analytics, and refactored outputs.  While the model is still based on "photo user days" old model runs are not backward compatable with the new model or interface. See the Recreation Model user's guide chapter for details.
    * The refactor of this model requires an upgrade to ``GDAL >=1.11.0 <2.0`` and ``numpy >= 1.10.2``.
* Removed nutrient retention (water purification) model from InVEST suite and replaced it with the nutrient delivery ratio (NDR) model.  NDR has been available in development relseases, but has now officially been added to the set of Windows Start Menu models and the "under development" tag in its users guide has been removed.  See the InVEST user's guide for details between the differences and advantages of NDR over the old nutrient model.
* Modified NDR by adding a required "Runoff Proxy" raster to the inputs.  This allows the model to vary the relative intensity of nutrient runoff based on varying precipitation variability.
* Fixed a bug in the Area Change rule of the Rule-Based Scenario Generator, where units were being converted incorrectly. (Issue `#3472 <https://bitbucket.org/natcap/invest/issues/3472>`_) Thanks to Fosco Vesely for this fix.
* InVEST Seasonal Water Yield model released.
* InVEST Forest Carbon Edge Effect model released.
* InVEST Scenario Generator: Proximity Based model released and renamed the previous "Scenario Generator" to "Scenario Generator: Rule Based".
* Implemented a blockwise exponential decay kernel generation function, which is now used in the Pollination and Habitat Quality models.
* GLOBIO now uses an intensification parameter and not a map to average all agriculture across the GLOBIO 8 and 9 classes.
* GLOBIO outputs modified so core outputs are in workspace and intermediate outputs are in a subdirectory called 'intermediate_outputs'.
* Fixed a crash with the NDR model that could occur if the DEM and landcover maps were different resolutions.
* Refactored all the InVEST model user interfaces so that Workspace defaults to the user's home "Documents" directory.
* Fixed an HRA bug where stessors with a buffer of zero were being buffered by 1 pixel
* HRA enhancement which creates a common raster to burn all input shapefiles onto, ensuring consistent alignment.
* Fixed an issue in SDR model where a landcover map that was smaller than the DEM would create extraneous "0" valued cells.
* New HRA feature which allows for "NA" values to be entered into the "Ratings" column for a habitat / stressor pair in the Criteria Ratings CSV. If ALL ratings are set to NA, the habitat / stressor will be treated as having no interaction. This means in the model, that there will be no overlap between the two sources. All rows parameters with an NA rating will not be used in calculating results.
* Refactored Coastal Blue Carbon model for greater speed, maintainability and clearer documentation.
* Habitat Quality bug fix when given land cover rasters with different pixel sizes than threat rasters. Model would use the wrong pixel distance for the convolution kernel.
* Light refactor of Timber model. Now using CSV input attribute file instead of DBF file.
* Fixed clipping bug in Wave Energy model that was not properly clipping polygons correctly. Found when using global data.
* Made the following changes / updates to the coastal vulnerability model:
    * Fixed a bug in the model where the geomorphology ranks were not always being used correctly.
    * Removed the HTML summary results output and replaced with a link to a dashboard that helps visualize and interpret CV results.
    * Added a point shapefile output: 'outputs/coastal_exposure.shp' that is a shapefile representation of the corresponding CSV table.
    * The model UI now requires the 'Relief' input. No longer optional.
    * CSV outputs and Shapefile outputs based on rasters now have x, y coorinates of the center of the pixel instead of top left of the pixel.
* Turning setuptools' zip_safe to False for consistency across the Natcap Namespace.
* GLOBIO no longer requires user to specify a keyfield in the AOI.
* New feature to GLOBIO to summarize MSA by AOI.
* New feature to GLOBIO to use a user defined MSA parameter table to do the MSA thresholds for infrastructure, connectivity, and landuse type
* Documentation to the GLOBIO code base including the large docstring for 'execute'.

3.2.0 (2015-05-31)
------------------
InVEST 3.2.0 is a major release with the addition of several experimental models and tools as well as an upgrade to the PyGeoprocessing core:

* Upgrade to PyGeoprocessing v0.3.0a1 for miscelaneous performance improvements to InVEST's core geoprocessing routines.
* An alpha unstable build of the InVEST crop production model is released with partial documentation and sample data.
* A beta build of the InVEST fisheries model is released with documentation and sample data.
* An alpha unstable build of the nutrient delivery ratio (NDR) model is available directly under InVEST's instalation directory at  ``invest-x86/invest_ndr.exe``; eventually this model will replace InVEST's current "Nutrient" model.  It is currently undocumented and unsupported but inputs are similar to that of InVEST's SDR model.
* An alpha unstable build of InVEST's implementation of GLOBIO is available directly under InVEST's instalation directory at ``invest-x86/invest_globio.exe``.  It is currently undocumented but sample data are provided.
* DelinateIT, a watershed delination tool based on PyGeoprocessing's d-infinity flow algorithm is released as a standalone tool in the InVEST repository with documentation and sample data.
* Miscelaneous performance patches and bug fixes.

3.1.3 (2015-04-23)
------------------
InVEST 3.1.3 is a hotfix release patching a memory blocking issue resolved in PyGeoprocessing version 0.2.1.  Users might have experienced slow runtimes on SDR or other routed models.

3.1.2 (2015-04-15)
------------------
InVEST 3.1.2 is a minor release patching issues mostly related to the freshwater routing models and signed GDAL Byte datasets.

* Patching an issue where some projections were not regognized and InVEST reported an UnprojectedError.
* Updates to logging that make it easier to capture logging messages when scripting InVEST.
* Shortened water yield user interface height so it doesn't waste whitespace.
* Update PyGeoprocessing dependency to version 0.2.0.
* Fixed an InVEST wide issue related to bugs stemming from the use of signed byte raster inputs that resulted in nonsensical outputs or KeyErrors.
* Minor performance updates to carbon model.
* Fixed an issue where DEMS with 32 bit ints and INT_MAX as the nodata value nodata value incorrectly treated the nodata value in the raster as a very large DEM value ultimately resulting in rasters that did not drain correctly and empty flow accumulation rasters.
* Fixed an issue where some reservoirs whose edges were clipped to the edge of the watershed created large plateaus with no drain except off the edge of the defined raster.  Added a second pass in the plateau drainage algorithm to test for these cases and drains them to an adjacent nodata area if they occur.
* Fixed an issue in the Fisheries model where the Results Suffix input was invariably initializing to an empty string.
* Fixed an issue in the Blue Carbon model that prevented the report from being generated in the outputs file.

3.1.1 (2015-03-13)
------------------
InVEST 3.1.1 is a major performance and memory bug patch to the InVEST toolsuite.  We recommend all users upgrade to this version.

* Fixed an issue surrounding reports of SDR or Nutrient model outputs of zero values, nodata holes, excessive runtimes, or out of memory errors.  Some of those problems happened to be related to interesting DEMs that would break the flat drainage algorithm we have inside RouteDEM that adjusted the heights of those regions to drain away from higher edges and toward lower edges, and then pass the height adjusted dem to the InVEST model to do all its model specific calculations.  Unfortunately this solution was not amenable to some degenerate DEM cases and we have now adjusted the algorithm to treat each plateau in the DEM as its own separate region that is processed independently from the other regions. This decreases memory use so we never effectively run out of memory at a minor hit to overall runtime.  We also now adjust the flow direction directly instead of adjust the dem itself.  This saves us from having to modify the DEM and potentially get it into a state where a drained plateau would be higher than its original pixel neighbors that used to drain into it.

There are side effects that result in sometimes large changes to un calibrated runs of SDR or nutrient.  These are related to slightly different flow directions across the landscape and a bug fix on the distance to stream calculation.

* InVEST geoprocessing now uses the PyGeoprocessing package (v0.1.4) rather than the built in functionality that used to be in InVEST.  This will not affect end users of InVEST but may be of interest to users who script InVEST calls who want a standalone Python processing package for raster stack math and hydrological routing.  The project is hosted at https://bitbucket.org/richpsharp/pygeoprocessing.

* Fixed an marine water quality issue where users could input AOIs that were unprojected, but output pixel sizes were specified in meters.  Really the output pixel size should be in the units of the polygon and are now specified as such.  Additionally an exception is raised if the pixel size is too small to generate a numerical solution that is no longer a deep scipy error.

* Added a suffix parameter to the timber and marine water quality models that append a user defined string to the output files; consistent with most of the other InVEST models.

* Fixed a user interface issue where sometimes the InVEST model run would not open a windows explorer to the user's workspace.  Instead it would open to C:\User[..]\My Documents.  This would often happen if there were spaces in the the workspace name or "/" characters in the path.

* Fixed an error across all InVEST models where a specific combination of rasters of different cell sizes and alignments and unsigned data types could create errors in internal interpolation of the raster stacks.  Often these would appear as 'KeyError: 0' across a variety of contexts.  Usually the '0' was an erroneous value introduced by a faulty interpolation scheme.

* Fixed a MemoryError that could occur in the pollination and habitat quality models when the the base landcover map was large and the biophysical properties table allowed the effect to be on the order of that map.  Now can use any raster or range values with only a minor hit to runtime performance.

* Fixed a serious bug in the plateau resolution algorithm that occurred on DEMs with large plateau areas greater than 10x10 in size.  The underlying 32 bit floating point value used to record small height offsets did not have a large enough precision to differentiate between some offsets thus creating an undefined flow direction and holes in the flow accumulation algorithm.

* Minor performance improvements in the routing core, in some cases decreasing runtimes by 30%.

* Fixed a minor issue in DEM resolution that occurred when a perfect plateau was encountered.  Rather that offset the height so the plateau would drain, it kept the plateau at the original height.  This occurred because the uphill offset was nonexistent so the algorithm assumed no plateau resolution was needed.  Perfect plateaus now drain correctly.  In practice this kind of DEM was encountered in areas with large bodies of water where the remote sensing algorithm would classify the center of a lake 1 meter higher than the rest of the lake.

* Fixed a serious routing issue where divergent flow directions were not getting accumulated 50% of the time. Related to a division speed optimization that fell back on C-style modulus which differs from Python.

* InVEST SDR model thresholded slopes in terms of radians, not percent thus clipping the slope tightly between 0.001 and 1%.  The model now only has a lower threshold of 0.00005% for the IC_0 factor, and no other thresholds.  We believe this was an artifact left over from an earlier design of the model.


* Fixed a potential memory inefficiency in Wave Energy Model when computing the percentile rasters. Implemented a new memory efficient percentile algorithm and updated the outputs to reflect the new open source framework of the model. Now outputting csv files that describe the ranges and meaning of the percentile raster outputs.

* Fixed a bug in Habitat Quality where the future output "quality_out_f.tif" was not reflecting the habitat value given in the sensitivity table for the specified landcover types.


3.1.0 (2014-11-19)
------------------
InVEST 3.1.0 (http://www.naturalcapitalproject.org/download.html) is a major software and science milestone that includes an overhauled sedimentation model, long awaited fixes to exponential decay routines in habitat quality and pollination, and a massive update to the underlying hydrological routing routines.  The updated sediment model, called SDR (sediment delivery ratio), is part of our continuing effort to improve the science and capabilities of the InVEST tool suite.  The SDR model inputs are backwards comparable with the InVEST 3.0.1 sediment model with two additional global calibration parameters and removed the need for the retention efficiency parameter in the biophysical table; most users can run SDR directly with the data they have prepared for previous versions.  The biophysical differences between the models are described in a section within the SDR user's guide and represent a superior representation of the hydrological connectivity of the watershed, biophysical parameters that are independent of cell size, and a more accurate representation of sediment retention on the landscape.  Other InVEST improvements to include standard bug fixes, performance improvements, and usability features which in part are described below:

* InVEST Sediment Model has been replaced with the InVEST Sediment Delivery Ratio model.  See the SDR user's guide chapter for the difference between the two.
* Fixed an issue in the pollination model where the exponential decay function decreased too quickly.
* Fixed an issue in the habitat quality model where the exponential decay function decreased too quickly and added back linear decay as an option.
* Fixed an InVEST wide issue where some input rasters that were signed bytes did not correctly map to their negative nodata values.
* Hydropower input rasters have been normalized to the LULC size so sampling error is the same for all the input watersheds.
* Adding a check to make sure that input biophysical parameters to the water yield model do not exceed invalid scientific ranges.
* Added a check on nutrient retention in case the upstream water yield was less than 1 so that the log value did not go negative.  In that case we clamp upstream water yield to 0.
* A KeyError issue in hydropower was resolved that occurred when the input rasters were at such a coarse resolution that at least one pixel was completely contained in each watershed.  Now a value of -9999 will be reported for watersheds that don't contain any valid data.
* An early version of the monthly water yield model that was erroneously included in was in the installer; it was removed in this version.
* Python scripts necessary for running the ArcGIS version of Coastal Protection were missing.  They've since been added back to the distribution.
* Raster calculations are now processed by raster block sizes.  Improvements in raster reads and writes.
* Fixed an issue in the routing core where some wide DEMs would cause out of memory errors.
* Scenario generator marked as stable.
* Fixed bug in HRA where raster extents of shapefiles were not properly encapsulating the whole AOI.
* Fixed bug in HRA where any number of habitats over 4 would compress the output plots. Now extends the figure so that all plots are correctly scaled.
* Fixed a bug in HRA where the AOI attribute 'name' could not be an int. Should now accept any type.
* Fixed bug in HRA which re-wrote the labels if it was run immediately without closing the UI.
* Fixed nodata masking bug in Water Yield when raster extents were less than that covered by the watershed.
* Removed hydropower calibration parameter form water yield model.
* Models that had suffixes used to only allow alphanumeric characters.  Now all suffix types are allowed.
* A bug in the core platform that would occasionally cause routing errors on irregularly pixel sized rasters was fixed.  This often had the effect that the user would see broken streams and/or nodata values scattered through sediment or nutrient results.
* Wind Energy:
        * Added new framework for valuation component. Can now input a yearly price table that spans the lifetime of the wind farm. Also if no price table is made, can specify a price for energy and an annual rate of change.
        * Added new memory efficient distance transform functionality
        * Added ability to leave out 'landing points' in 'grid connection points' input. If not landing points are found, it will calculate wind farm directly to grid point distances
* Error message added in Wave Energy if clip shape has no intersection
* Fixed an issue where the data type of the nodata value in a raster might be different than the values in the raster.  This was common in the case of 64 bit floating point values as nodata when the underlying raster was 32 bit.  Now nodata values are cast to the underlying types which improves the reliability of many of the InVEST models.


3.0.1 (2014-05-19)
------------------
* Blue Carbon model released.

* HRA UI now properly reflects that the Resolution of Analysis is in meters, not meters squared, and thus will be applied as a side length for a raster pixel.

* HRA now accepts CSVs for ratings scoring that are semicolon separated as well as comma separated.

* Fixed a minor bug in InVEST's geoprocessing aggregate core that now consistently outputs correct zonal stats from the underlying pixel level hydro outputs which affects the water yield, sediment, and nutrient models.

* Added compression to InVEST output geotiff files.  In most cases this reduces output disk usage by a factor of 5.

* Fixed an issue where CSVs in the sediment model weren't open in universal line read mode.

* Fixed an issue where approximating whether pixel edges were the same size was not doing an approximately equal function.

* Fixed an issue that made the CV model crash when the coastline computed from the landmass didn't align perfectly with that defined in the geomorphology layer.

* Fixed an issue in the CV model where the intensity of local wave exposure was very low, and yielded zero local wave power for the majority of coastal segments.

* Fixed an issue where the CV model crashes if a coastal segment is at the edge of the shore exposure raster.

* Fixed the exposure of segments surrounded by land that appeared as exposed when their depth was zero.

* Fixed an issue in the CV model where the natural habitat values less than 5 were one unit too low, leading to negative habitat values in some cases.

* Fixed an exponent issue in the CV model where the coastal vulnerability index was raised to a power that was too high.

* Fixed a bug in the Scenic Quality model that prevented it from starting, as well as a number of other issues.

* Updated the pollination model to conform with the latest InVEST geoprocessing standards, resulting in an approximately 33% speedup.

* Improved the UI's ability to remember the last folder visited, and to have all file and folder selection dialogs have access to this information.

* Fixed an issue in Marine Water Quality where the UV points were supposed to be optional, but instead raised an exception when not passed in.

3.0.0 (2014-03-23)
------------------
The 3.0.0 release of InVEST represents a shift away from the ArcGIS to the InVEST standalone computational platform.  The only exception to this shift is the marine coastal protection tier 1 model which is still supported in an ArcGIS toolbox and has no InVEST 3.0 standalone at the moment.  Specific changes are detailed below

* A standalone version of the aesthetic quality model has been developed and packaged along with this release.  The standalone outperforms the ArcGIS equivalent and includes a valuation component.  See the user's guide for details.

* The core water routing algorithms for the sediment and nutrient models have been overhauled.  The routing algorithms now correctly adjust flow in plateau regions, address a bug that would sometimes not route large sections of a DEM, and has been optimized for both run time and memory performance.  In most cases the core d-infinity flow accumulation algorithm out performs TauDEM.  We have also packaged a simple interface to these algorithms in a standalone tool called RouteDEM; the functions can also be referenced from the scripting API in the invest_natcap.routing package.

* The sediment and nutrient models are now at a production level release.  We no longer support the ArcGIS equivalent of these models.

* The sediment model has had its outputs simplified with major changes including the removal of the 'pixel mean' outputs, a direct output of the pixel level export and retention maps, and a single output shapefile whose attribute table contains aggregations of sediment output values.  Additionally all inputs to the sediment biophysical table including p, c, and retention coefficients are now expressed as a proportion between 0 and 1; the ArcGIS model had previously required those inputs were integer values between 0 and 1000.  See the "Interpreting Results" section of sediment model for full details on the outputs.

* The nutrient model has had a similar overhaul to the sediment model including a simplified output structure with many key outputs contained in the attribute table of the shapefile.  Retention coefficients are also expressed in proportions between 0 and 1.  See the "Interpreting Results" section of nutrient model for full details on the outputs.

* Fixed a bug in Habitat Risk Assessment where the HRA module would incorrectly error if a criteria with a 0 score (meant to be removed from the assessment) had a 0 data quality or weight.

* Fixed a bug in Habitat Risk Assessment where the average E/C/Risk values across the given subregion were evaluating to negative numbers.

* Fixed a bug in Overlap Analysis where Human Use Hubs would error if run without inter-activity weighting, and Intra-Activity weighting would error if run without Human Use Hubs.

* The runtime performance of the hydropower water yield model has been improved.

* Released InVEST's implementation of the D-infinity flow algorithm in a tool called RouteDEM available from the start menu.

* Unstable version of blue carbon available.

* Unstable version of scenario generator available.

* Numerous other minor bug fixes and performance enhacnements.



2.6.0 (2013-12-16)
------------------
The 2.6.0 release of InVEST removes most of the old InVEST models from the Arc toolbox in favor of the new InVEST standalone models.  While we have been developing standalone equivalents for the InVEST Arc models since version 2.3.0, this is the first release in which we removed support for the deprecated ArcGIS versions after an internal review of correctness, performance, and stability on the standalones.  Additionally, this is one of the last milestones before the InVEST 3.0.0 release later next year which will transition InVEST models away from strict ArcGIS dependence to a standalone form.

Specifically, support for the following models have been moved from the ArcGIS toolbox to their Windows based standalones: (1) hydropower/water yield, (2) finfish aquaculture, (3) coastal protection tier 0/coastal vulnerability, (4) wave energy, (5) carbon, (6) habitat quality/biodiversity, (7) pollination, (8) timber, and (9) overlap analysis.  Additionally, documentation references to ArcGIS for those models have been replaced with instructions for launching standalone InVEST models from the Windows start menu.

This release also addresses minor bugs, documentation updates, performance tweaks, and new functionality to the toolset, including:

*  A Google doc to provide guidance for scripting the InVEST standalone models: https://docs.google.com/document/d/158WKiSHQ3dBX9C3Kc99HUBic0nzZ3MqW3CmwQgvAqGo/edit?usp=sharing

* Fixed a bug in the sample data that defined Kc as a number between 0 and 1000 instead of a number between 0 and 1.

* Link to report an issue now takes user to the online forums rather than an email address.

* Changed InVEST Sediment model standalone so that retention values are now between 0 and 1 instead of 0 and 100.

* Fixed a bug in Biodiversity where if no suffix were entered output filenames would have a trailing underscore (_) behind them.

* Added documentation to the water purification/nutrient retention model documentation about the standalone outputs since they differ from the ArcGIS version of the model.

* Fixed an issue where the model would try to move the logfile to the workspace after the model run was complete and Windows would erroneously report that the move failed.

* Removed the separation between marine and freshwater terrestrial models in the user's guide.  Now just a list of models.

* Changed the name of InVEST "Biodiversity" model to "Habitat Quality" in the module names, start menu, user's guide, and sample data folders.

* Minor bug fixes, performance enhancements, and better error reporting in the internal infrastructure.

* HRA risk in the unstable standalone is calculated differently from the last release. If there is no spatial overlap within a cell, there is automatically a risk of 0. This also applies to the E and C intermediate files for a given pairing. If there is no spatial overlap, E and C will be 0 where there is only habitat. However, we still create a recovery potential raster which has habitat- specific risk values, even without spatial overlap of a stressor. HRA shapefile outputs for high, medium, low risk areas are now calculated using a user-defined maximum number of overlapping stressors, rather than all potential stressors. In the HTML subregion averaged output, we now attribute what portion of risk to a habitat comes from each habitat-stressor pairing. Any pairings which don't overlap will have an automatic risk of 0.

* Major changes to Water Yield : Reservoir Hydropower Production. Changes include an alternative equation for calculating Actual Evapotranspiration (AET) for non-vegetated land cover types including wetlands. This allows for a more accurate representation of processes on land covers such as urban, water, wetlands, where root depth values aren't applicable. To differentiate between the two equations a column 'LULC_veg' has been added to the Biophysical table in Hydropower/input/biophysical_table.csv. In this column a 1 indicates vegetated and 0 indicates non-vegetated.

* The output structure and outputs have also change in Water Yield : Reservoir Hydropower Production. There is now a folder 'output' that contains all output files including a sub directory 'per_pixel' which has three pixel raster outputs. The subwatershed results are only calculated for the water yield portion and those results can be found as a shapefile, 'subwatershed_results.shp', and CSV file, 'subwatershed_results.csv'. The watershed results can be found in similar files: watershed_results.shp and watershed_results.csv. These two files for the watershed outputs will aggregate the Scarcity and Valuation results as well.

* The evapotranspiration coefficients for crops, Kc, has been changed to a decimal input value in the biophysical table. These values used to be multiplied by 1000 so that they were in integer format, that pre processing step is no longer necessary.

* Changing support from richsharp@stanford.edu to the user support forums at http://ncp-yamato.stanford.edu/natcapforums.

2.5.6 (2013-09-06)
------------------
The 2.5.6 release of InVEST that addresses minor bugs, performance
tweaks, and new functionality of the InVEST standalone models.
Including:

* Change the changed the Carbon biophysical table to use code field
  name from LULC to lucode so it is consistent with the InVEST water
  yield biophysical table.

* Added Monte Carlo uncertainty analysis and documentation to finfish
  aquaculture model.

* Replaced sample data in overlap analysis that was causing the model
  to crash.

* Updates to the overlap analysis user's guide.

* Added preprocessing toolkit available under
  C:\{InVEST install directory}\utils

* Biodiversity Model now exits gracefully if a threat raster is not
  found in the input folder.

* Wind Energy now uses linear (bilinear because its over 2D space?)
  interpolation.

* Wind Energy has been refactored to current API.

* Potential Evapotranspiration input has been properly named to
  Reference Evapotranspiration.

* PET_mn for Water Yield is now Ref Evapotranspiration times Kc
  (evapotranspiration coefficient).

* The soil depth field has been renamed 'depth to root restricting
  layer' in both the hydropower and nutrient retention models.

* ETK column in biophysical table for Water Yield is now Kc.

* Added help text to Timber model.

* Changed the behavior of nutrient retention to return nodata values
  when the mean runoff index is zero.

* Fixed an issue where the hydropower model didn't use the suffix
  inputs.

* Fixed a bug in Biodiversity that did not allow for numerals in the
  threat names and rasters.

* Updated routing algorithm to use a modern algorithm for plateau
  direction resolution.

* Fixed an issue in HRA where individual risk pixels weren't being
  calculated correctly.

* HRA will now properly detect in the preprocessed CSVs when criteria
  or entire habitat-stressor pairs are not desired within an
  assessment.

* Added an infrastructure feature so that temporary files are created
  in the user's workspace rather than at the system level
  folder.  This lets users work in a secondary workspace on a USB
  attached hard drive and use the space of that drive, rather than the
  primary operating system drive.

2.5.5 (2013-08-06)
------------------
The 2.5.5 release of InVEST that addresses minor bugs, performance
tweaks, and new functionality of the InVEST standalone models.  Including:

 * Production level release of the 3.0 Coastal Vulnerability model.
    - This upgrades the InVEST 2.5.4 version of the beta standalone CV
      to a full release with full users guide.  This version of the
      CV model should be used in all cases over its ArcGIS equivalent.

 * Production level release of the Habitat Risk Assessment model.
    - This release upgrades the InVEST 2.5.4 beta version of the
      standalone habitat risk assessment model. It should be used in
      all cases over its ArcGIS equivalent.

 * Uncertainty analysis in Carbon model (beta)
    - Added functionality to assess uncertainty in sequestration and
      emissions given known uncertainty in carbon pool stocks.  Users
      can now specify standard  deviations of carbon pools with
      normal distributions as well as desired uncertainty levels.
      New outputs include masks for regions which both sequester and
      emit carbon with a high probability of confidence.  Please see
      the "Uncertainty Analysis" section of the carbon user's guide
      chapter for more information.

 * REDD+ Scenario Analysis in Carbon model (beta)
    - Additional functionality to assist users evaluating REDD
      and REDD+ scenarios in the carbon model.  The uncertainty analysis
      functionality can also be used with these scenarios.
      Please see the "REDD Scenario Analysis" section of the
      carbon user's guide chapter for more information.

 * Uncertainty analysis in Finfish Aquaculture model (beta)
    - Additionally functionality to account for uncertainty in
      alpha and beta growth parameters as well as histogram
      plots showing the distribution of harvest weights and
      net present value.   Uncertainty analysis is performed
      through Monte Carlo runs that normally sample the
      growth parameters.

 * Streamlined Nutrient Retention model functionality
    - The nutrient retention module no longer requires users to explicitly
      run the water yield model.  The model now seamlessly runs water yield
      during execution.

 * Beta release of the recreation model
    - The recreation is available for beta use with limited documentation.

 * Full release of the wind energy model
    - Removing the 'beta' designation on the wind energy model.


Known Issues:

 * Flow routing in the standalone sediment and nutrient models has a
   bug that prevents routing in some (not all) landscapes.  This bug is
   related to resolving d-infinity flow directions across flat areas.
   We are implementing the solution in Garbrecht and Martx (1997).
   In the meanwhile the sediment and nutrient models are still marked
   as beta until this issue is resolved.

2.5.4 (2013-06-07)
------------------
This is a minor release of InVEST that addresses numerous minor bugs and performance tweaks in the InVEST 3.0 models.  Including:

 * Refactor of Wave Energy Model:
    - Combining the Biophysical and Valuation modules into one.
    - Adding new data for the North Sea and Australia
    - Fixed a bug where elevation values that were equal to or greater than zero
      were being used in calculations.
    - Fixed memory issues when dealing with large datasets.
    - Updated core functions to remove any use of depracated functions

 * Performance updates to the carbon model.

 * Nodata masking fix for rarity raster in Biodiversity Model.
    - When computing rarity from a base landuse raster and current or future
      landuse raster, the intersection of the two was not being properly taken.

 * Fixes to the flow routing algorithms in the sediment and nutrient
   retention models in cases where stream layers were burned in by ArcGIS
   hydro tools.  In those cases streams were at the same elevation and caused
   routing issues.

 * Fixed an issue that affected several InVEST models that occured
   when watershed polygons were too small to cover a pixel.  Excessively
   small watersheds are now handled correctly

 * Arc model deprecation.  We are deprecating the following ArcGIS versions
   of our InVEST models in the sense we recommend ALL users use the InVEST
   standalones over the ArcGIS versions, and the existing ArcGIS versions
   of these models will be removed entirely in the next release.

        * Timber
        * Carbon
        * Pollination
        * Biodiversity
        * Finfish Aquaculture

Known Issues:

 * Flow routing in the standalone sediment and nutrient models has a
   bug that prevents routing in several landscapes.  We're not
   certain of the nature of the bug at the moment, but we will fix by
   the next release.  Thus, sediment and nutrient models are marked
   as (beta) since in some cases the DEM routes correctly.

2.5.3 (2013-03-21)
------------------
This is a minor release of InVEST that fixes an issue with the HRA model that caused ArcGIS versions of the model to fail when calculating habitat maps for risk hotspots. This upgrade is strongly recommended for users of InVEST 2.5.1 or 2.5.2.

2.5.2 (2013-03-17)
------------------
This is a minor release of InVEST that fixes an issue with the HRA sample data that caused ArcGIS versions of the model to fail on the training data.  There is no need to upgrade for most users unless you are doing InVEST training.

2.5.1 (2013-03-12)
------------------
This is a minor release of InVEST that does not add any new models, but
does add additional functionality, stability, and increased performance to
one of the InVEST 3.0 standalones:

  - Pollination 3.0 Beta:
        - Fixed a bug where Windows users of InVEST could run the model, but
          most raster outputs were filled with nodata values.

Additionally, this minor release fixes a bug in the InVEST user interface where
collapsible containers became entirely non-interactive.

2.5.0 (2013-03-08)
------------------
This a major release of InVEST that includes new standalone versions (ArcGIS
is not required) our models as well as additional functionality, stability,
and increased performance to many of the existing models.  This release is
timed to support our group's annual training event at Stanford University.
We expect to release InVEST 2.5.1 a couple of weeks after to address any
software issues that arise during the training.  See the release notes
below for details of the release, and please contact richsharp@stanford.edu
for any issues relating to software:

  - *new* Sediment 3.0 Beta:
      - This is a standalone model that executes an order of magnitude faster
        than the original ArcGIS model, but may have memory issues with
	larger datasets. This fix is scheduled for the 2.5.1 release of InVEST.
      - Uses a d-infinity flow algorithm (ArcGIS version uses D8).
      - Includes a more accurate LS factor.
      - Outputs are now summarized by polygon rather than rasterized polygons.
        Users can view results directly as a table rather than sampling a
        GIS raster.
  - *new* Nutrient 3.0 Beta:
      - This is a standalone model that executes an order of magnitude faster
        than the original ArcGIS model, but may have memory issues with
	larger datasets. This fix is scheduled for the 2.5.1 release of InVEST.
      - Uses a d-infinity flow algorithm (ArcGIS version uses D8).
      - Includes a more accurate LS factor.
      - Outputs are now summarized by polygon rather than rasterized polygons.
        Users can view results directly as a table rather than sampling a
        GIS raster.
  - *new* Wind Energy:
      - A new offshore wind energy model.  This is a standalone-only model
        available under the windows start menu.
  - *new* Recreation Alpha:
      - This is a working demo of our soon to be released future land and near
        shore recreation model.  The model itself is incomplete and should only
        be used as a demo or by NatCap partners that know what they're doing.
  - *new* Habitat Risk Assessment 3.0 Alpha:
      - This is a working demo of our soon to be released 3.0 version of habitat
        risk assessment.  The model itself is incomplete and should only
    	be used as a demo or by NatCap partners that know what they're doing.
    	Users that need to use the habitat risk assessment should use the
        ArcGIS version of this model.

  - Improvements to the InVEST 2.x ArcGIS-based toolset:
      - Bug fixes to the ArcGIS based Coastal Protection toolset.

  - Removed support for the ArcGIS invest_VERSION.mxd map.  We expect to
    transition the InVEST toolset exclusive standalone tools in a few months.  In
    preparation of this we are starting to deprecate parts of our old ArcGIS
    toolset including this ArcMap document.  The InVEST ArcToolbox is still
    available in C:\InVEST_2_5_0\invest_250.tbx.

  - Known issues:

    - The InVEST 3.0 standalones generate open source GeoTiffs as
      outputs rather than the proprietary ESRI Grid format.  ArcGIS 9.3.1
      occasionally displays these rasters incorrectly.  We have found
      that these layers can be visualized in ArcGIS 9.3.1 by following
      convoluted steps: Right Click on the layer and select Properties; click on
      the Symbology tab; select Stretch, agree to calculate a histogram (this will
      create an .aux file that Arc can use for visualization), click "Ok", remove
      the raster from the layer list, then add it back. As an alternative, we
      suggest using an open source GIS Desktop Tool like Quantum GIS or ArcGIS
      version 10.0 or greater.

   - The InVEST 3.0 carbon model will generate inaccurate sequestration results
     if the extents of the current and future maps don't align.  This will be
     fixed in InVEST 2.5.1; in the meanwhile a workaround is to clip both LULCs
     so they have identical overlaps.

   - A user reported an unstable run of InVEST 3.0 water yield.  We are not
     certain what is causing the issue, but we do have a fix that will go out
     in InVEST 2.5.1.

   - At the moment the InVEST standalones do not run on Windows XP.  This appears
     to be related to an incompatibility between Windows XP and GDAL, the an open
     source gis library we use to create and read GIS data.  At the moment we are
     uncertain if we will be able to fix this bug in future releases, but will
     pass along more information in the future.

2.4.5 (2013-02-01)
------------------
This is a minor release of InVEST that does not add any new models, but
does add additional functionality, stability, and increased performance to
many of the InVEST 3.0 standalones:

  - Pollination 3.0 Beta:
      - Greatly improved memory efficiency over previous versions of this model.
      - 3.0 Beta Pollination Biophysical and Valuation have been merged into a
        single tool, run through a unified user interface.
      - Slightly improved runtime through the use of newer core InVEST GIS libraries.
      - Optional ability to weight different species individually.  This feature
        adds a column to the Guilds table that allows the user to specify a
        relative weight for each species, which will be used before combining all
        species supply rasters.
      - Optional ability to aggregate pollinator abundances at specific points
        provided by an optional points shapefile input.
      - Bugfix: non-agricultural pixels are set to a value of 0.0 to indicate no
        value on the farm value output raster.
      - Bugfix: sup_val_<beename>_<scenario>.tif rasters are now saved to the
        intermediate folder inside the user's workspace instead of the output
        folder.
  - Carbon Biophysical 3.0 Beta:
        * Tweaked the user interface to require the user to
          provide a future LULC raster when the 'Calculate Sequestration' checkbox
          is checked.
        * Fixed a bug that restricted naming of harvest layers.  Harvest layers are
          now selected simply by taking the first available layer.
  - Better memory efficiency in hydropower model.
  - Better support for unicode filepaths in all 3.0 Beta user interfaces.
  - Improved state saving and retrieval when loading up previous-run parameters
    in all 3.0 Beta user interfaces.
  - All 3.0 Beta tools now report elapsed time on completion of a model.
  - All 3.0 Beta tools now provide disk space usage reports on completion of a
    model.
  - All 3.0 Beta tools now report arguments at the top of each logfile.
  - Biodiversity 3.0 Beta: The half-saturation constant is now allowed to be a
    positive floating-point number.
  - Timber 3.0 Beta: Validation has been added to the user interface for this
    tool for all tabular and shapefile inputs.
  - Fixed some typos in Equation 1 in the Finfish Aquaculture user's guide.
  - Fixed a bug where start menu items were not getting deleted during an InVEST
    uninstall.
  - Added a feature so that if the user selects to download datasets but the
    datasets don't successfully download the installation alerts the user and
    continues normally.
  - Fixed a typo with tau in aquaculture guide, originally said 0.8, really 0.08.

  - Improvements to the InVEST 2.x ArcGIS-based toolset:
      - Minor bugfix to Coastal Vulnerability, where an internal unit of
        measurements was off by a couple digits in the Fetch Calculator.
      - Minor fixes to various helper tools used in InVEST 2.x models.
      - Outputs for Hargreaves are now saved as geoTIFFs.
      - Thornwaite allows more flexible entering of hours of sunlight.

2.4.4 (2012-10-24)
------------------
- Fixes memory errors experienced by some users in the Carbon Valuation 3.0 Beta model.
- Minor improvements to logging in the InVEST User Interface
- Fixes an issue importing packages for some officially-unreleased InVEST models.

2.4.3 (2012-10-19)
------------------
- Fixed a minor issue with hydropower output vaulation rasters whose statistics were not pre-calculated.  This would cause the range in ArcGIS to show ther rasters at -3e38 to 3e38.
- The InVEST installer now saves a log of the installation process to InVEST_<version>\install_log.txt
- Fixed an issue with Carbon 3.0 where carbon output values were incorrectly calculated.
- Added a feature to Carbon 3.0 were total carbon stored and sequestered is output as part of the running log.
- Fixed an issue in Carbon 3.0 that would occur when users had text representations of floating point numbers in the carbon pool dbf input file.
- Added a feature to all InVEST 3.0 models to list disk usage before and after each run and in most cases report a low free space error if relevant.

2.4.2 (2012-10-15)
------------------
- Fixed an issue with the ArcMap document where the paths to default data were not saved as relative paths.  This caused the default data in the document to not be found by ArcGIS.
- Introduced some more memory-efficient processing for Biodiversity 3.0 Beta.  This fixes an out-of-memory issue encountered by some users when using very large raster datasets as inputs.

2.4.1 (2012-10-08)
------------------
- Fixed a compatibility issue with ArcGIS 9.3 where the ArcMap and ArcToolbox were unable to be opened by Arc 9.3.

2.4.0 (2012-10-05)
------------------
Changes in InVEST 2.4.0

General:

This is a major release which releases two additional beta versions of the
InVEST models in the InVEST 3.0 framework.  Additionally, this release
introduces start menu shortcuts for all available InVEST 3.0 beta models.
Existing InVEST 2.x models can still be found in the included Arc toolbox.

Existing InVEST models migrated to the 3.0 framework in this release
include:

- Biodiversity 3.0 Beta
    - Minor bug fixes and usability enhancements
    - Runtime decreased by a factor of 210
- Overlap Analysis 3.0 Beta
    - In most cases runtime decreased by at least a factor of 15
    - Minor bug fixes and usability enhancements
    - Split into two separate tools:
        * Overlap Analysis outputs rasters with individually-weighted pixels
        * Overlap Analysis: Management Zones produces a shapefile output.
    - Updated table format for input activity CSVs
    - Removed the "grid the seascape" step

Updates to ArcGIS models:

- Coastal vulnerability
    - Removed the "structures" option
    - Minor bug fixes and usability enhancements
- Coastal protection (erosion protection)
    - Incorporated economic valuation option
    - Minor bug fixes and usability enhancements

Additionally there are a handful of minor fixes and feature
enhancements:

- InVEST 3.0 Beta standalones (identified by a new InVEST icon) may be run
  from the Start Menu (on windows navigate to
  Start Menu -> All Programs -> InVEST 2.4.0
- Bug fixes for the calculation of raster statistics.
- InVEST 3.0 wave energy no longer requires an AOI for global runs, but
  encounters memory issues on machines with less than 4GB of RAM.  This
  is a known issue that will be fixed in a minor release.
- Minor fixes to several chapters in the user's guide.
- Minor bug fix to the 3.0 Carbon model: harvest maps are no longer required
  inputs.
- Other minor bug fixes and runtime performance tweaks in the 3.0 framework.
- Improved installer allows users to remove InVEST from the Windows Add/Remove
  programs menu.
- Fixed a visualization bug with wave energy where output rasters did not have the min/max/stdev calculations on them.  This made the default visualization in arc be a gray blob.

2.3.0 (2012-08-02)
------------------
Changes in InVEST 2.3.0

General:

This is a major release which releases several beta versions of the
InVEST models in the InVEST 3.0 framework.  These models run as
standalones, but a GIS platform is needed to edit and view the data
inputs and outputs.  Until InVEST 3.0 is released the original ArcGIS
based versions of these tools will remain the release.

Existing InVEST models migrated to the 3.0 framework in this release
include:

- Reservoir Hydropower Production 3.0 beta
    - Minor bug fixes.
- Finfish Aquaculture
    - Minor bug fixes and usability enhancements.
- Wave Energy 3.0 beta
    - Runtimes for non-global runs decreased by a factor of 7
    - Minor bugs in interpolation that exist in the 2.x model is fixed in
      3.0 beta.
- Crop Pollination 3.0 beta
    - Runtimes decreased by a factor of over 10,000

This release also includes the new models which only exist in the 3.0
framework:

- Marine Water Quality 3.0 alpha with a preliminary  user's guide.

InVEST models in the 3.0 framework from previous releases that now
have a standalone executable include:

- Managed Timber Production Model
- Carbon Storage and Sequestration

Additionally there are a handful of other minor fixes and feature
enhancements since the previous release:

- Minor bug fix to 2.x sedimentation model that now correctly
  calculates slope exponentials.
- Minor fixes to several chapters in the user's guide.
- The 3.0 version of the Carbon model now can value the price of carbon
  in metric tons of C or CO2.
- Other minor bug fixes and runtime performance tweaks in the 3.0 framework.

2.2.2 (2012-03-03)
------------------
Changes in InVEST 2.2.2

General:

This is a minor release which fixes the following defects:

-Fixed an issue with sediment retention model where large watersheds
 allowed loading per cell was incorrectly rounded to integer values.

-Fixed bug where changing the threshold didn't affect the retention output
 because function was incorrectly rounded to integer values.

-Added total water yield in meters cubed to to output table by watershed.

-Fixed bug where smaller than default (2000) resolutions threw an error about
 not being able to find the field in "unitynew".  With non-default resolution,
 "unitynew" was created without an attribute table, so one was created by
 force.

-Removed mention of beta state and ecoinformatics from header of software
 license.

-Modified overlap analysis toolbox so it reports an error directly in the
 toolbox if the workspace name is too long.

2.2.1 (2012-01-26)
------------------
Changes in InVEST 2.2.1

General:

This is a minor release which fixes the following defects:

-A variety of miscellaneous bugs were fixed that were causing crashes of the Coastal Protection model in Arc 9.3.
-Fixed an issue in the Pollination model that was looking for an InVEST1005 directory.
-The InVEST "models only" release had an entry for the InVEST 3.0 Beta tools, but was missing the underlying runtime.  This has been added to the models only 2.2.1 release at the cost of a larger installer.
-The default InVEST ArcMap document wouldn't open in ArcGIS 9.3.  It can now be opened by Arc 9.3 and above.
-Minor updates to the Coastal Protection user's guide.

2.2.0 (2011-12-22)
------------------
In this release we include updates to the habitat risk assessment
model, updates to Coastal Vulnerability Tier 0 (previously named
Coastal Protection), and a new tier 1 Coastal Vulnerability tool.
Additionally, we are releasing a beta version of our 3.0 platform that
includes the terrestrial timber and carbon models.

See the "Marine Models" and "InVEST 3.0 Beta" sections below for more details.

**Marine Models**

1. Marine Python Extension Check

   This tool has been updated to include extension requirements for the new
   Coastal Protection T1 model.  It also reflects changes to the Habitat Risk
   Assessment and Coastal Protection T0 models, as they no longer require the
   PythonWin extension.

2. Habitat Risk Assessment (HRA)

   This model has been updated and is now part of three-step toolset.  The
   first step is a new Ratings Survey Tool which eliminates the need for
   Microsoft Excel when users are providing habitat-stressor ratings.  This
   Survey Tool now allows users to up- and down-weight the importance of
   various criteria.  For step 2, a copy of the Grid the Seascape tool has been
   placed in the HRA toolset.  In the last step, users will run the HRA model
   which includes the following updates:

   - New habitat outputs classifying risk as low, medium, and high
   - Model run status updates (% complete) in the message window
   - Improved habitat risk plots embedded in the output HTML

3. Coastal Protection

   This module is now split into sub-models, each with two parts.  The first
   sub-model is Coastal Vulnerability (Tier 0) and the new addition is Coastal
   Protection (Tier 1).

   Coastal Vulnerability (T0)
   Step 1) Fetch Calculator - there are no updates to this tool.
   Step 2) Vulnerability Index

   - Wave Exposure: In this version of the model, we define wave exposure for
     sites facing the open ocean as the maximum of the weighted average of
     wave's power coming from the ocean or generated by local winds.  We
     weight wave power coming from each of the 16 equiangular sector by the
     percent of time that waves occur in that sector, and based on whether or
     not fetch in that sector exceeds 20km.  For sites that are sheltered, wave
     exposure is the average of wave power generated by the local storm winds
     weighted by the percent occurrence of those winds in each sector.  This
     new method takes into account the seasonality of wind and wave patterns
     (storm waves generally come from a preferential direction), and helps
     identify regions that are not exposed to powerful waves although they are
     open to the ocean (e.g. the leeside of islands).

   - Natural Habitats: The ranking is now computed using the rank of all
     natural habitats present in front of a segment, and we weight the lowest
     ranking habitat 50% more than all other habitats.  Also, rankings and
     protective distance information are to be provided by CSV file instead of
     Excel.  With this new method, shoreline segments that have more habitats
     than others will have a lower risk of inundation and/or erosion during
     storms.

   - Structures: The model has been updated to now incorporate the presence of
     structures by decreasing the ranking of shoreline segments that adjoin
     structures.

   Coastal Protection (T1) - This is a new model which plots the amount of
   sandy beach erosion or consolidated bed scour that backshore regions
   experience in the presence or absence of natural habitats.  It is composed
   of two steps: a Profile Generator and Nearshore Waves and Erosion.  It is
   recommended to run the Profile Generator before the Nearshore Waves and
   Erosion model.

   Step 1) Profile Generator:  This tool helps the user generate a 1-dimensional
   bathymetric and topographic profile perpendicular to the shoreline at the
   user-defined location.  This model provides plenty of guidance for building
   backshore profiles for beaches, marshes and mangroves.  It will help users
   modify bathymetry profiles that they already have, or can generate profiles
   for sandy beaches if the user has not bathymetric data.  Also, the model
   estimates and maps the location of natural habitats present in front of the
   region of interest.  Finally, it provides sample wave and wind data that
   can be later used in the Nearshore Waves and Erosion model, based on
   computed fetch values and default Wave Watch III data.

   Step 2) Nearshore Waves and Erosion: This model estimates profiles of beach
   erosion or values of rates of consolidated bed scour at a site as a function
   of the type of habitats present in the area of interest.  The model takes
   into account the protective effects of vegetation, coral and oyster reefs,
   and sand dunes.  It also shows the difference of protection provided when
   those habitats are present, degraded, or gone.

4. Aesthetic Quality

   This model no longer requires users to provide a projection for Overlap
   Analysis.  Instead, it uses the projection from the user-specified Area of
   Interest (AOI) polygon.  Additionally, the population estimates for this
   model have been fixed.

**InVEST 3.0 Beta**

The 2.2.0 release includes a preliminary version of our InVEST 3.0 beta
platform.  It is included as a toolset named "InVEST 3.0 Beta" in the
InVEST220.tbx.  It is currently only supported with ArcGIS 10.  To launch
an InVEST 3.0 beta tool, double click on the desired tool in the InVEST 3.0
toolset then click "Ok" on the Arc toolbox screen that opens. The InVEST 3.0
tool panel has inputs very similar to the InVEST 2.2.0 versions of the tools
with the following modifications:

InVEST 3.0 Carbon:
  * Fixes a minor bug in the 2.2 version that ignored floating point values
    in carbon pool inputs.
  * Separation of carbon model into a biophysical and valuation model.
  * Calculates carbon storage and sequestration at the minimum resolution of
    the input maps.
  * Runtime efficiency improved by an order of magnitude.
  * User interface streamlined including dynamic activation of inputs based
    on user preference, direct link to documentation, and recall of inputs
    based on user's previous run.

InVEST 3.0 Timber:
  * User interface streamlined including dynamic activation of inputs based
    on user preference, direct link to documentation, and recall of inputs
    based on user's previous run.


2.1.1 (2011-10-17)
------------------
Changes in InVEST 2.1.1

General:

This is a minor release which fixes the following defects:

-A truncation error was fixed on nutrient retention and sedimentation model that involved division by the number of cells in a watershed.  Now correctly calculates floating point division.
-Minor typos were fixed across the user's guide.

2.1 Beta (2011-05-11)
---------------------
Updates to InVEST Beta

InVEST 2.1 . Beta

Changes in InVEST 2.1

General:

1.	InVEST versioning
We have altered our versioning scheme.  Integer changes will reflect major changes (e.g. the addition of marine models warranted moving from 1.x to 2.0).  An increment in the digit after the primary decimal indicates major new features (e.g the addition of a new model) or major revisions.  For example, this release is numbered InVEST 2.1 because two new models are included).  We will add another decimal to reflect minor feature revisions or bug fixes.  For example, InVEST 2.1.1 will likely be out soon as we are continually working to improve our tool.
2.	HTML guide
With this release, we have migrated the entire InVEST users. guide to an HTML format.  The HTML version will output a pdf version for use off-line, printing, etc.


**MARINE MODELS**

1.Marine Python Extension Check

-This tool has been updated to allow users to select the marine models they intend to run.  Based on this selection, it will provide a summary of which Python and ArcGIS extensions are necessary and if the Python extensions have been successfully installed on the user.s machine.

2.Grid the Seascape (GS)

-This tool has been created to allow marine model users to generate an seascape analysis grid within a specified area of interest (AOI).

-It only requires an AOI and cell size (in meters) as inputs, and produces a polygon grid which can be used as inputs for the Habitat Risk Assessment and Overlap Analysis models.

3. Coastal Protection

- This is now a two-part model for assessing Coastal Vulnerability.  The first part is a tool for calculating fetch and the second maps the value of a Vulnerability Index, which differentiates areas with relatively high or low exposure to erosion and inundation during storms.

- The model has been updated to now incorporate coastal relief and the protective influence of up to eight natural habitat input layers.

- A global Wave Watch 3 dataset is also provided to allow users to quickly generate rankings for wind and wave exposure worldwide.

4. Habitat Risk Assessment (HRA)

This new model allows users to assess the risk posed to coastal and marine habitats by human activities and the potential consequences of exposure for the delivery of ecosystem services and biodiversity.  The HRA model is suited to screening the risk of current and future human activities in order to prioritize management strategies that best mitigate risk.

5. Overlap Analysis

This new model maps current human uses in and around the seascape and summarizes the relative importance of various regions for particular activities.  The model was designed to produce maps that can be used to identify marine and coastal areas that are most important for human use, in particular recreation and fisheries, but also other activities.

**FRESHWATER MODELS**

All Freshwater models now support ArcMap 10.


Sample data:

1. Bug fix for error in Water_Tables.mdb Biophysical table where many field values were shifted over one column relative to the correct field name.

2. Bug fix for incorrect units in erosivity layer.


Hydropower:

1.In Water Yield, new output tables have been added containing mean biophysical outputs (precipitation, actual and potential evapotranspiration, water yield)  for each watershed and sub-watershed.


Water Purification:

1. The Water Purification Threshold table now allows users to specify separate thresholds for nitrogen and phosphorus.   Field names thresh_n and thresh_p replace the old ann_load.

2. The Nutrient Retention output tables nutrient_watershed.dbf and nutrient_subwatershed.dbf now include a column for nutrient retention per watershed/sub-watershed.

3. In Nutrient Retention, some output file names have changed.

4. The user's guide has been updated to explain more accurately the inclusion of thresholds in the biophysical service estimates.


Sedimentation:

1. The Soil Loss output tables sediment_watershed.dbf and sediment_subwatershed.dbf now include a column for sediment retention per watershed/sub-watershed.

2. In Soil Loss, some output file names have changed.

3. The default input value for Slope Threshold is now 75.

4. The user's guide has been updated to explain more accurately the inclusion of thresholds in the biophysical service estimates.

5. Valuation: Bug fix where the present value was not being applied correctly.





2.0 Beta (2011-02-14)
---------------------
Changes in InVEST 2.0

InVEST 1.005 is a minor release with the following modification:

1. Aesthetic Quality

    This new model allows users to determine the locations from which new nearshore or offshore features can be seen.  It generates viewshed maps that can be used to identify the visual footprint of new offshore development.


2. Coastal Vulnerability

    This new model produces maps of coastal human populations and a coastal exposure to erosion and inundation index map.  These outputs can be used to understand the relative contributions of different variables to coastal exposure and to highlight the protective services offered by natural habitats.


3. Aquaculture

    This new model is used to evaluate how human activities (e.g., addition or removal of farms, changes in harvest management practices) and climate change (e.g., change in sea surface temperature) may affect the production and economic value of aquacultured Atlantic salmon.


4. Wave Energy

    This new model provides spatially explicit information, showing potential areas for siting Wave Energy conversion (WEC) facilities with the greatest energy production and value.  This site- and device-specific information for the WEC facilities can then be used to identify and quantify potential trade-offs that may arise when siting WEC facilities.


5. Avoided Reservoir Sedimentation

    - The name of this model has been changed to the Sediment Retention model.

    - We have added a water quality valuation model for sediment retention. The user now has the option to select avoided dredge cost analysis, avoided water treatment cost analysis or both.  The water quality valuation approach is the same as that used in the Water Purification: Nutrient Retention model.

    - The threshold information for allowed sediment loads (TMDL, dead volume, etc.) are now input in a stand alone table instead of being included in the valuation table. This adjusts the biophysical service output for any social allowance of pollution. Previously, the adjustment was only done in the valuation model.

    - The watersheds and sub-watershed layers are now input as shapefiles instead of rasters.

    - Final outputs are now aggregated to the sub-basin scale. The user must input a sub-basin shapefile. We provide the Hydro 1K dataset as a starting option. See users guide for changes to many file output names.

    - Users are strongly advised not to interpret pixel-scale outputs for hydrological understanding or decision-making of any kind. Pixel outputs should only be used for calibration/validation or model checking.


6. Hydropower Production

    - The watersheds and sub-watershed layers are now input as shapefiles instead of rasters.

    - Final outputs are now aggregated to the sub-basin scale. The user must input a sub-basin shapefile. We provide the Hydro 1K dataset as a starting option. See users guide for changes to many file output names.

    - Users are strongly advised not to interpret pixel-scale outputs for hydrological understanding or decision-making of any kind. Pixel outputs should only be used for calibration/validation or model checking.

    - The calibration constant for each watershed is now input in a stand-alone table instead of being included in the valuation table. This makes running the water scarcity model simpler.


7. Water Purification: Nutrient Retention

    - The threshold information for allowed pollutant levels (TMDL, etc.) are now input in a stand alone table instead of being included in the valuation table. This adjusts the biophysical service output for any social allowance of pollution. Previously, the adjustment was only done in the valuation model.

    - The watersheds and sub-watershed layers are now input as shapefiles instead of rasters.

    - Final outputs are now aggregated to the sub-basin scale. The user must input a sub-basin shapefile. We provide the Hydro 1K dataset as a starting option. See users guide for changes to many file output names.

    - Users are strongly advised not to interpret pixel-scale outputs for hydrological understanding or decision-making of any kind. Pixel outputs should only be used for calibration/validation or model checking.


8. Carbon Storage and Sequestration

    The model now outputs an aggregate sum of the carbon storage.


9. Habitat Quality and Rarity

    This model had an error while running ReclassByACII if the land cover codes were not sorted alphabetically.  This has now been corrected and it sorts the reclass file before running the reclassification

    The model now outputs an aggregate sum of the habitat quality.

10. Pollination

    In this version, the pollination model accepts an additional parameter which indicated the proportion of a crops yield that is attributed to wild pollinators.<|MERGE_RESOLUTION|>--- conflicted
+++ resolved
@@ -48,17 +48,14 @@
 * Coastal Vulnerability:
     * Fixed bug where shore points were created on interior landmass holes
       (i.e. lakes).
-<<<<<<< HEAD
+    * Added feature to accept raster (in addition to vector) habitat layers.
+    * Changed one intermediate output (geomorphology) from SHP to GPKG.
 * Fisheries
     * The Fisheries models were deprecated due to lack of use,
       lack of scientific support staff, and maintenance costs.
 * Finfish
     * The Finfish model was deprecated due to lack of use,
       lack of scientific support staff, and maintenance costs.
-=======
-    * Added feature to accept raster (in addition to vector) habitat layers.
-    * Changed one intermediate output (geomorphology) from SHP to GPKG.
->>>>>>> 812ea055
 * Habitat Quality
     * Changed how Habitat Rarity outputs are calculated to be less confusing.
       Values now represent a 0 to 1 index where before there could be
