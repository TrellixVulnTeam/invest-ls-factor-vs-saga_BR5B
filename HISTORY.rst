..
  Changes should be grouped for readability.

  InVEST model names:
  - Carbon
  - Coastal Blue Carbon
  - Coastal Vulnerability
  - Crop Production
  - Delineateit
  - Finfish
  - Fisheries
  - Forest Carbon Edge Effects
  - Globio
  - Habitat Quality
  - HRA
  - Annual Water Yield
  - NDR
  - Pollination
  - Recreation
  - Routedem
  - Scenario Generator
  - Scenic Quality
  - SDR
  - Seasonal Water Yield
  - Urban Cooling
  - Urban Flood Risk
  - Wave Energy
  - Wind Energy

  Everything else:
  - General


.. :changelog:

Unreleased Changes (3.9.1)
--------------------------
* General:
    * Updated documentation on installing InVEST from source.
    * Restructured API reference docs and removed outdated and redundant pages.
    * Include logger name in the logging format. This is helpful for the cython
      modules, which can't log module, function, or line number info.
<<<<<<< HEAD
    * Fix bug in makefile that prevented ``make env`` from working properly.
=======
    * Fixed an issue with the InVEST application launching on Mac OS X 11
      "Big Sur".  When launching the InVEST ``.app`` bundle, the environment
      variable ``QT_MAC_WANTS_LAYER`` is defined.  If running InVEST through
      python, this environment variable may need to be defined by hand like
      so: ``QT_MAC_WANTS_LAYER=1 python -m natcap.invest``.  A warning will
      be raised if this environment variable is not present on mac.
>>>>>>> 846fef97
* Fisheries Habitat Scenario Tool
    * Fixed divide-by-zero bug that was causing a RuntimeWarning in the logs.
      This bug did not affect the output.

3.9.0 (2020-12-11)
------------------
* General:
    * Deprecating GDAL 2 and adding support for GDAL 3.
    * Adding function in utils.py to handle InVEST coordindate transformations.
    * Making InVEST compatible with Pygeoprocessing 2.0 by updating:
        * ``convolve_2d()`` keyword ``ignore_nodata`` to
          ``ignore_nodata_and_edges``.
        * ``get_raster_info()`` / ``get_vector_info()`` keyword ``projection``
          to ``projection_wkt``.
    * Improve consistency and context for error messages related to raster
      reclassification across models by using ``utils.reclassify_raster``.
    * Fixed bug that was causing a TypeError when certain input rasters had an
      undefined nodata value. Undefined nodata values should now work
      everywhere.
    * Include logging in python script generated from
      "Save to python script..." in the "Development" menu. Now logging
      messages from the model execution will show up when you run the script.
    * InVEST is now a 64-bit binary built against Python 3.7.
    * Adding Python 3.8 support for InVEST testing.
    * Add warning message to installer for 32-bit computers about installing
      64-bit software.
    * Stop running validation extra times when model inputs autofill, saving
      a small but noticeable amount of time in launching a model.
    * The number of files included in the python source distribution has been
      reduced to just those needed to install the python package and run tests.
    * Code-sign the macOS distribution, and switch to a DMG distribution format.
    * No longer include the HTML docs or HISTORY.rst in the macOS distribution.
    * Bumped the ``shapely`` requirements to ``>=1.7.1`` to address a library
      import issue on Mac OS Big Sur.
    * Fixing model local documentation links for Windows and Mac binaries.
    * The InVEST binary builds now launch on Mac OS 11 "Big Sur".  This was
      addressed by defining the ``QT_MAC_WANTS_LAYER`` environment variable.
    * Fixed the alphabetical ordering of Windows Start Menu shortcuts.
* Annual Water Yield:
    * Fixing bug that limited ``rsupply`` result when ``wyield_mn`` or
      ``consump_mn`` was 0.
* Coastal Blue Carbon
    * Refactor of Coastal Blue Carbon that implements TaskGraph for task
      management across the model and fixes a wide range of issues with the model
      that were returning incorrect results in all cases.
    * Corrected an issue with the model where available memory would be exhausted
      on a large number of timesteps.
    * In addition to the ``execute`` entrypoint, another entrypoint,
      ``execute_transition_analysis`` has been added that allows access to the
      transition analysis timeseries loop at a lower level.  This will enable
      users comfortable with python to provide spatially-explicit maps of
      accumulation rates, half lives and other parameters that can only be
      provided via tables to ``execute``.
    * Snapshot years and rasters, including the baseline year/raster, are now all
      provided via a table mapping snapshot years to the path to a raster on
      disk.  The baseline year is the earliest year of these.
    * The model's "initial" and "lulc lookup" and "transient" tables have been
      combined into a single "biophysical" table, indexed by LULC code/LULC class
      name, that includes all of the columns from all of these former tables.
    * The "analysis year" is now a required input that must be >= the final
      snapshot year in the snapshots CSV.
    * Litter can now accumulate at an annual rate if desired.
    * The model now produces many more files, which allows for greater
      flexibility in post-processing of model outputs.
* Coastal Vulnerability
    * 'shore_points_missing_geomorphology.gpkg' output file name now includes
      the suffix if any, and its one layer now is renamed from
      'missing_geomorphology' to be the same as the file name
      (including suffix).
    * Fixed a memory bug that occurred during shore point interpolation when
      dealing with very large landmass vectors.
* Delineateit
    * The layer in the 'preprocessed_geometries.gpkg' output is renamed from
      'verified_geometries' to be the same as the file name (including suffix).
    * The layer in the 'snapped_outlets.gpkg' output is renamed from
      'snapped' to be the same as the file name (including suffix).
    * The layer in the 'watersheds.gpkg' output has been renamed from
      'watersheds' to match the name of the vector file (including the suffix).
    * Added pour point detection option as an alternative to providing an
      outlet features vector.
* Finfish
    * Fixed a bug where the suffix input was not being used for output paths.
* Forest Carbon Edge Effect
    * Fixed a broken link to the local User's Guide
    * Fixed bug that was causing overflow errors to appear in the logs when
      running with the sample data.
    * Mask out nodata areas of the carbon map output. Now there should be no
      output data outside of the input LULC rasater area.
* GLOBIO
    * Fixing a bug with how the ``msa`` results were masked and operated on
      that could cause bad results in the ``msa`` outputs.
* Habitat Quality:
    * Refactor of Habitat Quality that implements TaskGraph
    * Threat files are now indicated in the Threat Table csv input under
      required columns: ``BASE_PATH``, ``CUR_PATH``, ``FUT_PATH``.
    * Threat and Sensitivity column names are now case-insensitive.
    * Sensitivity threat columns now match threat names from Threat Table
      exactly, without the need for ``L_``. ``L_`` prefix is deprecated.
    * Threat raster input folder has been removed.
    * Validation enhancements that check whether threat raster paths are valid.
    * HQ update to User's Guide.
    * Changing sample data to reflect Threat Table csv input changes and
      bumping revision.
    * More comprehensive testing for Habitat Quality and validation.
    * Checking if Threat raster values are between 0 and 1 range, raising
      ValueError if not. No longer snapping values less than 0 to 0 and greater
      than 1 to 1.
    * Fixing bug that was setting Threat raster values to 1 even if they were
      floats between 0 and 1.
    * Updating how threats are decayed across distance. Before, nodata edges
      were ignored causing values on the edges to maintain a higher threat
      value. Now, the decay does not ignore those nodata edges causing values
      on the edges to decay more quickly. The area of study should have
      adequate boundaries to account for these edge effects.
    * Update default half saturation value for sample data to 0.05 from 0.1.
* Seasonal Water Yield
    * Fixed a bug where precip or eto rasters of ``GDT_Float64`` with values
      greater than 32-bit would overflow to ``-inf``.
* SDR:
    * Fixing an issue where the LS factor should be capped to an upstream area
      of 333^2 m^2. In previous versions the LS factor was erroneously capped
      to "333" leading to high export spikes in some pixels.
    * Fixed an issue where sediment deposition progress logging was not
      progressing linearly.
    * Fixed a task dependency bug that in rare cases could cause failure.
* Urban Cooling
    * Split energy savings valuation and work productivity valuation into
      separate UI options.
* Urban Flood Risk
    * Changed output field names ``aff.bld`` and ``serv.blt`` to ``aff_bld``
      and ``serv_blt`` respectively to fix an issue where ArcGIS would not
      display properly.

3.8.9 (2020-09-15)
------------------
* Hydropower
    * Fixed bug that prevented validation from ever passing for this model.
      Validation will allow extra keys in addition to those in the ARGS_SPEC.
* Urban Flood Mitigation
    * Fixed incorrect calculation of total quickflow volume.

3.8.8 (2020-09-04)
------------------
* Coastal Vulnerability
    * Improved handling of invalid AOI geometries to avoid crashing and instead
      fix the geometry when possible and skip it otherwise.
    * Added validation check that shows a warning if the SLR vector is not
      a point or multipoint geometry.
* Urban Cooling
    * Energy units are now (correctly) expressed in kWh.  They were previously
      (incorrectly) expressed in kW.
    * Energy savings calculations now require that consumption is in units of
      kWh/degree C/m^2 for each building class.
    * Fixing an issue where blank values of the Cooling Coefficient weights
      (shade, albedo, ETI) would raise an error.  Now, a default value for the
      coefficient is assumed if any single value is left blank.
* HRA
    * Raise ValueError if habitat or stressor inputs are not projected.
    * Make sample data rating filepaths work on Mac. If not on Windows and a rating
      filepath isn't found, try replacing all backslashes with forward slashes.
* Seasonal Water Yield
    * Updated output file name from aggregated_results.shp to aggregated_results_swy.shp
      for consistency with NDR and SDR
* Datastack
    * Saved datastack archives now use helpful identifying names for spatial input folders
* Validation
    * Fixed bug that caused fields activated by a checkbox to make validation fail,
      even when the checkbox was unchecked.
* General
    * Input table column headers are now insensitive to leading/trailing whitespace in
      most places.
    * Modified the script that produces a conda environment file from InVEST's python
      requirements file so that it includes the ``conda-forge`` channel in the file
      itself.
* Recreation
    * Validate values in the type column of predictor tables early in execution. Raise
      a ValueError if a type value isn't valid (leading/trailing whitespace is okay).
* Validation
    * Set a 5-second timeout on validation functions that access a file. This will raise
      a warning and prevent validation from slowing down the UI too much.

3.8.7 (2020-07-17)
------------------
* General
    * Fixed an issue where some users would be unable to launch InVEST binaries
      on Windows.  This crash was due to a configuration issue in
      ``PySide2==5.15.0`` that will be fixed in a future release of PySide2.
* GLOBIO
    * Fix a bug that mishandled combining infrastructure data when only one
      infrastructure data was present.
* Urban Flood Risk
    * The output vector ``flood_risk_service.shp`` now includes a field,
      ``flood_vol`` that is the sum of the modeled flood volume (from
      ``Q_m3.tif``) within the AOI.
    * Fieldnames in ``flood_risk_service.shp`` have been updated to more
      closely match the variables they match as documented in the User's Guide
      chapter.  Specifically, ``serv_bld`` is now ``serv.blt`` and ``aff_bld``
      is now ``aff.bld``.
    * ``Q_mm.tif`` has been moved from the intermediate directory into the
      workspace.
    * Fixed a bug in the flood volume (``Q_m3.tif``) calculations that was
      producing incorrect values in all cases.
    * Fixed a bug where input rasters with nodata values of 0 were not handled
      properly.

3.8.6 (2020-07-03)
------------------
* Crop Production
    * Fixed critical bug in crop regression that caused incorrect yields in
      all cases.

3.8.5 (2020-06-26)
------------------
* General
    * Fix bug in ``utils.build_lookup_from_csv`` that was allowing
      ``key_field`` to be non unique and overwriting values.
    * Fix bug in ``utils.build_lookup_from_csv`` where trailing commas caused
      returned values to be malformed.
    * Add optional argument ``column_list`` to ``utils.build_lookup_from_csv``
      that takes a list of column names and only returns those in the
      dictionary.
    * Remove ``warn_if_missing`` argument from ``utils.build_lookup_from_csv``
      and warning by default.
* Scenic Quality
    * Fixing an issue in Scenic Quality where the creation of the weighted sum
      of visibility rasters could cause "Too Many Open Files" errors and/or
      ``MemoryError`` when the model is run with many viewpoints.
    * Progress logging has been added to several loops that may take a longer
      time when the model is run with thousands of points at a time.
    * A major part of the model's execution was optimized for speed,
      particularly when the model is run with many, many points.
* SDR:
    * Removed the unused parameter ``args['target_pixel_size']`` from the SDR
      ``execute`` docstring.
* Urban Flood Risk Mitigation
    * Fixed an issue where the output vector ``flood_risk_service.shp`` would
      only be created when the built infrastructure vector was provided.  Now,
      the ``flood_risk_service.shp`` vector is always created, but the fields
      created differ depending on whether the built infrastructure input is
      present during the model run.
    * Fixed an issue where the model would crash if an infrastructure geometry
      were invalid or absent.  Such features are now skipped.

3.8.4 (2020-06-05)
------------------
* General:
    * Advanced the ``Taskgraph`` version requirement to fix a bug where workspace
      directories created by InVEST versions <=3.8.0 could not be re-used by more
      recent InVEST versions.
* NDR:
    * The Start Menu shortcut on Windows and launcher label on Mac now have
      consistent labels for NDR: "NDR: Nutrient Delivery Ratio".
* SDR:
    * The Start Menu shortcut on Windows and launcher label on Mac now have
      consistent labels for SDR: "SDR: Sediment Delivery Ratio".

3.8.3 (2020-05-29)
------------------
* SDR
    * SDR's compiled core now defines its own ``SQRT2`` instead of relying on an
      available standard C library definition. This new definition helps to avoid
      some compiler issues on Windows.

3.8.2 (2020-05-15)
------------------
* InVEST's CSV encoding requirements are now described in the validation
  error message displayed when a CSV cannot be opened.

3.8.1 (2020-05-08)
------------------
* Fixed a compilation issue on Mac OS X Catalina.
* Fixed an issue with NDR's raster normalization function so that Float64
  nodata values are now correctly cast to Float32.  This issue was affecting
  the summary vector, where the ``surf_n``, ``sub_n`` and ``n_export_tot``
  columns would contain values of ``-inf``.
* Fixed minor bug in Coastal Vulnerability shore point creation. Also added a
  check to fail fast when zero shore points are found within the AOI.
* The Finfish Aquaculture model no longer generates histograms for
  uncertainty analysis due to issues with matplotlib that make InVEST
  unstable. See https://github.com/natcap/invest/issues/87 for more.
* Corrected the Urban Cooling Model's help text for the "Cooling Capacity
  Calculation Method" in the User Interface.
* Fixing an issue with SDR's ``LS`` calculations.  The ``x`` term is now
  the weighted mean of proportional flow from the current pixel into its
  neighbors.  Note that for ease of debugging, this has been implemented as a
  separate raster and is now included in ``RKLS`` calculations instead of in
  the ``LS`` calculations.
* Fixed a bug in validation where checking for spatial overlap would be skipped
  entirely in cases where optional model arguments were not used.
* Bumping the ``psutil`` dependency requirement to ``psutil>=5.6.6`` to address
  a double-free vulnerability documented in CVE-2019-18874.
* Adding a GitHub Actions workflow for building python wheels for Mac and Windows
  as well as a source distribution.
* Updating links in ``setup.py``, ``README.rst`` and ``README_PYTHON.rst`` to
  refer to the repository's new home on github.
* Binary builds for Windows and Mac OS X have been moved to GitHub Actions from
  AppVeyor.  All AppVeyor-specific configuration has been removed.
* Fixing an issue with the InVEST Makefile where ``make deploy`` was
  attempting to synchronize nonexistent sample data zipfiles with a storage
  bucket on GCP.  Sample data zipfiles are only built on Windows, and so
  ``make deploy`` will only attempt to upload them when running on Windows.
* Fixed a bug in CLI logging where logfiles created by the CLI were
  incompatible with the ``natcap.invest.datastack`` operation that
  allows the UI to load model arguments from logfiles.
* Added error-handling in Urban Flood Risk Mitigation to tell users to
  "Check that the Soil Group raster does not contain values other than
  (1, 2, 3, 4)" when a ``ValueError`` is raised from ``_lu_to_cn_op``.
* Updated the ``Makefile`` to use the new git location of the InVEST User's
  Guide repository at https://github.com/natcap/invest.users-guide
* Automated tests are now configured to use Github Actions for 32- and 64-bit
  build targets for Python 3.6 and 3.7 on Windows.  We are still using
  AppVeyor for our binary builds for the time being.
* Makefile has been updated to fetch the version string from ``git`` rather
  than ``hg``.  A mercurial client is still needed in order to clone the
  InVEST User's Guide.
* Removing Python 2 compatibility code such as ``future``, ``pyqt4``,
  ``basestring``, ``unicode``, ``six``, unicode casting, etc...
* Update api-docs conf file to mock sdr.sdr_core and to use updated unittest
  mock

3.8.0 (2020-02-07)
------------------
* Created a sub-directory for the sample data in the installation directory.
* Fixed minor bug in HRA that was duplicating the ``results_suffix`` in some
  output filenames.
* Updated the DelineateIt UI to improve the language around what the model
  should do when it encounters invalid geometry.  The default is now
  that it should skip invalid geometry.
* Updating how threat rasters are handled in Habitat Quality to address a few
  related and common usability issues for the model.  First, threat
  rasters are now aligned to the LULC instead of the intersection of the whole
  stack.  This means that the model now handles threat inputs that do not all
  completely overlap the LULC (they must all still be in the same projection).
  Second, nodata values in threat rasters are converted to a threat value of 0.
  Any threat pixel values other than 0 or nodata are interpreted as a threat
  value of 1.
* Updating the ``psutil`` requirement to avoid a possible import issue when
  building binaries under WINE.  Any version of ``psutil`` should work
  except for ``5.6.0``.
* InVEST sample data was re-organized to simply have one folder per model.
  New datastacks were added for SDR, NDR, Seasonal Water Yield,
  Annual Water Yield, DelineateIt, and Coastal Vulnerability.
* Fixed an issue with NDR where the model was not properly checking for the
  bounds of the raster, which could in some cases lead to exceptions being
  printed to the command-line.  The model now correctly checks for these
  raster boundaries.
* Habitat Risk Assessment model supports points and lines -- in addition to
  previously supported polygons and rasters -- for habitats or stressors.
* Updated raster percentile algorithms in Scenic Quality and Wave Energy
  models to use a more efficient and reliable raster percentile function
  from pygeoprocessing.
* InVEST is now compatible with pygeoprocessing 1.9.1.
* All InVEST models now have an ``ARGS_SPEC`` object that contains metadata
  about the model and describes the model's arguments.  Validation has been
  reimplemented across all models to use these ``ARGS_SPEC`` objects.
* The results suffix key for the Wave Energy and Wind Energy models has been
  renamed ``results_suffix`` (was previously ``suffix``).  This is for
  consistency across InVEST models.
* Speed and memory optimization of raster processing in the Recreation model.
* Removed a constraint in Coastal Vulnerability so the AOI polygon no longer
  needs to intersect the continental shelf contour line. So the AOI can now be
  used exclusively to delineate the coastal area of interest.
* Improved how Coastal Vulnerability calculates local wind-driven waves.
  This requires a new bathymetry raster input and implements equation 10
  of the User Guide. Also minor updates to fields in intermediate outputs,
  notably a 'shore_id' field is now the unique ID for joining tables and
  FIDs are no longer used.
* Added a status message to the UI if a datastack file fails to load,
  instead of staying silent.
* Correcting an issue with repository fetching in the InVEST ``Makefile``.
  Managed repositories will now be fetched and updated to the expected revision
  even if the repository already exists.
* Fixed the duplicate ``results_suffix`` input in Wave Energy UI.
* Added a human-friendly message on NDR model ``KeyError``.
* Adding a check to Annual Water Yield to ensure that the ``LULC_veg`` column
  has correct values.
* Improved how Seasonal Water Yield handles nodata values when processing
  floating-point precipitation and quickflow rasters.
* Add SDR feature to model sediment deposition across the landscape.
* Fixed an issue that would cause an exception if SDR landcover map was masked
  out if the original landcover map had no-nodata value defined.
* Fixed an issue in the SDR model that could cause reported result vector
  values to not correspond with known input vectors if the input watershed
  vector was not an ESRI Shapefile.
* Fixed issue in Seasonal Water Yield model that would cause an unhandled
  exception when input rasters had areas of a valid DEM but nodata in other
  input layers that overlap that dem.
* Fixed an issue in the NDR model that would cause an exception if the critical
  length of a landcover field was set to 0.
* Implemented PEP518-compatible build system definition in the file
  ``pyproject.toml``.  This should make it easier to install ``natcap.invest``
  from a source distribution.
* Fixed a ``TypeError`` issue in Seasonal Water Yield that would occur when
  the Land-Use/Land-Cover raster did not have a defined nodata value.  This
  case is now handled correctly.
* The binary build process for InVEST on Windows (which includes binaries
  based on PyInstaller and an NSIS Installer package) has been migrated
  to 32-bit Python 3.7.  The build itself is taking place on AppVeyor, and
  the configuration for this is contained within ``appveyor.yml``.
  Various python scripts involved in the distribution and release processes
  have been updated for compatibility with python 3.7 as a part of this
  migration.
* Fixed an ``IndexError`` issue in Wave Energy encountered in runs using
  the global wave energy dataset.  This error was the result of an incorrect
  spatial query of points and resulted in some wave energy points being
  double-counted.
* Fixed taskgraph-related issues with Habitat Risk Assessment where
  1) asynchronous mode was failing due to missing task dependencies and
  2) avoided recomputation was confounded by two tasks modifying the same files.
* Fixed an issue with Habitat Quality where the model was incorrectly
  expecting the sensitivity table to have a landcover code of 0.
* The InVEST CLI has been completely rebuilt to divide
  functionality into various topic-specific subcommands.  The various internal
  consumers of this API have been updated accordingly.  ``invest --help`` will
  contain details of the new interface.
* Updated the InVEST Launcher to list the human-readable model names rather
  than the internal model identifiers.
* Updated Coastal Vulnerability Model with significant speedups including
  ~40x speedup for geomorphology process and ~3x speedup for wind exposure process.
  Also saving an intermediate vector with wave energy values and a geomorphology
  vector with points that were assigned the ``geomorphology_fill_value``.
* Updated trove classifiers to indicate support for python versions 2.7, 3.6
  and 3.7.
* Updated all InVEST models to be compatible with a Python 2.7 or a Python 3.6
  environment. Also tested all models against GDAL versions 2.2.4 and 2.4.1.
* Fixed an issue with Habitat Quality where convolutions over threat rasters
  were not excluding nodata values, leading to incorrect outputs.  Nodata values
  are now handled correctly and excluded from the convolution entirely.
* Updated the subpackage ``natcap.invest.ui`` to work with python 3.6 and later
  and also to support the PySide2 bindings to Qt5.
* InVEST Coastal Blue Carbon model now writes out a net present value
  raster for the year of the current landcover, each transition year,
  and the final analysis year (if provided).
* Correcting an issue with InVEST Coastal Blue Carbon where incorrect
  configuration of a nodata value would result in ``-inf`` values in
  output rasters.  Now, any values without a defined reclassification
  rule that make it past validation will be written out as nodata.
* DelineateIt has been reimplemented using the latest version of
  pygeoprocessing (and the watershed delineation routine it provides) and now
  uses ``taskgraph`` for avoiding unnecessary recomputation.
* Fixed a bug in Recreation Model that was causing server-side code
  to execute twice for every client-side call.
* Fixed a bug in Recreation model that did not apply ``results_suffix`` to
  the monthly_table.csv output.
* Various fixes in Coastal Vulnerability Model. CSV output files now
  have FID column for joining to vector outputs. ``results_suffix`` can be
  used without triggering task re-execution. Raster processing maintains original
  resolution of the input raster so long as it is projected. Otherwise resamples
  to ``model_resolution``.
* Fixed a bug in Coastal Vulnerability model's task graph that sometimes
  caused an early task to re-execute when it should be deemed pre-calculated.
* Fixed a bug in the pollination model that would cause outputs to be all 0
  rasters if all the ``relative_abundance`` fields in the guild table were
  integers.
* Fixed a file cache flushing issue observed on Debian in
  ``utils.exponential_decay_kernel_raster`` that would cause an exponential
  kernel raster to contain random values rather than expected value.
* Added a new InVEST model: Urban Flood Risk Mitigation.
* Fixed an issue in the SDR model that would cause an unhandled exception
  if either the erosivity or erodibility raster had an undefined nodata value.
* Added a new InVEST model: Urban Cooling Model.

3.7.0 (2019-05-09)
------------------
* Refactoring Coastal Vulnerability (CV) model. CV now uses TaskGraph and
  Pygeoprocessing >=1.6.1. The model is now largely vector-based instead of
  raster-based. Fewer input datasets are required for the same functionality.
  Runtime in sycnhronous mode is similar to previous versions, but runtime can
  be reduced with multiprocessing. CV also supports avoided recomputation for
  successive runs in the same workspace, even if a different file suffix is
  used. Output vector files are in CSV and geopackage formats.
* Model User Interface 'Report an Issue' link points to our new
  community.naturalcapitalproject.org
* Correcting an issue with the Coastal Blue Carbon preprocessor where
  using misaligned landcover rasters would cause an exception to be raised.
* Correcting an issue with RouteDEM where runs of the tool with Flow Direction
  enabled would cause the tool to crash if ``n_workers > 0``.
* Correcting an issue with Habitat Quality's error checking where nodata values
  in landcover rasters were not being taken into account.
* Valuation is now an optional component of the InVEST Scenic Quality model.
* Fixing a bug in the percentiles algorithm used by Scenic Quality that
  would result in incorrect visual quality outputs.
* Carbon Model and Crop Production models no longer crash if user-input
  rasters do not have a nodata value defined. In this case these models
  treat all pixel values as valid data.
* Adding bitbucket pipelines and AppVeyor build configurations.
* Refactoring Recreation Model client to use taskgraph and the latest
  pygeoprocessing. Avoided re-computation from taskgraph means that
  successive model runs with the same AOI and gridding option can re-use PUD
  results and avoid server communication entirely. Successive runs with the
  same predictor data will re-use intermediate geoprocessing results.
  Multiprocessing offered by taskgraph means server-side PUD calculations
  and client-side predictor data processing can happen in parallel. Some
  output filenames have changed.
* Upgrading to SDR to use new PyGeoprocessing multiflow routing, DEM pit
  filling, contiguous stream extraction, and TaskGraph integration. This
  also includes a new TaskGraph feature that avoids recomputation by copying
  results from previous runs so long as the expected result would be
  identical. To use this feature, users must execute successive runs of SDR
  in the same workspace but use a different file suffix. This is useful when
  users need to do a parameter study or run scenarios with otherwise minor
  changes to inputs.
* Refactoring Habitat Risk Assessment (HRA) Model to use TaskGraph >= 0.8.2 and
  Pygeoprocessing >= 1.6.1. The HRA Proprocessor is removed and its previous
  functionality was simplified and merged into the HRA model itself.
  The model will no longer generate HTML plots and tables.
* Adding a software update notification button, dialog, and a link to the
  download page on the User Interface when a new InVEST version is available.
* Migrating the subversion sample and test data repositories to Git LFS
  repositories on BitBucket. Update the repository URL and fetch commands on
  Makefile accordingly.
* Fixing a bug in Habitat Quality UI where the absence of the required
  half_saturation_constant variable did not raise an exception.
* Adding encoding='utf-8-sig' to pandas.read_csv() to support
  utils.build_lookup_from_csv() to read CSV files encoded with UTF-8 BOM
  (byte-order mark) properly.

3.6.0 (2019-01-30)
------------------
* Correcting an issue with the InVEST Carbon Storage and Sequestration model
  where filepaths containing non-ASCII characters would cause the model's
  report generation to crash.  The output report is now a UTF-8 document.
* Refactoring RouteDEM to use taskgraph and the latest pygeoprocessing
  (``>=1.5.0``).  RouteDEM now fills hydrological sinks and users have the
  option to use either of the D8 or Multiple Flow Direction (MFD) routing
  algorithms.
* Adding a new input to the InVEST Settings window to allow users to customize
  the value that should be used for the ``n_workers`` parameter in
  taskgraph-enabled models.  This change involves removing the "Number of
  Parallel Workers" input from the model inputs pane for some models in
  favor of this new location.  The default value for this setting is ``-1``,
  indicating synchronous (non-threaded, non-multiprocessing) execution of
  tasks.
* Removing Scenario Generator: Rule-based model.
* Fixing a bug in Hydropower model where watershed aggregations would be incorrect
  if a watershed is partially covering nodata raster values. Nodata values are now
  ignored in zonal statistics. Numerical results change very slightly in the
  case where a watershed only includes a few nodata pixels.
* Adding TaskGraph functionality to GLOBIO model.
* Adding some TaskGraph functionality to Scenario Generator: Proximity.
* Fixing an issue with the InVEST Fisheries model that would prevent the model
  from batch-processing a directory of population tables.  The model will now
  process these files as expected.
* Reimplementing Crop Production models using taskgraph.
* Fixing an issue with Crop Production Regression's result_table.csv where the
  'production_modeled' and '<nutrient>_modeled' values calculated for each crop
  were done so using the same crop raster (e.g. wheat, soybean, and barley values
  were all based on soybean data).
* Hydropower subwatershed results now include all the same metrics as the
  watershed results, with the exception of economic valuation metrics.
* Reimplementing the Hydropower model using taskgraph.
* Reimplementing the Carbon model using taskgraph.
* Fixing an issue with Coastal Blue Carbon validation to allow column names to
  ignore case.
* Updating core carbon forest edge regression data coefficient to drop
  impossible negative coefficients.
* Fixing an issue with the Scenario Generator: Proximity model that would
  raise an exception if no AOI were passed in even though the AOI is optional.
* Removing Overlap Analysis and Overlap Analysis: Management Zones.
* Removing Habitat Suitability.
* Added comprehensive error checking to hydropower model to test for the VERY
  common errors of missing biophysical, demand, and valuation coefficients in
  their respective tables.
* Fixing an issue with Hydropower Water Yield ("Annual Water Yield") where
  valuation would never be triggered when running the model through the User
  Interface. And a related issue where the model would crash if a valuation table
  was provided but a demand table was not. The UI no longer validates that config.
* Fixing an issue with how logging is captured when a model is run through the
  InVEST User Interface.  Now, logging from any thread started by the executor
  thread will be written to the log file, which we expect to aid in debugging.
* Fixing an issue with Scenic Quality where viewpoints outside of the AOI
  were not being properly excluded.  Viewpoints are now excluded correctly.
* The crop production model has been refactored to drop the "aggregate ID"
  concept when summarizing results across an aggregate polygon. The model now
  uses the polygon FIDs internally and externally when producing the result
  summary table.
* Correcting the rating instructions in the criteria rating instructions on how
  the data quality (DQ) and weight should be rated in the HRA Preprocessor.
  A DQ score of 1 should represent better data quality whereas the score of 3 is
  worse data quality. A weight score of 1 is more important, whereas that of 3
  is less important.
* Fixing a case where a zero discount rate and rate of change in the carbon
  model would cause a divide by zero error.

3.5.0 (2018-08-14)
------------------
* Bumped pygeoprocessing requirement to ``pygeoprocessing>=1.2.3``.
* Bumped taskgraph requirement to ``taskgraph>=0.6.1``.
* Reimplemented the InVEST Scenic Quality model.  This new version removes the
  'population' and 'overlap' postprocessing steps, updates the available
  valuation functions and greatly improves the runtime and memory-efficiency of
  the model.  See the InVEST User's Guide chapter for more information.
* Updated Recreation server's database to include metadata from photos taken
  from 2005-2017 (previous range was 2005-2014). The new range is reflected
  in the UI.
* Fixed an issue with the InVEST binary build where binaries on Windows would
  crash with an error saying Python27.dll could not be loaded.
* Fixed an issue in the Rule-Based Scenario Generator UI where vector column
  names from override and constraint layers were not being loaded.  This bug
  caused the field 'UNKNOWN' to be passed to the model, causing an error.
* Fixed an issue with the InVEST UI (all models), where attempting to
  drag-and-drop a directory onto a model input would cause the application to
  crash.
* Coastal Vulnerability UI now specifies a number of reasonable defaults for
  some numeric inputs.
* Fixed an issue with the Fisheries UI where alpha and beta parameter inputs
  were incorrectly disabled for the Ricker recruitment function.
* InVEST now uses a Makefile to automate the build processes.  GNU Make is
  required to use the Makefile.  See ``README.rst`` for instructions on
  building InVEST.  This replaces the old ``pavement.py`` build entrypoint,
  which has been removed.
* Fixed an issue with the InVEST UI (all models), where attempting to
  drag-and-drop a directory onto a model input would cause the application to
  crash.
* Fixed an issue with Forest Carbon Edge Effect where the UI layer was always
  causing the model to run with only the aboveground carbon pool
* Added functionality to the InVEST UI so that ``Dropdown`` inputs can now map
  dropdown values to different output values.
* Fixed an issue in the Crop Production Percentile model that would treat the
  optional AOI vector field as a filename and crash on a run if it were empty.
* Fixing an issue in the Pollination Model that would cause occasional crashes
  due to a missing dependent task; it had previously been patched by setting
  taskgraph to operate in single thread mode. This restores multithreading
  in the pollination model.
* Fixed an issue in the water yield / hydropower model that would skip
  calculation of water demand tables when "water scarcity" was enabled.
* Fixed an issue in the model data of the crop production model where some
  crops were using incorrect climate bin rasters. Since the error was in the
  data and not the code, users will need to download the most recent version
  of InVEST's crop model data during the installation step to get the fix.

3.4.4 (2018-03-26)
------------------
* InVEST now requires GDAL 2.0.0 and has been tested up to GDAL 2.2.3. Any API users of InVEST will need to use GDAL version >= 2.0. When upgrading GDAL we noticed slight numerical differences in our test suite in both numerical raster differences, geometry transforms, and occasionally a single pixel difference when using `gdal.RasterizeLayer`. Each of these differences in the InVEST test suite is within a reasonable numerical tolerance and we have updated our regression test suite appropriately. Users comparing runs between previous versions of InVEST may also notice reasonable numerical differences between runs.
* Added a UI keyboard shortcut for showing documentation. On Mac OSX, this will be Command-?. On Windows, GNOME and KDE, this will be F1.
* Patching an issue in NDR that was using the nitrogen subsurface retention efficiency for both nitrogen and phosphorous.
* Fixed an issue with the Seasonal Water Yield model that incorrectly required a rain events table when the climate zone mode was in use.
* Fixed a broken link to local and online user documentation from the Seasonal Water Yield model from the model's user interface.

3.4.3 (2018-03-26)
------------------
* Fixed a critical issue in the carbon model UI that would incorrectly state the user needed a "REDD Priority Raster" when none was required.
* Fixed an issue in annual water yield model that required subwatersheds even though it is an optional field.
* Fixed an issue in wind energy UI that was incorrectly validating most of the inputs.

3.4.2 (2017-12-15)
------------------
* Fixed a cross-platform issue with the UI where logfiles could not be dropped onto UI windows.
* Model arguments loaded from logfiles are now cast to their correct literal value.  This addresses an issue where some models containing boolean inputs could not have their parameters loaded from logfiles.
* Fixed an issue where the Pollination Model's UI required a farm polygon. It should have been optional and now it is.
* Fixing an issue with the documentation and forums links on the InVEST model windows.  The links now correctly link to the documentation page or forums as needed.
* Fixing an issue with the ``FileSystemRunDialog`` where pressing the 'X' button in the corner of the window would close the window, but not reset its state.  The window's state is now reset whenever the window is closed (and the window cannot be closed when the model is running)

3.4.1 (2017-12-11)
------------------
* In the Coastal Blue Carbon model, the ``interest_rate`` parameter has been renamed to ``inflation_rate``.
* Fixed issues with sample parameter sets for InVEST Habitat Quality, Habitat Risk Assessment, Coastal Blue Carbon, and Coastal Blue Carbon Preprocessors.  All sample parameter sets now have the correct paths to the model's input files, and correctly note the name of the model that they apply to.
* Added better error checking to the SDR model for missing `ws_id` and invalid `ws_id` values such as `None` or some non-integer value. Also added tests for the `SDR` validation module.

3.4.0 (2017-12-03)
------------------
* Fixed an issue with most InVEST models where the suffix was not being reflected in the output filenames.  This was due to a bug in the InVEST UI, where the suffix args key was assumed to be ``'suffix'``.  Instances of ``InVESTModel`` now accept a keyword argument to defined the suffix args key.
* Fixed an issue/bug in Seasonal Water Yield that would occur when a user provided a datastack that had nodata values overlapping with valid DEM locations. Previously this would generate an NaN for various biophysical values at that pixel and cascade it downslope. Now any question of nodata on a valid DEM pixel is treated as "0". This will make serious visual artifacts on the output, but should help users pinpoint the source of bad data rather than crash.
* Refactored all but routing components of SDR to use PyGeoprocessing 0.5.0 and laid a consistent raster floating point type of 'float32'. This will cause numerically insignificant differences between older versions of SDR and this one. But differences are well within the tolerance of the overall error of the model and expected error rate of data. Advantages are smaller disk footprint per run, cleaner and more maintainable design, and a slight performance increase.
* Bug fixed in SDR that would align the output raster stack to match with the landcover pixel stack even though the rest of the rasters are scaled and clipped to the DEM.
* When loading parameters from a datastack, parameter set or logfile, the UI will check that the model that created the file being loaded matches the name of the model that is currently running.  If there is a mismatch, a dialog is presented for the user to confirm or cancel the loading of parameters. Logfiles from IUI (which do not have clearly-recorded modelname or InVEST version information) can still have their arguments parsed, but the resulting model name and InVEST version will be set to ``"UNKNOWN"``.
* Data Stack files (``*.invest.json``, ``*.invest.tar.gz``) can now be dragged and dropped on an InVEST model window, which will prompt the UI to load that parameter set.
* Spatial inputs to Coastal Blue Carbon are now aligned as part of the model. This resolves a longstanding issue with the model where inputs would need to perfectly overlap (even down to pixel indices), or else the model would yield strange results.
* The InVEST UI now contains a submenu for opening a recently-opened datastack.  This submenu is automatically populated with the 10 most recently-opened datastacks for the current model.
* Removed vendored ``natcap.invest.dbfpy`` subpackage.
* Removed deprecated ``natcap.invest.fileio`` module.
* Removed ``natcap.invest.iui`` UI subpackage in favor of a new UI framework found at ``natcap.invest.ui``. This new UI features a greatly improved API, good test coverage, support for Qt4 and Qt5, and includes updates to all InVEST models to support validation of model arguments from a python script, independent of the UI.
* Updated core model of seasonal water yield to allow for negative `L_avail`.
* Updated RouteDEM to allow for file suffixes, finer control over what DEM routing algorithms to run, and removal of the multiple stepped stream threshold classification.
* Redesign/refactor of pollination model. Long term bugs in the model are resolved, managed pollinators added, and many simplifications to the end user's experience.  The updated user's guide chapter is available here: http://data.naturalcapitalproject.org/nightly-build/invest-users-guide/html/croppollination.html
* Scenario Generator - Rule Based now has an optional input to define a seed.
  This input is used to seed the random shuffling of parcels that have equal
  priorities.
* InVEST on mac is now distributed as a single application bundle, allowing InVEST to run as expected on mac OSX Sierra.  Individual models are selected and launched from a new launcher window.
* The InVEST CLI now has a GUI model launcher:  ``$ invest launcher``
* Updated the Coastal Blue Carbon model to improve handling of blank lines in input CSV tables and improve memory efficiency of the current implementation.
* Improved the readability of a cryptic error message in Coastal Vulnerability that is normally raised when the depth threshold is too high or the exposure proportion is too low to detect any shoreline segments.
* Adding InVEST HTML documentation to the Mac disk image distribution.
* Upgrading dependency of PyGeoprocessing to 0.3.3.  This fixes a memory leak associated with any model that aggregates rasters over complicated overlapping polygons.
* Adding sample data to Blue Carbon model that were missing.
* Deprecating the InVEST Marine Water Quality model.  This also removes InVEST's dependancy on the pyamg package which has been removed from REQUIREMENTS.TXT.
* Deprecating the ArcGIS-based Coastal Protection model and ArcGIS-based data-preprocessing scripts.  The toolbox and scripts may still be found at https://bitbucket.org/natcap/invest.arcgis.
* Fixing an issue in the carbon edge effect model that caused output values in the shapefile to be rounded to the nearest integer.
* Fixing issue in SDR model that would occasionally cause users to see errors about field widths in the output shapefile generation.
* Updated the erodibility sample raster that ships with InVEST for the SDR model.  The old version was in US units, in this version we convert to SI units as the model requires, and clipped the raster to the extents of the other stack to save disk space.

3.3.3 (2017-02-06)
------------------
* Fixed an issue in the UI where the carbon model wouldn't accept negative numbers in the price increase of carbon.
* RouteDEM no longer produces a "tiled_dem.tif" file since that functionality is being deprecated in PyGeoprocessing.
* Fixing an issue in SDR where the optional drainage layer would not be used in most of the SDR biophysical calculations.
* Refactoring so water yield pixels with Kc and et0 equal to be 0 now yields a 0.0 value of water yield on that pixel rather than nodata.
* Light optimization refactor of wind energy model that improves runtimes in some cases by a factor of 2-3.
* Performance optimizations to HRA that improve runtimes by approximately 30%.
* Fixed a broken UI link to Seasonal Water Yield's user's guide.
* Fixed an issue with DelineateIT that caused ArcGIS users to see both the watershed and inverse watershed polygons when viewing the output of the tool.
* Upgrading dependency to PyGeoprocessing 0.3.2.
* Fixed an issue with SDR that caused the LS factor to be an order of magnitue too high in areas where the slope was greater than 9%.  In our sample case this caused sediment export estimates to be about 6% too high, but in cases where analyses are run over steep slopes the error would have been greater.
* ``paver check`` now warns if the ``PYTHONHOME`` environment variable is set.
* API docs now correctly reflect installation steps needed for python development headers on linux.
* Fixed a side effect in the InVEST user interface that would cause ``tempfile.tempdir`` to be set and then not be reset after a model run is finished.
* The InVEST user interface will now record GDAL/OGR log messages in the log messages window and in the logfile written to the workspace.
* Updated branding and usability of the InVEST installer for Windows, and the Mac Disk Image (.dmg).


3.3.2 (2016-10-17)
------------------
* Partial test coverage for HRA model.
* Full test coverage for Overlap Analysis model.
* Full test coverage for Finfish Aquaculture.
* Full test coverage for DelineateIT.
* Full test coverage for RouteDEM.
* Fixed an issue in Habitat Quality where an error in the sample table or malformed threat raster names would display a confusing message to the user.
* Full test coverage for scenario generator proximity model.
* Patching an issue in seasonal water yield that causes an int overflow error if the user provides a floating point landcover map and the nodata value is outside of the range of an int64.
* Full test coverage for the fisheries model.
* Patched an issue that would cause the Seasonal Water Edge model to crash when the curve number was 100.
* Patching a critical issue with forest carbon edge that would give incorrect results for edge distance effects.
* Patching a minor issue with forest carbon edge that would cause the model to crash if only one  interpolation point were selected.
* Full test coverage for pollination model.
* Removed "farms aggregation" functionality from the InVEST pollination model.
* Full test coverage for the marine water quality model.
* Full test coverage for GLOBIO model.
* Full test coverage for carbon forest edge model.
* Upgraded SciPy dependancy to 0.16.1.
* Patched bug in NDR that would cause a phosphorus density to be reported per pixel rather than total amount of phosporous in a pixel.
* Corrected an issue with the uses of buffers in the euclidean risk function of Habitat Risk Assessment.  (issue #3564)
* Complete code coverage tests for Habitat Quality model.
* Corrected an issue with the ``Fisheries_Inputs.csv`` sample table used by Overlap Analysis.  (issue #3548)
* Major modifications to Terrestrial Carbon model to include removing the harvested wood product pool, uncertainty analysis, and updated efficient raster calculations for performance.
* Fixed an issue in GLOBIO that would cause model runs to crash if the AOI marked as optional was not present.
* Removed the deprecated and incomplete Nearshore Wave and Erosion model (``natcap.invest.nearshore_wave_and_erosion``).
* Removed the deprecated Timber model (``natcap.invest.timber``).
* Fixed an issue where seasonal water yield would raise a divide by zero error if a watershed polygon didn't cover a valid data region.  Now sets aggregation quantity to zero and reports a warning in the log.
* ``natcap.invest.utils.build_file_registry`` now raises a ``ValueError`` if a path is not a string or list of strings.
* Fixed issues in NDR that would indicate invalid values were being processed during runtimes by skipping the invalid calculations in the first place rather than calculating them and discarding after the fact.
* Complete code coverage tests for NDR model.
* Minor (~10% speedup) performance improvements to NDR.
* Added functionality to recreation model so that the `monthly_table.csv` file now receives a file suffix if one is provided by the user.
* Fixed an issue in SDR where the m exponent was calculated incorrectly in many situations resulting in an error of about 1% in total export.
* Fixed an issue in SDR that reported runtime overflow errors during normal processing even though the model completed without other errors.

3.3.1 (2016-06-13)
------------------
* Refactored API documentation for readability, organization by relevant topics, and to allow docs to build on `invest.readthedocs.io <http://invest.readthedocs.io>`_,
* Installation of ``natcap.invest`` now requires ``natcap.versioner``.  If this is not available on the system at runtime, setuptools will make it available at runtime.
* InVEST Windows installer now includes HISTORY.rst as the changelog instead of the old ``InVEST_Updates_<version>`` files.
* Habitat suitability model is generalized and released as an API only accessible model.  It can be found at ``natcap.invest.habitat_suitability.execute``.  This model replaces the oyster habitat suitability model.
    * The refactor of this model requires an upgrade to ``numpy >= 1.11.0``.
* Fixed a crash in the InVEST CLI where calling ``invest`` without a parameter would raise an exception on linux-based systems.  (Issue `#3528 <https://bitbucket.org/natcap/invest/issues/3515>`_)
* Patched an issue in Seasonal Water Yield model where a nodata value in the landcover map that was equal to ``MAX_INT`` would cause an overflow error/crash.
* InVEST NSIS installer will now optionally install the Microsoft Visual C++ 2008 redistributable on Windows 7 or earlier.  This addresses a known issue on Windows 7 systems when importing GDAL binaries (Issue `#3515 <https://bitbucket.org/natcap/invest/issues/3515>`_).  Users opting to install this redistributable agree to abide by the terms and conditions therein.
* Removed the deprecated subpackage ``natcap.invest.optimization``.
* Updated the InVEST license to legally define the Natural Capital Project.
* Corrected an issue in Coastal Vulnerability where an output shapefile was being recreated for each row, and where field values were not being stored correctly.
* Updated Scenario Generator model to add basic testing, file registry support, PEP8 and PEP257 compliance, and to fix several bugs.
* Updated Crop Production model to add a simplified UI, faster runtime, and more testing.

3.3.0 (2016-03-14)
------------------
* Refactored Wind Energy model to use a CSV input for wind data instead of a Binary file.
* Redesigned InVEST recreation model for a single input streamlined interface, advanced analytics, and refactored outputs.  While the model is still based on "photo user days" old model runs are not backward compatable with the new model or interface. See the Recreation Model user's guide chapter for details.
    * The refactor of this model requires an upgrade to ``GDAL >=1.11.0 <2.0`` and ``numpy >= 1.10.2``.
* Removed nutrient retention (water purification) model from InVEST suite and replaced it with the nutrient delivery ratio (NDR) model.  NDR has been available in development relseases, but has now officially been added to the set of Windows Start Menu models and the "under development" tag in its users guide has been removed.  See the InVEST user's guide for details between the differences and advantages of NDR over the old nutrient model.
* Modified NDR by adding a required "Runoff Proxy" raster to the inputs.  This allows the model to vary the relative intensity of nutrient runoff based on varying precipitation variability.
* Fixed a bug in the Area Change rule of the Rule-Based Scenario Generator, where units were being converted incorrectly. (Issue `#3472 <https://bitbucket.org/natcap/invest/issues/3472>`_) Thanks to Fosco Vesely for this fix.
* InVEST Seasonal Water Yield model released.
* InVEST Forest Carbon Edge Effect model released.
* InVEST Scenario Generator: Proximity Based model released and renamed the previous "Scenario Generator" to "Scenario Generator: Rule Based".
* Implemented a blockwise exponential decay kernel generation function, which is now used in the Pollination and Habitat Quality models.
* GLOBIO now uses an intensification parameter and not a map to average all agriculture across the GLOBIO 8 and 9 classes.
* GLOBIO outputs modified so core outputs are in workspace and intermediate outputs are in a subdirectory called 'intermediate_outputs'.
* Fixed a crash with the NDR model that could occur if the DEM and landcover maps were different resolutions.
* Refactored all the InVEST model user interfaces so that Workspace defaults to the user's home "Documents" directory.
* Fixed an HRA bug where stessors with a buffer of zero were being buffered by 1 pixel
* HRA enhancement which creates a common raster to burn all input shapefiles onto, ensuring consistent alignment.
* Fixed an issue in SDR model where a landcover map that was smaller than the DEM would create extraneous "0" valued cells.
* New HRA feature which allows for "NA" values to be entered into the "Ratings" column for a habitat / stressor pair in the Criteria Ratings CSV. If ALL ratings are set to NA, the habitat / stressor will be treated as having no interaction. This means in the model, that there will be no overlap between the two sources. All rows parameters with an NA rating will not be used in calculating results.
* Refactored Coastal Blue Carbon model for greater speed, maintainability and clearer documentation.
* Habitat Quality bug fix when given land cover rasters with different pixel sizes than threat rasters. Model would use the wrong pixel distance for the convolution kernel.
* Light refactor of Timber model. Now using CSV input attribute file instead of DBF file.
* Fixed clipping bug in Wave Energy model that was not properly clipping polygons correctly. Found when using global data.
* Made the following changes / updates to the coastal vulnerability model:
    * Fixed a bug in the model where the geomorphology ranks were not always being used correctly.
    * Removed the HTML summary results output and replaced with a link to a dashboard that helps visualize and interpret CV results.
    * Added a point shapefile output: 'outputs/coastal_exposure.shp' that is a shapefile representation of the corresponding CSV table.
    * The model UI now requires the 'Relief' input. No longer optional.
    * CSV outputs and Shapefile outputs based on rasters now have x, y coorinates of the center of the pixel instead of top left of the pixel.
* Turning setuptools' zip_safe to False for consistency across the Natcap Namespace.
* GLOBIO no longer requires user to specify a keyfield in the AOI.
* New feature to GLOBIO to summarize MSA by AOI.
* New feature to GLOBIO to use a user defined MSA parameter table to do the MSA thresholds for infrastructure, connectivity, and landuse type
* Documentation to the GLOBIO code base including the large docstring for 'execute'.

3.2.0 (2015-05-31)
------------------
InVEST 3.2.0 is a major release with the addition of several experimental models and tools as well as an upgrade to the PyGeoprocessing core:

* Upgrade to PyGeoprocessing v0.3.0a1 for miscelaneous performance improvements to InVEST's core geoprocessing routines.
* An alpha unstable build of the InVEST crop production model is released with partial documentation and sample data.
* A beta build of the InVEST fisheries model is released with documentation and sample data.
* An alpha unstable build of the nutrient delivery ratio (NDR) model is available directly under InVEST's instalation directory at  ``invest-x86/invest_ndr.exe``; eventually this model will replace InVEST's current "Nutrient" model.  It is currently undocumented and unsupported but inputs are similar to that of InVEST's SDR model.
* An alpha unstable build of InVEST's implementation of GLOBIO is available directly under InVEST's instalation directory at ``invest-x86/invest_globio.exe``.  It is currently undocumented but sample data are provided.
* DelinateIT, a watershed delination tool based on PyGeoprocessing's d-infinity flow algorithm is released as a standalone tool in the InVEST repository with documentation and sample data.
* Miscelaneous performance patches and bug fixes.

3.1.3 (2015-04-23)
------------------
InVEST 3.1.3 is a hotfix release patching a memory blocking issue resolved in PyGeoprocessing version 0.2.1.  Users might have experienced slow runtimes on SDR or other routed models.

3.1.2 (2015-04-15)
------------------
InVEST 3.1.2 is a minor release patching issues mostly related to the freshwater routing models and signed GDAL Byte datasets.

* Patching an issue where some projections were not regognized and InVEST reported an UnprojectedError.
* Updates to logging that make it easier to capture logging messages when scripting InVEST.
* Shortened water yield user interface height so it doesn't waste whitespace.
* Update PyGeoprocessing dependency to version 0.2.0.
* Fixed an InVEST wide issue related to bugs stemming from the use of signed byte raster inputs that resulted in nonsensical outputs or KeyErrors.
* Minor performance updates to carbon model.
* Fixed an issue where DEMS with 32 bit ints and INT_MAX as the nodata value nodata value incorrectly treated the nodata value in the raster as a very large DEM value ultimately resulting in rasters that did not drain correctly and empty flow accumulation rasters.
* Fixed an issue where some reservoirs whose edges were clipped to the edge of the watershed created large plateaus with no drain except off the edge of the defined raster.  Added a second pass in the plateau drainage algorithm to test for these cases and drains them to an adjacent nodata area if they occur.
* Fixed an issue in the Fisheries model where the Results Suffix input was invariably initializing to an empty string.
* Fixed an issue in the Blue Carbon model that prevented the report from being generated in the outputs file.

3.1.1 (2015-03-13)
------------------
InVEST 3.1.1 is a major performance and memory bug patch to the InVEST toolsuite.  We recommend all users upgrade to this version.

* Fixed an issue surrounding reports of SDR or Nutrient model outputs of zero values, nodata holes, excessive runtimes, or out of memory errors.  Some of those problems happened to be related to interesting DEMs that would break the flat drainage algorithm we have inside RouteDEM that adjusted the heights of those regions to drain away from higher edges and toward lower edges, and then pass the height adjusted dem to the InVEST model to do all its model specific calculations.  Unfortunately this solution was not amenable to some degenerate DEM cases and we have now adjusted the algorithm to treat each plateau in the DEM as its own separate region that is processed independently from the other regions. This decreases memory use so we never effectively run out of memory at a minor hit to overall runtime.  We also now adjust the flow direction directly instead of adjust the dem itself.  This saves us from having to modify the DEM and potentially get it into a state where a drained plateau would be higher than its original pixel neighbors that used to drain into it.

There are side effects that result in sometimes large changes to un calibrated runs of SDR or nutrient.  These are related to slightly different flow directions across the landscape and a bug fix on the distance to stream calculation.

* InVEST geoprocessing now uses the PyGeoprocessing package (v0.1.4) rather than the built in functionality that used to be in InVEST.  This will not affect end users of InVEST but may be of interest to users who script InVEST calls who want a standalone Python processing package for raster stack math and hydrological routing.  The project is hosted at https://bitbucket.org/richpsharp/pygeoprocessing.

* Fixed an marine water quality issue where users could input AOIs that were unprojected, but output pixel sizes were specified in meters.  Really the output pixel size should be in the units of the polygon and are now specified as such.  Additionally an exception is raised if the pixel size is too small to generate a numerical solution that is no longer a deep scipy error.

* Added a suffix parameter to the timber and marine water quality models that append a user defined string to the output files; consistent with most of the other InVEST models.

* Fixed a user interface issue where sometimes the InVEST model run would not open a windows explorer to the user's workspace.  Instead it would open to C:\User[..]\My Documents.  This would often happen if there were spaces in the the workspace name or "/" characters in the path.

* Fixed an error across all InVEST models where a specific combination of rasters of different cell sizes and alignments and unsigned data types could create errors in internal interpolation of the raster stacks.  Often these would appear as 'KeyError: 0' across a variety of contexts.  Usually the '0' was an erroneous value introduced by a faulty interpolation scheme.

* Fixed a MemoryError that could occur in the pollination and habitat quality models when the the base landcover map was large and the biophysical properties table allowed the effect to be on the order of that map.  Now can use any raster or range values with only a minor hit to runtime performance.

* Fixed a serious bug in the plateau resolution algorithm that occurred on DEMs with large plateau areas greater than 10x10 in size.  The underlying 32 bit floating point value used to record small height offsets did not have a large enough precision to differentiate between some offsets thus creating an undefined flow direction and holes in the flow accumulation algorithm.

* Minor performance improvements in the routing core, in some cases decreasing runtimes by 30%.

* Fixed a minor issue in DEM resolution that occurred when a perfect plateau was encountered.  Rather that offset the height so the plateau would drain, it kept the plateau at the original height.  This occurred because the uphill offset was nonexistent so the algorithm assumed no plateau resolution was needed.  Perfect plateaus now drain correctly.  In practice this kind of DEM was encountered in areas with large bodies of water where the remote sensing algorithm would classify the center of a lake 1 meter higher than the rest of the lake.

* Fixed a serious routing issue where divergent flow directions were not getting accumulated 50% of the time. Related to a division speed optimization that fell back on C-style modulus which differs from Python.

* InVEST SDR model thresholded slopes in terms of radians, not percent thus clipping the slope tightly between 0.001 and 1%.  The model now only has a lower threshold of 0.00005% for the IC_0 factor, and no other thresholds.  We believe this was an artifact left over from an earlier design of the model.


* Fixed a potential memory inefficiency in Wave Energy Model when computing the percentile rasters. Implemented a new memory efficient percentile algorithm and updated the outputs to reflect the new open source framework of the model. Now outputting csv files that describe the ranges and meaning of the percentile raster outputs.

* Fixed a bug in Habitat Quality where the future output "quality_out_f.tif" was not reflecting the habitat value given in the sensitivity table for the specified landcover types.


3.1.0 (2014-11-19)
------------------
InVEST 3.1.0 (http://www.naturalcapitalproject.org/download.html) is a major software and science milestone that includes an overhauled sedimentation model, long awaited fixes to exponential decay routines in habitat quality and pollination, and a massive update to the underlying hydrological routing routines.  The updated sediment model, called SDR (sediment delivery ratio), is part of our continuing effort to improve the science and capabilities of the InVEST tool suite.  The SDR model inputs are backwards comparable with the InVEST 3.0.1 sediment model with two additional global calibration parameters and removed the need for the retention efficiency parameter in the biophysical table; most users can run SDR directly with the data they have prepared for previous versions.  The biophysical differences between the models are described in a section within the SDR user's guide and represent a superior representation of the hydrological connectivity of the watershed, biophysical parameters that are independent of cell size, and a more accurate representation of sediment retention on the landscape.  Other InVEST improvements to include standard bug fixes, performance improvements, and usability features which in part are described below:

* InVEST Sediment Model has been replaced with the InVEST Sediment Delivery Ratio model.  See the SDR user's guide chapter for the difference between the two.
* Fixed an issue in the pollination model where the exponential decay function decreased too quickly.
* Fixed an issue in the habitat quality model where the exponential decay function decreased too quickly and added back linear decay as an option.
* Fixed an InVEST wide issue where some input rasters that were signed bytes did not correctly map to their negative nodata values.
* Hydropower input rasters have been normalized to the LULC size so sampling error is the same for all the input watersheds.
* Adding a check to make sure that input biophysical parameters to the water yield model do not exceed invalid scientific ranges.
* Added a check on nutrient retention in case the upstream water yield was less than 1 so that the log value did not go negative.  In that case we clamp upstream water yield to 0.
* A KeyError issue in hydropower was resolved that occurred when the input rasters were at such a coarse resolution that at least one pixel was completely contained in each watershed.  Now a value of -9999 will be reported for watersheds that don't contain any valid data.
* An early version of the monthly water yield model that was erroneously included in was in the installer; it was removed in this version.
* Python scripts necessary for running the ArcGIS version of Coastal Protection were missing.  They've since been added back to the distribution.
* Raster calculations are now processed by raster block sizes.  Improvements in raster reads and writes.
* Fixed an issue in the routing core where some wide DEMs would cause out of memory errors.
* Scenario generator marked as stable.
* Fixed bug in HRA where raster extents of shapefiles were not properly encapsulating the whole AOI.
* Fixed bug in HRA where any number of habitats over 4 would compress the output plots. Now extends the figure so that all plots are correctly scaled.
* Fixed a bug in HRA where the AOI attribute 'name' could not be an int. Should now accept any type.
* Fixed bug in HRA which re-wrote the labels if it was run immediately without closing the UI.
* Fixed nodata masking bug in Water Yield when raster extents were less than that covered by the watershed.
* Removed hydropower calibration parameter form water yield model.
* Models that had suffixes used to only allow alphanumeric characters.  Now all suffix types are allowed.
* A bug in the core platform that would occasionally cause routing errors on irregularly pixel sized rasters was fixed.  This often had the effect that the user would see broken streams and/or nodata values scattered through sediment or nutrient results.
* Wind Energy:
        * Added new framework for valuation component. Can now input a yearly price table that spans the lifetime of the wind farm. Also if no price table is made, can specify a price for energy and an annual rate of change.
        * Added new memory efficient distance transform functionality
        * Added ability to leave out 'landing points' in 'grid connection points' input. If not landing points are found, it will calculate wind farm directly to grid point distances
* Error message added in Wave Energy if clip shape has no intersection
* Fixed an issue where the data type of the nodata value in a raster might be different than the values in the raster.  This was common in the case of 64 bit floating point values as nodata when the underlying raster was 32 bit.  Now nodata values are cast to the underlying types which improves the reliability of many of the InVEST models.


3.0.1 (2014-05-19)
------------------
* Blue Carbon model released.

* HRA UI now properly reflects that the Resolution of Analysis is in meters, not meters squared, and thus will be applied as a side length for a raster pixel.

* HRA now accepts CSVs for ratings scoring that are semicolon separated as well as comma separated.

* Fixed a minor bug in InVEST's geoprocessing aggregate core that now consistently outputs correct zonal stats from the underlying pixel level hydro outputs which affects the water yield, sediment, and nutrient models.

* Added compression to InVEST output geotiff files.  In most cases this reduces output disk usage by a factor of 5.

* Fixed an issue where CSVs in the sediment model weren't open in universal line read mode.

* Fixed an issue where approximating whether pixel edges were the same size was not doing an approximately equal function.

* Fixed an issue that made the CV model crash when the coastline computed from the landmass didn't align perfectly with that defined in the geomorphology layer.

* Fixed an issue in the CV model where the intensity of local wave exposure was very low, and yielded zero local wave power for the majority of coastal segments.

* Fixed an issue where the CV model crashes if a coastal segment is at the edge of the shore exposure raster.

* Fixed the exposure of segments surrounded by land that appeared as exposed when their depth was zero.

* Fixed an issue in the CV model where the natural habitat values less than 5 were one unit too low, leading to negative habitat values in some cases.

* Fixed an exponent issue in the CV model where the coastal vulnerability index was raised to a power that was too high.

* Fixed a bug in the Scenic Quality model that prevented it from starting, as well as a number of other issues.

* Updated the pollination model to conform with the latest InVEST geoprocessing standards, resulting in an approximately 33% speedup.

* Improved the UI's ability to remember the last folder visited, and to have all file and folder selection dialogs have access to this information.

* Fixed an issue in Marine Water Quality where the UV points were supposed to be optional, but instead raised an exception when not passed in.

3.0.0 (2014-03-23)
------------------
The 3.0.0 release of InVEST represents a shift away from the ArcGIS to the InVEST standalone computational platform.  The only exception to this shift is the marine coastal protection tier 1 model which is still supported in an ArcGIS toolbox and has no InVEST 3.0 standalone at the moment.  Specific changes are detailed below

* A standalone version of the aesthetic quality model has been developed and packaged along with this release.  The standalone outperforms the ArcGIS equivalent and includes a valuation component.  See the user's guide for details.

* The core water routing algorithms for the sediment and nutrient models have been overhauled.  The routing algorithms now correctly adjust flow in plateau regions, address a bug that would sometimes not route large sections of a DEM, and has been optimized for both run time and memory performance.  In most cases the core d-infinity flow accumulation algorithm out performs TauDEM.  We have also packaged a simple interface to these algorithms in a standalone tool called RouteDEM; the functions can also be referenced from the scripting API in the invest_natcap.routing package.

* The sediment and nutrient models are now at a production level release.  We no longer support the ArcGIS equivalent of these models.

* The sediment model has had its outputs simplified with major changes including the removal of the 'pixel mean' outputs, a direct output of the pixel level export and retention maps, and a single output shapefile whose attribute table contains aggregations of sediment output values.  Additionally all inputs to the sediment biophysical table including p, c, and retention coefficients are now expressed as a proportion between 0 and 1; the ArcGIS model had previously required those inputs were integer values between 0 and 1000.  See the "Interpreting Results" section of sediment model for full details on the outputs.

* The nutrient model has had a similar overhaul to the sediment model including a simplified output structure with many key outputs contained in the attribute table of the shapefile.  Retention coefficients are also expressed in proportions between 0 and 1.  See the "Interpreting Results" section of nutrient model for full details on the outputs.

* Fixed a bug in Habitat Risk Assessment where the HRA module would incorrectly error if a criteria with a 0 score (meant to be removed from the assessment) had a 0 data quality or weight.

* Fixed a bug in Habitat Risk Assessment where the average E/C/Risk values across the given subregion were evaluating to negative numbers.

* Fixed a bug in Overlap Analysis where Human Use Hubs would error if run without inter-activity weighting, and Intra-Activity weighting would error if run without Human Use Hubs.

* The runtime performance of the hydropower water yield model has been improved.

* Released InVEST's implementation of the D-infinity flow algorithm in a tool called RouteDEM available from the start menu.

* Unstable version of blue carbon available.

* Unstable version of scenario generator available.

* Numerous other minor bug fixes and performance enhacnements.



2.6.0 (2013-12-16)
------------------
The 2.6.0 release of InVEST removes most of the old InVEST models from the Arc toolbox in favor of the new InVEST standalone models.  While we have been developing standalone equivalents for the InVEST Arc models since version 2.3.0, this is the first release in which we removed support for the deprecated ArcGIS versions after an internal review of correctness, performance, and stability on the standalones.  Additionally, this is one of the last milestones before the InVEST 3.0.0 release later next year which will transition InVEST models away from strict ArcGIS dependence to a standalone form.

Specifically, support for the following models have been moved from the ArcGIS toolbox to their Windows based standalones: (1) hydropower/water yield, (2) finfish aquaculture, (3) coastal protection tier 0/coastal vulnerability, (4) wave energy, (5) carbon, (6) habitat quality/biodiversity, (7) pollination, (8) timber, and (9) overlap analysis.  Additionally, documentation references to ArcGIS for those models have been replaced with instructions for launching standalone InVEST models from the Windows start menu.

This release also addresses minor bugs, documentation updates, performance tweaks, and new functionality to the toolset, including:

*  A Google doc to provide guidance for scripting the InVEST standalone models: https://docs.google.com/document/d/158WKiSHQ3dBX9C3Kc99HUBic0nzZ3MqW3CmwQgvAqGo/edit?usp=sharing

* Fixed a bug in the sample data that defined Kc as a number between 0 and 1000 instead of a number between 0 and 1.

* Link to report an issue now takes user to the online forums rather than an email address.

* Changed InVEST Sediment model standalone so that retention values are now between 0 and 1 instead of 0 and 100.

* Fixed a bug in Biodiversity where if no suffix were entered output filenames would have a trailing underscore (_) behind them.

* Added documentation to the water purification/nutrient retention model documentation about the standalone outputs since they differ from the ArcGIS version of the model.

* Fixed an issue where the model would try to move the logfile to the workspace after the model run was complete and Windows would erroneously report that the move failed.

* Removed the separation between marine and freshwater terrestrial models in the user's guide.  Now just a list of models.

* Changed the name of InVEST "Biodiversity" model to "Habitat Quality" in the module names, start menu, user's guide, and sample data folders.

* Minor bug fixes, performance enhancements, and better error reporting in the internal infrastructure.

* HRA risk in the unstable standalone is calculated differently from the last release. If there is no spatial overlap within a cell, there is automatically a risk of 0. This also applies to the E and C intermediate files for a given pairing. If there is no spatial overlap, E and C will be 0 where there is only habitat. However, we still create a recovery potential raster which has habitat- specific risk values, even without spatial overlap of a stressor. HRA shapefile outputs for high, medium, low risk areas are now calculated using a user-defined maximum number of overlapping stressors, rather than all potential stressors. In the HTML subregion averaged output, we now attribute what portion of risk to a habitat comes from each habitat-stressor pairing. Any pairings which don't overlap will have an automatic risk of 0.

* Major changes to Water Yield : Reservoir Hydropower Production. Changes include an alternative equation for calculating Actual Evapotranspiration (AET) for non-vegetated land cover types including wetlands. This allows for a more accurate representation of processes on land covers such as urban, water, wetlands, where root depth values aren't applicable. To differentiate between the two equations a column 'LULC_veg' has been added to the Biophysical table in Hydropower/input/biophysical_table.csv. In this column a 1 indicates vegetated and 0 indicates non-vegetated.

* The output structure and outputs have also change in Water Yield : Reservoir Hydropower Production. There is now a folder 'output' that contains all output files including a sub directory 'per_pixel' which has three pixel raster outputs. The subwatershed results are only calculated for the water yield portion and those results can be found as a shapefile, 'subwatershed_results.shp', and CSV file, 'subwatershed_results.csv'. The watershed results can be found in similar files: watershed_results.shp and watershed_results.csv. These two files for the watershed outputs will aggregate the Scarcity and Valuation results as well.

* The evapotranspiration coefficients for crops, Kc, has been changed to a decimal input value in the biophysical table. These values used to be multiplied by 1000 so that they were in integer format, that pre processing step is no longer necessary.

* Changing support from richsharp@stanford.edu to the user support forums at http://ncp-yamato.stanford.edu/natcapforums.

2.5.6 (2013-09-06)
------------------
The 2.5.6 release of InVEST that addresses minor bugs, performance
tweaks, and new functionality of the InVEST standalone models.
Including:

* Change the changed the Carbon biophysical table to use code field
  name from LULC to lucode so it is consistent with the InVEST water
  yield biophysical table.

* Added Monte Carlo uncertainty analysis and documentation to finfish
  aquaculture model.

* Replaced sample data in overlap analysis that was causing the model
  to crash.

* Updates to the overlap analysis user's guide.

* Added preprocessing toolkit available under
  C:\{InVEST install directory}\utils

* Biodiversity Model now exits gracefully if a threat raster is not
  found in the input folder.

* Wind Energy now uses linear (bilinear because its over 2D space?)
  interpolation.

* Wind Energy has been refactored to current API.

* Potential Evapotranspiration input has been properly named to
  Reference Evapotranspiration.

* PET_mn for Water Yield is now Ref Evapotranspiration times Kc
  (evapotranspiration coefficient).

* The soil depth field has been renamed 'depth to root restricting
  layer' in both the hydropower and nutrient retention models.

* ETK column in biophysical table for Water Yield is now Kc.

* Added help text to Timber model.

* Changed the behavior of nutrient retention to return nodata values
  when the mean runoff index is zero.

* Fixed an issue where the hydropower model didn't use the suffix
  inputs.

* Fixed a bug in Biodiversity that did not allow for numerals in the
  threat names and rasters.

* Updated routing algorithm to use a modern algorithm for plateau
  direction resolution.

* Fixed an issue in HRA where individual risk pixels weren't being
  calculated correctly.

* HRA will now properly detect in the preprocessed CSVs when criteria
  or entire habitat-stressor pairs are not desired within an
  assessment.

* Added an infrastructure feature so that temporary files are created
  in the user's workspace rather than at the system level
  folder.  This lets users work in a secondary workspace on a USB
  attached hard drive and use the space of that drive, rather than the
  primary operating system drive.

2.5.5 (2013-08-06)
------------------
The 2.5.5 release of InVEST that addresses minor bugs, performance
tweaks, and new functionality of the InVEST standalone models.  Including:

 * Production level release of the 3.0 Coastal Vulnerability model.
    - This upgrades the InVEST 2.5.4 version of the beta standalone CV
      to a full release with full users guide.  This version of the
      CV model should be used in all cases over its ArcGIS equivalent.

 * Production level release of the Habitat Risk Assessment model.
    - This release upgrades the InVEST 2.5.4 beta version of the
      standalone habitat risk assessment model. It should be used in
      all cases over its ArcGIS equivalent.

 * Uncertainty analysis in Carbon model (beta)
    - Added functionality to assess uncertainty in sequestration and
      emissions given known uncertainty in carbon pool stocks.  Users
      can now specify standard  deviations of carbon pools with
      normal distributions as well as desired uncertainty levels.
      New outputs include masks for regions which both sequester and
      emit carbon with a high probability of confidence.  Please see
      the "Uncertainty Analysis" section of the carbon user's guide
      chapter for more information.

 * REDD+ Scenario Analysis in Carbon model (beta)
    - Additional functionality to assist users evaluating REDD
      and REDD+ scenarios in the carbon model.  The uncertainty analysis
      functionality can also be used with these scenarios.
      Please see the "REDD Scenario Analysis" section of the
      carbon user's guide chapter for more information.

 * Uncertainty analysis in Finfish Aquaculture model (beta)
    - Additionally functionality to account for uncertainty in
      alpha and beta growth parameters as well as histogram
      plots showing the distribution of harvest weights and
      net present value.   Uncertainty analysis is performed
      through Monte Carlo runs that normally sample the
      growth parameters.

 * Streamlined Nutrient Retention model functionality
    - The nutrient retention module no longer requires users to explicitly
      run the water yield model.  The model now seamlessly runs water yield
      during execution.

 * Beta release of the recreation model
    - The recreation is available for beta use with limited documentation.

 * Full release of the wind energy model
    - Removing the 'beta' designation on the wind energy model.


Known Issues:

 * Flow routing in the standalone sediment and nutrient models has a
   bug that prevents routing in some (not all) landscapes.  This bug is
   related to resolving d-infinity flow directions across flat areas.
   We are implementing the solution in Garbrecht and Martx (1997).
   In the meanwhile the sediment and nutrient models are still marked
   as beta until this issue is resolved.

2.5.4 (2013-06-07)
------------------
This is a minor release of InVEST that addresses numerous minor bugs and performance tweaks in the InVEST 3.0 models.  Including:

 * Refactor of Wave Energy Model:
    - Combining the Biophysical and Valuation modules into one.
    - Adding new data for the North Sea and Australia
    - Fixed a bug where elevation values that were equal to or greater than zero
      were being used in calculations.
    - Fixed memory issues when dealing with large datasets.
    - Updated core functions to remove any use of depracated functions

 * Performance updates to the carbon model.

 * Nodata masking fix for rarity raster in Biodiversity Model.
    - When computing rarity from a base landuse raster and current or future
      landuse raster, the intersection of the two was not being properly taken.

 * Fixes to the flow routing algorithms in the sediment and nutrient
   retention models in cases where stream layers were burned in by ArcGIS
   hydro tools.  In those cases streams were at the same elevation and caused
   routing issues.

 * Fixed an issue that affected several InVEST models that occured
   when watershed polygons were too small to cover a pixel.  Excessively
   small watersheds are now handled correctly

 * Arc model deprecation.  We are deprecating the following ArcGIS versions
   of our InVEST models in the sense we recommend ALL users use the InVEST
   standalones over the ArcGIS versions, and the existing ArcGIS versions
   of these models will be removed entirely in the next release.

        * Timber
        * Carbon
        * Pollination
        * Biodiversity
        * Finfish Aquaculture

Known Issues:

 * Flow routing in the standalone sediment and nutrient models has a
   bug that prevents routing in several landscapes.  We're not
   certain of the nature of the bug at the moment, but we will fix by
   the next release.  Thus, sediment and nutrient models are marked
   as (beta) since in some cases the DEM routes correctly.

2.5.3 (2013-03-21)
------------------
This is a minor release of InVEST that fixes an issue with the HRA model that caused ArcGIS versions of the model to fail when calculating habitat maps for risk hotspots. This upgrade is strongly recommended for users of InVEST 2.5.1 or 2.5.2.

2.5.2 (2013-03-17)
------------------
This is a minor release of InVEST that fixes an issue with the HRA sample data that caused ArcGIS versions of the model to fail on the training data.  There is no need to upgrade for most users unless you are doing InVEST training.

2.5.1 (2013-03-12)
------------------
This is a minor release of InVEST that does not add any new models, but
does add additional functionality, stability, and increased performance to
one of the InVEST 3.0 standalones:

  - Pollination 3.0 Beta:
        - Fixed a bug where Windows users of InVEST could run the model, but
          most raster outputs were filled with nodata values.

Additionally, this minor release fixes a bug in the InVEST user interface where
collapsible containers became entirely non-interactive.

2.5.0 (2013-03-08)
------------------
This a major release of InVEST that includes new standalone versions (ArcGIS
is not required) our models as well as additional functionality, stability,
and increased performance to many of the existing models.  This release is
timed to support our group's annual training event at Stanford University.
We expect to release InVEST 2.5.1 a couple of weeks after to address any
software issues that arise during the training.  See the release notes
below for details of the release, and please contact richsharp@stanford.edu
for any issues relating to software:

  - *new* Sediment 3.0 Beta:
      - This is a standalone model that executes an order of magnitude faster
        than the original ArcGIS model, but may have memory issues with
	larger datasets. This fix is scheduled for the 2.5.1 release of InVEST.
      - Uses a d-infinity flow algorithm (ArcGIS version uses D8).
      - Includes a more accurate LS factor.
      - Outputs are now summarized by polygon rather than rasterized polygons.
        Users can view results directly as a table rather than sampling a
        GIS raster.
  - *new* Nutrient 3.0 Beta:
      - This is a standalone model that executes an order of magnitude faster
        than the original ArcGIS model, but may have memory issues with
	larger datasets. This fix is scheduled for the 2.5.1 release of InVEST.
      - Uses a d-infinity flow algorithm (ArcGIS version uses D8).
      - Includes a more accurate LS factor.
      - Outputs are now summarized by polygon rather than rasterized polygons.
        Users can view results directly as a table rather than sampling a
        GIS raster.
  - *new* Wind Energy:
      - A new offshore wind energy model.  This is a standalone-only model
        available under the windows start menu.
  - *new* Recreation Alpha:
      - This is a working demo of our soon to be released future land and near
        shore recreation model.  The model itself is incomplete and should only
        be used as a demo or by NatCap partners that know what they're doing.
  - *new* Habitat Risk Assessment 3.0 Alpha:
      - This is a working demo of our soon to be released 3.0 version of habitat
        risk assessment.  The model itself is incomplete and should only
    	be used as a demo or by NatCap partners that know what they're doing.
    	Users that need to use the habitat risk assessment should use the
        ArcGIS version of this model.

  - Improvements to the InVEST 2.x ArcGIS-based toolset:
      - Bug fixes to the ArcGIS based Coastal Protection toolset.

  - Removed support for the ArcGIS invest_VERSION.mxd map.  We expect to
    transition the InVEST toolset exclusive standalone tools in a few months.  In
    preparation of this we are starting to deprecate parts of our old ArcGIS
    toolset including this ArcMap document.  The InVEST ArcToolbox is still
    available in C:\InVEST_2_5_0\invest_250.tbx.

  - Known issues:

    - The InVEST 3.0 standalones generate open source GeoTiffs as
      outputs rather than the proprietary ESRI Grid format.  ArcGIS 9.3.1
      occasionally displays these rasters incorrectly.  We have found
      that these layers can be visualized in ArcGIS 9.3.1 by following
      convoluted steps: Right Click on the layer and select Properties; click on
      the Symbology tab; select Stretch, agree to calculate a histogram (this will
      create an .aux file that Arc can use for visualization), click "Ok", remove
      the raster from the layer list, then add it back. As an alternative, we
      suggest using an open source GIS Desktop Tool like Quantum GIS or ArcGIS
      version 10.0 or greater.

   - The InVEST 3.0 carbon model will generate inaccurate sequestration results
     if the extents of the current and future maps don't align.  This will be
     fixed in InVEST 2.5.1; in the meanwhile a workaround is to clip both LULCs
     so they have identical overlaps.

   - A user reported an unstable run of InVEST 3.0 water yield.  We are not
     certain what is causing the issue, but we do have a fix that will go out
     in InVEST 2.5.1.

   - At the moment the InVEST standalones do not run on Windows XP.  This appears
     to be related to an incompatibility between Windows XP and GDAL, the an open
     source gis library we use to create and read GIS data.  At the moment we are
     uncertain if we will be able to fix this bug in future releases, but will
     pass along more information in the future.

2.4.5 (2013-02-01)
------------------
This is a minor release of InVEST that does not add any new models, but
does add additional functionality, stability, and increased performance to
many of the InVEST 3.0 standalones:

  - Pollination 3.0 Beta:
      - Greatly improved memory efficiency over previous versions of this model.
      - 3.0 Beta Pollination Biophysical and Valuation have been merged into a
        single tool, run through a unified user interface.
      - Slightly improved runtime through the use of newer core InVEST GIS libraries.
      - Optional ability to weight different species individually.  This feature
        adds a column to the Guilds table that allows the user to specify a
        relative weight for each species, which will be used before combining all
        species supply rasters.
      - Optional ability to aggregate pollinator abundances at specific points
        provided by an optional points shapefile input.
      - Bugfix: non-agricultural pixels are set to a value of 0.0 to indicate no
        value on the farm value output raster.
      - Bugfix: sup_val_<beename>_<scenario>.tif rasters are now saved to the
        intermediate folder inside the user's workspace instead of the output
        folder.
  - Carbon Biophysical 3.0 Beta:
        * Tweaked the user interface to require the user to
          provide a future LULC raster when the 'Calculate Sequestration' checkbox
          is checked.
        * Fixed a bug that restricted naming of harvest layers.  Harvest layers are
          now selected simply by taking the first available layer.
  - Better memory efficiency in hydropower model.
  - Better support for unicode filepaths in all 3.0 Beta user interfaces.
  - Improved state saving and retrieval when loading up previous-run parameters
    in all 3.0 Beta user interfaces.
  - All 3.0 Beta tools now report elapsed time on completion of a model.
  - All 3.0 Beta tools now provide disk space usage reports on completion of a
    model.
  - All 3.0 Beta tools now report arguments at the top of each logfile.
  - Biodiversity 3.0 Beta: The half-saturation constant is now allowed to be a
    positive floating-point number.
  - Timber 3.0 Beta: Validation has been added to the user interface for this
    tool for all tabular and shapefile inputs.
  - Fixed some typos in Equation 1 in the Finfish Aquaculture user's guide.
  - Fixed a bug where start menu items were not getting deleted during an InVEST
    uninstall.
  - Added a feature so that if the user selects to download datasets but the
    datasets don't successfully download the installation alerts the user and
    continues normally.
  - Fixed a typo with tau in aquaculture guide, originally said 0.8, really 0.08.

  - Improvements to the InVEST 2.x ArcGIS-based toolset:
      - Minor bugfix to Coastal Vulnerability, where an internal unit of
        measurements was off by a couple digits in the Fetch Calculator.
      - Minor fixes to various helper tools used in InVEST 2.x models.
      - Outputs for Hargreaves are now saved as geoTIFFs.
      - Thornwaite allows more flexible entering of hours of sunlight.

2.4.4 (2012-10-24)
------------------
- Fixes memory errors experienced by some users in the Carbon Valuation 3.0 Beta model.
- Minor improvements to logging in the InVEST User Interface
- Fixes an issue importing packages for some officially-unreleased InVEST models.

2.4.3 (2012-10-19)
------------------
- Fixed a minor issue with hydropower output vaulation rasters whose statistics were not pre-calculated.  This would cause the range in ArcGIS to show ther rasters at -3e38 to 3e38.
- The InVEST installer now saves a log of the installation process to InVEST_<version>\install_log.txt
- Fixed an issue with Carbon 3.0 where carbon output values were incorrectly calculated.
- Added a feature to Carbon 3.0 were total carbon stored and sequestered is output as part of the running log.
- Fixed an issue in Carbon 3.0 that would occur when users had text representations of floating point numbers in the carbon pool dbf input file.
- Added a feature to all InVEST 3.0 models to list disk usage before and after each run and in most cases report a low free space error if relevant.

2.4.2 (2012-10-15)
------------------
- Fixed an issue with the ArcMap document where the paths to default data were not saved as relative paths.  This caused the default data in the document to not be found by ArcGIS.
- Introduced some more memory-efficient processing for Biodiversity 3.0 Beta.  This fixes an out-of-memory issue encountered by some users when using very large raster datasets as inputs.

2.4.1 (2012-10-08)
------------------
- Fixed a compatibility issue with ArcGIS 9.3 where the ArcMap and ArcToolbox were unable to be opened by Arc 9.3.

2.4.0 (2012-10-05)
------------------
Changes in InVEST 2.4.0

General:

This is a major release which releases two additional beta versions of the
InVEST models in the InVEST 3.0 framework.  Additionally, this release
introduces start menu shortcuts for all available InVEST 3.0 beta models.
Existing InVEST 2.x models can still be found in the included Arc toolbox.

Existing InVEST models migrated to the 3.0 framework in this release
include:

- Biodiversity 3.0 Beta
    - Minor bug fixes and usability enhancements
    - Runtime decreased by a factor of 210
- Overlap Analysis 3.0 Beta
    - In most cases runtime decreased by at least a factor of 15
    - Minor bug fixes and usability enhancements
    - Split into two separate tools:
        * Overlap Analysis outputs rasters with individually-weighted pixels
        * Overlap Analysis: Management Zones produces a shapefile output.
    - Updated table format for input activity CSVs
    - Removed the "grid the seascape" step

Updates to ArcGIS models:

- Coastal vulnerability
    - Removed the "structures" option
    - Minor bug fixes and usability enhancements
- Coastal protection (erosion protection)
    - Incorporated economic valuation option
    - Minor bug fixes and usability enhancements

Additionally there are a handful of minor fixes and feature
enhancements:

- InVEST 3.0 Beta standalones (identified by a new InVEST icon) may be run
  from the Start Menu (on windows navigate to
  Start Menu -> All Programs -> InVEST 2.4.0
- Bug fixes for the calculation of raster statistics.
- InVEST 3.0 wave energy no longer requires an AOI for global runs, but
  encounters memory issues on machines with less than 4GB of RAM.  This
  is a known issue that will be fixed in a minor release.
- Minor fixes to several chapters in the user's guide.
- Minor bug fix to the 3.0 Carbon model: harvest maps are no longer required
  inputs.
- Other minor bug fixes and runtime performance tweaks in the 3.0 framework.
- Improved installer allows users to remove InVEST from the Windows Add/Remove
  programs menu.
- Fixed a visualization bug with wave energy where output rasters did not have the min/max/stdev calculations on them.  This made the default visualization in arc be a gray blob.

2.3.0 (2012-08-02)
------------------
Changes in InVEST 2.3.0

General:

This is a major release which releases several beta versions of the
InVEST models in the InVEST 3.0 framework.  These models run as
standalones, but a GIS platform is needed to edit and view the data
inputs and outputs.  Until InVEST 3.0 is released the original ArcGIS
based versions of these tools will remain the release.

Existing InVEST models migrated to the 3.0 framework in this release
include:

- Reservoir Hydropower Production 3.0 beta
    - Minor bug fixes.
- Finfish Aquaculture
    - Minor bug fixes and usability enhancements.
- Wave Energy 3.0 beta
    - Runtimes for non-global runs decreased by a factor of 7
    - Minor bugs in interpolation that exist in the 2.x model is fixed in
      3.0 beta.
- Crop Pollination 3.0 beta
    - Runtimes decreased by a factor of over 10,000

This release also includes the new models which only exist in the 3.0
framework:

- Marine Water Quality 3.0 alpha with a preliminary  user's guide.

InVEST models in the 3.0 framework from previous releases that now
have a standalone executable include:

- Managed Timber Production Model
- Carbon Storage and Sequestration

Additionally there are a handful of other minor fixes and feature
enhancements since the previous release:

- Minor bug fix to 2.x sedimentation model that now correctly
  calculates slope exponentials.
- Minor fixes to several chapters in the user's guide.
- The 3.0 version of the Carbon model now can value the price of carbon
  in metric tons of C or CO2.
- Other minor bug fixes and runtime performance tweaks in the 3.0 framework.

2.2.2 (2012-03-03)
------------------
Changes in InVEST 2.2.2

General:

This is a minor release which fixes the following defects:

-Fixed an issue with sediment retention model where large watersheds
 allowed loading per cell was incorrectly rounded to integer values.

-Fixed bug where changing the threshold didn't affect the retention output
 because function was incorrectly rounded to integer values.

-Added total water yield in meters cubed to to output table by watershed.

-Fixed bug where smaller than default (2000) resolutions threw an error about
 not being able to find the field in "unitynew".  With non-default resolution,
 "unitynew" was created without an attribute table, so one was created by
 force.

-Removed mention of beta state and ecoinformatics from header of software
 license.

-Modified overlap analysis toolbox so it reports an error directly in the
 toolbox if the workspace name is too long.

2.2.1 (2012-01-26)
------------------
Changes in InVEST 2.2.1

General:

This is a minor release which fixes the following defects:

-A variety of miscellaneous bugs were fixed that were causing crashes of the Coastal Protection model in Arc 9.3.
-Fixed an issue in the Pollination model that was looking for an InVEST1005 directory.
-The InVEST "models only" release had an entry for the InVEST 3.0 Beta tools, but was missing the underlying runtime.  This has been added to the models only 2.2.1 release at the cost of a larger installer.
-The default InVEST ArcMap document wouldn't open in ArcGIS 9.3.  It can now be opened by Arc 9.3 and above.
-Minor updates to the Coastal Protection user's guide.

2.2.0 (2011-12-22)
------------------
In this release we include updates to the habitat risk assessment
model, updates to Coastal Vulnerability Tier 0 (previously named
Coastal Protection), and a new tier 1 Coastal Vulnerability tool.
Additionally, we are releasing a beta version of our 3.0 platform that
includes the terrestrial timber and carbon models.

See the "Marine Models" and "InVEST 3.0 Beta" sections below for more details.

**Marine Models**

1. Marine Python Extension Check

   This tool has been updated to include extension requirements for the new
   Coastal Protection T1 model.  It also reflects changes to the Habitat Risk
   Assessment and Coastal Protection T0 models, as they no longer require the
   PythonWin extension.

2. Habitat Risk Assessment (HRA)

   This model has been updated and is now part of three-step toolset.  The
   first step is a new Ratings Survey Tool which eliminates the need for
   Microsoft Excel when users are providing habitat-stressor ratings.  This
   Survey Tool now allows users to up- and down-weight the importance of
   various criteria.  For step 2, a copy of the Grid the Seascape tool has been
   placed in the HRA toolset.  In the last step, users will run the HRA model
   which includes the following updates:

   - New habitat outputs classifying risk as low, medium, and high
   - Model run status updates (% complete) in the message window
   - Improved habitat risk plots embedded in the output HTML

3. Coastal Protection

   This module is now split into sub-models, each with two parts.  The first
   sub-model is Coastal Vulnerability (Tier 0) and the new addition is Coastal
   Protection (Tier 1).

   Coastal Vulnerability (T0)
   Step 1) Fetch Calculator - there are no updates to this tool.
   Step 2) Vulnerability Index

   - Wave Exposure: In this version of the model, we define wave exposure for
     sites facing the open ocean as the maximum of the weighted average of
     wave's power coming from the ocean or generated by local winds.  We
     weight wave power coming from each of the 16 equiangular sector by the
     percent of time that waves occur in that sector, and based on whether or
     not fetch in that sector exceeds 20km.  For sites that are sheltered, wave
     exposure is the average of wave power generated by the local storm winds
     weighted by the percent occurrence of those winds in each sector.  This
     new method takes into account the seasonality of wind and wave patterns
     (storm waves generally come from a preferential direction), and helps
     identify regions that are not exposed to powerful waves although they are
     open to the ocean (e.g. the leeside of islands).

   - Natural Habitats: The ranking is now computed using the rank of all
     natural habitats present in front of a segment, and we weight the lowest
     ranking habitat 50% more than all other habitats.  Also, rankings and
     protective distance information are to be provided by CSV file instead of
     Excel.  With this new method, shoreline segments that have more habitats
     than others will have a lower risk of inundation and/or erosion during
     storms.

   - Structures: The model has been updated to now incorporate the presence of
     structures by decreasing the ranking of shoreline segments that adjoin
     structures.

   Coastal Protection (T1) - This is a new model which plots the amount of
   sandy beach erosion or consolidated bed scour that backshore regions
   experience in the presence or absence of natural habitats.  It is composed
   of two steps: a Profile Generator and Nearshore Waves and Erosion.  It is
   recommended to run the Profile Generator before the Nearshore Waves and
   Erosion model.

   Step 1) Profile Generator:  This tool helps the user generate a 1-dimensional
   bathymetric and topographic profile perpendicular to the shoreline at the
   user-defined location.  This model provides plenty of guidance for building
   backshore profiles for beaches, marshes and mangroves.  It will help users
   modify bathymetry profiles that they already have, or can generate profiles
   for sandy beaches if the user has not bathymetric data.  Also, the model
   estimates and maps the location of natural habitats present in front of the
   region of interest.  Finally, it provides sample wave and wind data that
   can be later used in the Nearshore Waves and Erosion model, based on
   computed fetch values and default Wave Watch III data.

   Step 2) Nearshore Waves and Erosion: This model estimates profiles of beach
   erosion or values of rates of consolidated bed scour at a site as a function
   of the type of habitats present in the area of interest.  The model takes
   into account the protective effects of vegetation, coral and oyster reefs,
   and sand dunes.  It also shows the difference of protection provided when
   those habitats are present, degraded, or gone.

4. Aesthetic Quality

   This model no longer requires users to provide a projection for Overlap
   Analysis.  Instead, it uses the projection from the user-specified Area of
   Interest (AOI) polygon.  Additionally, the population estimates for this
   model have been fixed.

**InVEST 3.0 Beta**

The 2.2.0 release includes a preliminary version of our InVEST 3.0 beta
platform.  It is included as a toolset named "InVEST 3.0 Beta" in the
InVEST220.tbx.  It is currently only supported with ArcGIS 10.  To launch
an InVEST 3.0 beta tool, double click on the desired tool in the InVEST 3.0
toolset then click "Ok" on the Arc toolbox screen that opens. The InVEST 3.0
tool panel has inputs very similar to the InVEST 2.2.0 versions of the tools
with the following modifications:

InVEST 3.0 Carbon:
  * Fixes a minor bug in the 2.2 version that ignored floating point values
    in carbon pool inputs.
  * Separation of carbon model into a biophysical and valuation model.
  * Calculates carbon storage and sequestration at the minimum resolution of
    the input maps.
  * Runtime efficiency improved by an order of magnitude.
  * User interface streamlined including dynamic activation of inputs based
    on user preference, direct link to documentation, and recall of inputs
    based on user's previous run.

InVEST 3.0 Timber:
  * User interface streamlined including dynamic activation of inputs based
    on user preference, direct link to documentation, and recall of inputs
    based on user's previous run.


2.1.1 (2011-10-17)
------------------
Changes in InVEST 2.1.1

General:

This is a minor release which fixes the following defects:

-A truncation error was fixed on nutrient retention and sedimentation model that involved division by the number of cells in a watershed.  Now correctly calculates floating point division.
-Minor typos were fixed across the user's guide.

2.1 Beta (2011-05-11)
---------------------
Updates to InVEST Beta

InVEST 2.1 . Beta

Changes in InVEST 2.1

General:

1.	InVEST versioning
We have altered our versioning scheme.  Integer changes will reflect major changes (e.g. the addition of marine models warranted moving from 1.x to 2.0).  An increment in the digit after the primary decimal indicates major new features (e.g the addition of a new model) or major revisions.  For example, this release is numbered InVEST 2.1 because two new models are included).  We will add another decimal to reflect minor feature revisions or bug fixes.  For example, InVEST 2.1.1 will likely be out soon as we are continually working to improve our tool.
2.	HTML guide
With this release, we have migrated the entire InVEST users. guide to an HTML format.  The HTML version will output a pdf version for use off-line, printing, etc.


**MARINE MODELS**

1.Marine Python Extension Check

-This tool has been updated to allow users to select the marine models they intend to run.  Based on this selection, it will provide a summary of which Python and ArcGIS extensions are necessary and if the Python extensions have been successfully installed on the user.s machine.

2.Grid the Seascape (GS)

-This tool has been created to allow marine model users to generate an seascape analysis grid within a specified area of interest (AOI).

-It only requires an AOI and cell size (in meters) as inputs, and produces a polygon grid which can be used as inputs for the Habitat Risk Assessment and Overlap Analysis models.

3. Coastal Protection

- This is now a two-part model for assessing Coastal Vulnerability.  The first part is a tool for calculating fetch and the second maps the value of a Vulnerability Index, which differentiates areas with relatively high or low exposure to erosion and inundation during storms.

- The model has been updated to now incorporate coastal relief and the protective influence of up to eight natural habitat input layers.

- A global Wave Watch 3 dataset is also provided to allow users to quickly generate rankings for wind and wave exposure worldwide.

4. Habitat Risk Assessment (HRA)

This new model allows users to assess the risk posed to coastal and marine habitats by human activities and the potential consequences of exposure for the delivery of ecosystem services and biodiversity.  The HRA model is suited to screening the risk of current and future human activities in order to prioritize management strategies that best mitigate risk.

5. Overlap Analysis

This new model maps current human uses in and around the seascape and summarizes the relative importance of various regions for particular activities.  The model was designed to produce maps that can be used to identify marine and coastal areas that are most important for human use, in particular recreation and fisheries, but also other activities.

**FRESHWATER MODELS**

All Freshwater models now support ArcMap 10.


Sample data:

1. Bug fix for error in Water_Tables.mdb Biophysical table where many field values were shifted over one column relative to the correct field name.

2. Bug fix for incorrect units in erosivity layer.


Hydropower:

1.In Water Yield, new output tables have been added containing mean biophysical outputs (precipitation, actual and potential evapotranspiration, water yield)  for each watershed and sub-watershed.


Water Purification:

1. The Water Purification Threshold table now allows users to specify separate thresholds for nitrogen and phosphorus.   Field names thresh_n and thresh_p replace the old ann_load.

2. The Nutrient Retention output tables nutrient_watershed.dbf and nutrient_subwatershed.dbf now include a column for nutrient retention per watershed/sub-watershed.

3. In Nutrient Retention, some output file names have changed.

4. The user's guide has been updated to explain more accurately the inclusion of thresholds in the biophysical service estimates.


Sedimentation:

1. The Soil Loss output tables sediment_watershed.dbf and sediment_subwatershed.dbf now include a column for sediment retention per watershed/sub-watershed.

2. In Soil Loss, some output file names have changed.

3. The default input value for Slope Threshold is now 75.

4. The user's guide has been updated to explain more accurately the inclusion of thresholds in the biophysical service estimates.

5. Valuation: Bug fix where the present value was not being applied correctly.





2.0 Beta (2011-02-14)
---------------------
Changes in InVEST 2.0

InVEST 1.005 is a minor release with the following modification:

1. Aesthetic Quality

    This new model allows users to determine the locations from which new nearshore or offshore features can be seen.  It generates viewshed maps that can be used to identify the visual footprint of new offshore development.


2. Coastal Vulnerability

    This new model produces maps of coastal human populations and a coastal exposure to erosion and inundation index map.  These outputs can be used to understand the relative contributions of different variables to coastal exposure and to highlight the protective services offered by natural habitats.


3. Aquaculture

    This new model is used to evaluate how human activities (e.g., addition or removal of farms, changes in harvest management practices) and climate change (e.g., change in sea surface temperature) may affect the production and economic value of aquacultured Atlantic salmon.


4. Wave Energy

    This new model provides spatially explicit information, showing potential areas for siting Wave Energy conversion (WEC) facilities with the greatest energy production and value.  This site- and device-specific information for the WEC facilities can then be used to identify and quantify potential trade-offs that may arise when siting WEC facilities.


5. Avoided Reservoir Sedimentation

    - The name of this model has been changed to the Sediment Retention model.

    - We have added a water quality valuation model for sediment retention. The user now has the option to select avoided dredge cost analysis, avoided water treatment cost analysis or both.  The water quality valuation approach is the same as that used in the Water Purification: Nutrient Retention model.

    - The threshold information for allowed sediment loads (TMDL, dead volume, etc.) are now input in a stand alone table instead of being included in the valuation table. This adjusts the biophysical service output for any social allowance of pollution. Previously, the adjustment was only done in the valuation model.

    - The watersheds and sub-watershed layers are now input as shapefiles instead of rasters.

    - Final outputs are now aggregated to the sub-basin scale. The user must input a sub-basin shapefile. We provide the Hydro 1K dataset as a starting option. See users guide for changes to many file output names.

    - Users are strongly advised not to interpret pixel-scale outputs for hydrological understanding or decision-making of any kind. Pixel outputs should only be used for calibration/validation or model checking.


6. Hydropower Production

    - The watersheds and sub-watershed layers are now input as shapefiles instead of rasters.

    - Final outputs are now aggregated to the sub-basin scale. The user must input a sub-basin shapefile. We provide the Hydro 1K dataset as a starting option. See users guide for changes to many file output names.

    - Users are strongly advised not to interpret pixel-scale outputs for hydrological understanding or decision-making of any kind. Pixel outputs should only be used for calibration/validation or model checking.

    - The calibration constant for each watershed is now input in a stand-alone table instead of being included in the valuation table. This makes running the water scarcity model simpler.


7. Water Purification: Nutrient Retention

    - The threshold information for allowed pollutant levels (TMDL, etc.) are now input in a stand alone table instead of being included in the valuation table. This adjusts the biophysical service output for any social allowance of pollution. Previously, the adjustment was only done in the valuation model.

    - The watersheds and sub-watershed layers are now input as shapefiles instead of rasters.

    - Final outputs are now aggregated to the sub-basin scale. The user must input a sub-basin shapefile. We provide the Hydro 1K dataset as a starting option. See users guide for changes to many file output names.

    - Users are strongly advised not to interpret pixel-scale outputs for hydrological understanding or decision-making of any kind. Pixel outputs should only be used for calibration/validation or model checking.


8. Carbon Storage and Sequestration

    The model now outputs an aggregate sum of the carbon storage.


9. Habitat Quality and Rarity

    This model had an error while running ReclassByACII if the land cover codes were not sorted alphabetically.  This has now been corrected and it sorts the reclass file before running the reclassification

    The model now outputs an aggregate sum of the habitat quality.

10. Pollination

    In this version, the pollination model accepts an additional parameter which indicated the proportion of a crops yield that is attributed to wild pollinators.<|MERGE_RESOLUTION|>--- conflicted
+++ resolved
@@ -40,16 +40,13 @@
     * Restructured API reference docs and removed outdated and redundant pages.
     * Include logger name in the logging format. This is helpful for the cython
       modules, which can't log module, function, or line number info.
-<<<<<<< HEAD
-    * Fix bug in makefile that prevented ``make env`` from working properly.
-=======
+    * Fixed a bug in makefile that prevented ``make env`` from working properly.
     * Fixed an issue with the InVEST application launching on Mac OS X 11
       "Big Sur".  When launching the InVEST ``.app`` bundle, the environment
       variable ``QT_MAC_WANTS_LAYER`` is defined.  If running InVEST through
       python, this environment variable may need to be defined by hand like
       so: ``QT_MAC_WANTS_LAYER=1 python -m natcap.invest``.  A warning will
       be raised if this environment variable is not present on mac.
->>>>>>> 846fef97
 * Fisheries Habitat Scenario Tool
     * Fixed divide-by-zero bug that was causing a RuntimeWarning in the logs.
       This bug did not affect the output.
