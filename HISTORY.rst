..
  Changes should be grouped for readability.

  InVEST model names:
  - Annual Water Yield
  - Carbon Storage and Sequestration
  - Coastal Blue Carbon
  - Coastal Vulnerability
  - Crop Pollination
  - Crop Production
  - DelineateIt
  - Forest Carbon Edge Effects
  - Globio
  - Habitat Quality
  - HRA
  - NDR
  - Visitation: Recreation and Tourism
  - RouteDEM
  - Scenario Generator
  - Scenic Quality
  - SDR
  - Seasonal Water Yield
  - Urban Cooling
  - Urban Flood Risk
  - Urban Stormwater Retention
  - Wave Energy
  - Wind Energy

  Everything else:
  - General


.. :changelog:

Unreleased Changes
------------------
* General
    * ``spec_utils.ETO`` has been renamed to ``spec_utils.ET0`` (with a zero).
    * Updating the ``pyinstaller`` requirement to ``>=4.10`` to support the new
      ``universal2`` wheel architecture offered by ``scipy>=1.8.0``.
<<<<<<< HEAD
    * Now removing leading / trailing whitespaces from table input values as
      well as columns in most InVEST models.
=======
    * Fixing a small bug where drag-and-drop events in the Qt UI were not being
      handled correctly and were being ignored by the UI.
    * Expose taskgraph logging level for the cli with
      ``--taskgraph-log-level``.
    * Fixed bug in validation of ``results_suffix`` so that special characters
      like path separators, etc, are not allowed.
* Crop Production
    * Fixed a bug in both crop production models where the model would error if
      an observed yield raster had no nodata value.
>>>>>>> 1f53c8ef
* RouteDEM
    * Rename the arg ``calculate_downstream_distance`` to
      ``calculate_downslope_distance``. This is meant to clarify that it
      applies to pixels that are not part of a stream.
* Seasonal Water Yield
    * Fixed an issue with the documentation for ET0 and Precip directories,
      where a module-specific informational string was being overridden by a
      default value.
* SDR
    * Fixed an issue with SDR where ``f.tif`` might not be recalculated if the
      file is modified or deleted after execution.
    * Fixed an issue in ``sed_deposition.tif`` and ``f.tif`` where pixel values
      could have very small, negative values for ``r_i`` and ``f_i``.  These
      values are now clamped to 0.
    * Added basic type-checking for the ``lucode`` column of the biophysical
      table. This avoids cryptic numpy errors later in runtime.

3.10.2 (2022-02-08)
-------------------
* General
    * The minimum ``setuptools_scm`` version has been increased to 6.4.0 in
      order to bypass calling ``setup.py`` for version information.  The
      version of this project can now be retrieved by calling ``python -m
      setuptools_scm`` from the project root.
    * Fixed an issue where datastack archives would not include any spatial
      datasets that were linked to in CSV files.  This now works for all models
      except HRA.  If an HRA datastack archive is requested,
      ``NotImplementedError`` will be raised.  A fix for HRA is pending.
    * Pinned ``numpy`` versions in ``pyproject.toml`` to the lowest compatible
      version for each supported python version. This prevents issues when
      ``natcap.invest`` is used in an environment with a lower numpy version
      than it was built with (https://github.com/cython/cython/issues/4452).
* DelineateIt
    * When snapping points to streams, if a point is equally near to more than
      one stream pixel, it will now snap to the stream pixel with a higher
      flow accumulation value. Before, it would snap to the stream pixel
      encountered first in the raster (though this was not guaranteed).
* GLOBIO
    * Gaussian decay kernels are now always tiled, which should result in a
      minor improvement in model runtime when large decay distances are used.
* Habitat Quality:
    * Linear decay kernels are now always tiled, which should result in a minor
      improvement in model runtime, particularly with large decay distances.
* HRA
    * Fixed a bug with how a pandas dataframe was instantiated. This bug did
      not effect outputs though some might notice less trailing zeros in the
      ``SUMMARY_STATISTICS.csv`` output.
* NDR
    * Changed some model inputs and outputs to clarify that subsurface
      phosphorus is not modeled.

        * Removed the inputs ``subsurface_critical_length_p`` and
          ``subsurface_eff_p``
        * Removed the output ``sub_ndr_p.tif``. The model no longer calculates
          subsurface NDR for phosphorus.
        * Removed the output ``sub_load_p.tif``. All pixels in this raster were
          always 0, because the model assumed no subsurface phosphorus movement.
        * Renamed the output ``p_export.tif`` to ``p_surface_export.tif`` to
          clarify that it only models the surface export of phosphorus.
        * Renamed the output ``n_export.tif`` to ``n_total_export.tif`` to
          clarify that it is the total of surface and subsurface nitrogen export.
        * Added the new outputs ``n_surface_export.tif`` and
          ``n_subsurface_export.tif``, showing the surface and subsurface
          components of the total nitrogen export.
        * The aggregate vector output ``watershed_results_ndr.shp`` was changed to
          a geopackage ``watershed_results_ndr.gpkg``.
        * The aggregate vector fields were given more descriptive names, and
          updated corresponding to the changed raster outputs:

            * ``surf_p_ld`` was renamed to ``p_surface_load``
            * ``surf_n_ld`` was renamed to ``n_surface_load``
            * ``p_exp_tot`` was renamed to ``p_surface_export``
            * ``sub_n_ld`` was renamed to ``n_subsurface_load``
            * ``n_exp_tot`` was renamed to ``n_total_export``
            * Added a new field ``n_surface_export``, representing the sum of
              ``n_surface_export.tif``
            * Added a new field ``n_subsurface_export``, representing the sum
              of ``n_subsurface_export.tif``
            * Removed the field ``sub_p_ld``, since ``sub_load_p.tif`` was removed.
* Wind Energy
    * Fixed a bug where distance was masking by pixel distance instead of
      euclidean distance.
    * Renamed the foundation cost label and help info to reflect it is no
      longer measured in Millions of US dollars.
    * Fixed a bug where running valuation with TaskGraph in asynchronous mode
      would cause the model to error.

3.10.1 (2022-01-06)
-------------------
* Urban Stormwater Retention
    * Fixed a bug where this model's sample data was not available via the
      Windows installer.


3.10.0 (2022-01-04)
-------------------
* General
    * Add a ``--language`` argument to the command-line interface, which will
      translate model names, specs, and validation messages.
    * Accept a ``language`` query parameter at the UI server endpoints, which
      will translate model names, specs, and validation messages.
    * Added ``invest serve`` entry-point to the CLI. This launches a Flask app
      and server on the localhost, to support the workbench.
    * Major updates to each model's ``ARGS_SPEC`` (and some related validation)
      to facilitate re-use & display in the Workbench and User's Guide.
    * Standardized and de-duplicated text in ``ARGS_SPEC`` ``about`` and
      ``name`` strings.
    * Update to FontAwesome 5 icons in the QT interface.
    * In response to the deprecation of ``setup.py``-based commands in Python
      3.10, the recommended way to build python distributions of
      ``natcap.invest`` is now with the ``build`` package, and installation
      should be done via ``pip``.  The ``README`` has been updated to reflect
      this change, and this should only be noticeable for those installing
      ``natcap.invest`` from source.
    * A bug has been fixed in ``make install`` so that now the current version
      of ``natcap.invest`` is built and installed.  The former (buggy) version
      of ``make install`` would install whatever the latest version was in your
      ``dist`` folder.
    * Updating the ``taskgraph`` requirement to ``0.11.0`` to resolve an issue
      where modifying a file within a roughly 2-second window would fool
      ``taskgraph`` into believing that the file had not been modified.
    * Fixed a bug where some input rasters with NaN nodata values would go
      undetected as nodata and yield unexpected behavior.
* Annual Water Yield
    * Renamed the Windows start menu shortcut from "Water Yield" to
      "Annual Water Yield".
* Coastal Vulnerability
    * Fixed bug where shore points were created on interior landmass holes
      (i.e. lakes).
    * Added feature to accept raster (in addition to vector) habitat layers.
    * Changed one intermediate output (geomorphology) from SHP to GPKG.
    * Fixed bug where output vectors had coordinates with an unnecessary
      z-dimension. Output vectors now have 2D geometry.
* Crop Pollination
    * Renamed the Windows start menu shortcut from "Pollination" to
      "Crop Pollination".
* Fisheries and Fisheries HST
    * The Fisheries models were deprecated due to lack of use,
      lack of scientific support staff, and maintenance costs.
* Finfish
    * The Finfish model was deprecated due to lack of use,
      lack of scientific support staff, and maintenance costs.
* Habitat Quality
    * Changed how Habitat Rarity outputs are calculated to be less confusing.
      Values now represent a 0 to 1 index where before there could be
      negative values. Now values of 0 indicate current/future LULC not
      represented in baseline LULC; values 0 to 0.5 indicate more
      abundance in current/future LULC and therefore less rarity; values
      of 0.5 indicate same abundance between baseline and current/future
      LULC; values 0.5 to 1 indicate less abundance in current/future LULC
      and therefore higher rarity.
* NDR
    * Added a new raster to the model's workspace,
      ``intermediate_outputs/what_drains_to_stream[suffix].tif``.  This raster
      has pixel values of 1 where DEM pixels flow to an identified stream, and
      0 where they do not.
* Scenario Generator
    * Changed an args key from ``replacment_lucode`` to ``replacement_lucode``.
* Scenic Quality
    * Simplify the ``valuation_function`` arg options. The options are now:
      ``linear``, ``logarithmic``, ``exponential``. The names displayed in the
      UI dropdown will stay the same as before. Datastacks or scripts will need
      to be updated to use the new option values.
    * Renamed the model title from
      "Unobstructed Views: Scenic Quality Provision" to "Scenic Quality".
* SDR
    * Added a new raster to the model's workspace,
      ``intermediate_outputs/what_drains_to_stream[suffix].tif``.  This raster
      has pixel values of 1 where DEM pixels flow to an identified stream, and
      0 where they do not.
* Urban Flood Risk:
    * Fixed broken documentation link in the user interface.
* Urban Stormwater Retention
    * Added this new model
* Visitation: Recreation and Tourism
    * Renamed the Windows start menu shortcut from "Recreation" to
      "Visitation: Recreation and Tourism".
* Wave Energy
    * Rename the ``analysis_area_path`` arg to ``analysis_area``, since it is
      not a path but an option string.
    * Simplify the ``analysis_area`` arg options. The options are now:
      ``westcoast``, ``eastcoast``, ``northsea4``, ``northsea10``,
      ``australia``, ``global``. The names displayed in the UI dropdown will
      stay the same as before. Datastacks and scripts will need to be updated
      to use the new option values.
* Wind Energy
    * No model inputs or outputs are measured in "millions of" currency units
      any more. Specifically:
    * The ``mw_coef_ac`` and ``mw_coef_dc`` values in the Global Wind Energy
      Parameters table were in millions of currency units per MW; now they
      should be provided in currency units per MW.
    * The ``infield_cable_cost``, ``cable_coef_ac``, and ``cable_coef_dc``
      values in the Global Wind Energy Parameters table were in millions of
      currency units per km; now they should be provided in currency units per km.
    * The ``turbine_cost`` value in the Turbine Parameters table was in
      millions of currency units; now it should be provided in currency units.
    * The ``foundation_cost`` parameter was in millions of currency units; now
      it should be provided in currency units.
    * The NPV output, formerly ``npv_US_millions.tif``, is now ``npv.tif``.
      It is now in currency units, not millions of currency units.

3.9.2 (2021-10-29)
------------------
* General:
    * Improving our binary build by including a data file needed for the
      ``charset-normalizer`` python package.  This eliminates a warning that
      was printed to stdout on Windows.
    * The Annual Water Yield model name is now standardized throughout InVEST.
      This model has been known in different contexts as Hydropower, Hydropower
      Water Yield, or Annual Water Yield. This name was chosen to emphasize
      that the model can be used for purposes other than hydropower (though the
      valuation component is hydropower-specific) and to highlight its
      difference from the Seasonal Water Yield model. The corresponding python
      module, formerly ``natcap.invest.hydropower.hydropower_water_yield``, is
      now ``natcap.invest.annual_water_yield``.
    * Minor changes to some other models' display names.
    * Update and expand on the instructions in the API docs for installing
      the ``natcap.invest`` package.
    * The InVEST binaries on Windows now no longer inspect the ``%PATH%``
      when looking for GDAL DLLs.  This fixes an issue where InVEST would not
      launch on computers where the ``%PATH%`` either contained other
      environment variables or was malformed.
    * invest processes announce their logfile path at a very high logging level
      that cannot be filtered out by the user.
    * JSON sample data parameter sets are now included in the complete sample
      data archives.
* Seasonal Water Yield
    * Fixed a bug in validation where providing the monthly alpha table would
      cause a "Spatial file <monthly alpha table> has no projection" error.
      The montly alpha table was mistakenly being validated as a spatial file.
* Crop Production Regression
    * Corrected a misspelled column name. The fertilization rate table column
      must now be named ``phosphorus_rate``, not ``phosphorous_rate``.
* Habitat Quality
    * Fixed a bug where optional input Allow Accessibility to Threats could
      not be passed as an empty string argument. Now handles falsey values.
* Urban Flood Risk
    * Fixed a bug where lucodes present in the LULC raster but missing from
      the biophysical table would either raise a cryptic IndexError or silently
      apply invalid curve numbers. Now a helpful ValueError is raised.

3.9.1 (2021-09-22)
------------------
* General:
    * Added error-handling for when ``pandas`` fails to decode a non-utf8
      encoded CSV.
    * Moved the sample data JSON files out of the root sample_data folder and
      into their respective model folders.
    * Updated documentation on installing InVEST from source.
    * Restructured API reference docs and removed outdated and redundant pages.
    * Include logger name in the logging format. This is helpful for the cython
      modules, which can't log module, function, or line number info.
    * Fixed a bug in makefile that prevented ``make env`` from working properly.
    * Fixed an issue with the InVEST application launching on Mac OS X 11
      "Big Sur".  When launching the InVEST ``.app`` bundle, the environment
      variable ``QT_MAC_WANTS_LAYER`` is defined.  If running InVEST through
      python, this environment variable may need to be defined by hand like
      so: ``QT_MAC_WANTS_LAYER=1 python -m natcap.invest``.  A warning will
      be raised if this environment variable is not present on mac.
    * Fixing an issue on Mac OS X where saving the InVEST application to a
      filepath containing spaces would prevent the application from launching.
    * Fixed an issue on Mac OS when certain models would loop indefinitely and
      never complete.  This was addressed by bumping the ``taskgraph``
      requirement version to ``0.10.3``
    * Allow Windows users to install for all users or current user. This allows
      non-admin users to install InVEST locally.
    * Fixed a bug where saving a datastack parameter set with relative paths
      would not convert Windows separators to linux style.
    * Provide a better validation error message when an overview '.ovr' file
      is input instead of a valid raster.
    * Removed internal references to ``TaskGraph``
      ``copy_duplicate_artifact`` calls in anticipation from that feature
      being removed from ``TaskGraph``. User facing changes include
      slightly faster initial runtimes for the Coastal Vulnerability,
      Coastal Blue Carbon, SDR, DelineateIt, and Seasonal Water Yield models.
      These models will no longer attempt to copy intermediate artifacts that
      could have been computed by previous runs.
    * Validation now returns a more helpful message when a spatial input has
      no projection defined.
    * Updated to pygeoprocessing 2.3.2
    * Added support for GDAL 3.3.1 and above
    * Added some logging to ``natcap.invest.utils._log_gdal_errors`` to aid in
      debugging some hard-to-reproduce GDAL logging errors that occasionally
      cause InVEST models to crash.  If GDAL calls ``_log_gdal_errors`` with an
      incorrect set of arguments, this is now logged.
    * Improved the reliability and consistency of log messages across the
      various ways that InVEST models can be run.  Running InVEST in
      ``--headless`` mode, for example, will now have the same logging behavior,
      including with exceptions, as the UI would produce.
    * The default log level for the CLI has been lowered from
      ``logging.CRITICAL`` to ``logging.ERROR``.  This ensures that exceptions
      should always be written to the correct logging streams.
* Carbon
    * Fixed a bug where, if rate change and discount rate were set to 0, the
      valuation results were in $/year rather than $, too small by a factor of
      ``lulc_fut_year - lulc_cur_year``.
    * Improved UI to indicate that Calendar Year inputs are only required for
      valuation, not also for sequestration.
    * Increasing the precision of ``numpy.sum`` from Float32 to Float64 when
      aggregating raster values for the HTML report.
* DelineateIt:
    * The DelineateIt UI has been updated so that the point-snapping options
      will always be interactive.
    * DelineateIt's point-snapping routine has been updated to snap
      ``MULTIPOINT`` geometries with 1 component point as well as primitive
      ``POINT`` geometries.  All other geometric types will not be snapped.
      When a geometry cannot be snapped, a log message is now recorded with the
      feature ID, the geometry type and the number of component geometries.
      Features with empty geometries are now also skipped.
* Fisheries Habitat Scenario Tool
    * Fixed divide-by-zero bug that was causing a RuntimeWarning in the logs.
      This bug did not affect the output.
* HRA
    * Fixed bugs that allowed zeros in DQ & Weight columns of criteria
      table to raise DivideByZero errors.
* NDR
    * Fixed a bug that allowed SDR to be calculated in areas that don't drain
      to any stream. Now all outputs that depend on distance to stream (
      ``d_dn``, ``dist_to_channel``, ``ic``, ``ndr_n``, ``ndr_p``,
      ``sub_ndr_n``, ``sub_ndr_p``, ``n_export``, ``p_export``) are only
      defined for pixels that drain to a stream. They have nodata everywhere
      else.
* Pollination
    * Updated so that the ``total_pollinator_abundance_[season].tif`` outputs
      are always created. Before, they weren't created if a farm vector was
      not supplied, even though they are independent.
* Recreation
    * Fixed some incorrectly formatted log and error messages
* Seasonal Water Yield
    * Fixed a bug where ``qf.tif`` outputs weren't properly masking nodata
      values and could show negative numbers.
* SDR
    * Fixed a bug in validation that did not warn against different coordinate
      systems (all SDR inputs must share a common coordinate system).
    * Fixed a bug that was incorrectly using a factor of 0.0986 rather than
      0.0896. This would have a minor effect on end-user results.
    * Changed how SDR thresholds its L factor to allow direct thresholding
      rather than based off of upstream area. Exposed this parameter as
      ``l_max`` in the ``args`` input and in the user interface.
    * Fixed a bug that allowed SDR to be calculated in areas that don't drain
      to any stream. Now all outputs that depend on distance to stream (
      ``d_dn``, ``d_dn_bare``, ``ic``, ``ic_bare``, ``sdr``, ``sdr_bare``,
      ``e_prime``, ``sed_retention``, ``sed_retention_index``,
      ``sed_deposition``, ``sed_export``) are only defined for pixels that
      drain to a stream. They have nodata everywhere else.
* Urban Flood Risk
    * Fixed a bug where a String ``Type`` column in the infrastructure vector
      would cause the aggregation step of the model to crash, even with the
      correct integer value in the column.
* Wind Energy
    * Raising ValueError when AOI does not intersect Wind Data points.

3.9.0 (2020-12-11)
------------------
* General:
    * Deprecating GDAL 2 and adding support for GDAL 3.
    * Adding function in utils.py to handle InVEST coordindate transformations.
    * Making InVEST compatible with Pygeoprocessing 2.0 by updating:
        * ``convolve_2d()`` keyword ``ignore_nodata`` to
          ``ignore_nodata_and_edges``.
        * ``get_raster_info()`` / ``get_vector_info()`` keyword ``projection``
          to ``projection_wkt``.
    * Improve consistency and context for error messages related to raster
      reclassification across models by using ``utils.reclassify_raster``.
    * Fixed bug that was causing a TypeError when certain input rasters had an
      undefined nodata value. Undefined nodata values should now work
      everywhere.
    * Include logging in python script generated from
      "Save to python script..." in the "Development" menu. Now logging
      messages from the model execution will show up when you run the script.
    * InVEST is now a 64-bit binary built against Python 3.7.
    * Adding Python 3.8 support for InVEST testing.
    * Add warning message to installer for 32-bit computers about installing
      64-bit software.
    * Stop running validation extra times when model inputs autofill, saving
      a small but noticeable amount of time in launching a model.
    * The number of files included in the python source distribution has been
      reduced to just those needed to install the python package and run tests.
    * Code-sign the macOS distribution, and switch to a DMG distribution format.
    * No longer include the HTML docs or HISTORY.rst in the macOS distribution.
    * Bumped the ``shapely`` requirements to ``>=1.7.1`` to address a library
      import issue on Mac OS Big Sur.
    * Fixing model local documentation links for Windows and Mac binaries.
    * The InVEST binary builds now launch on Mac OS 11 "Big Sur".  This was
      addressed by defining the ``QT_MAC_WANTS_LAYER`` environment variable.
    * Fixed the alphabetical ordering of Windows Start Menu shortcuts.
* Annual Water Yield:
    * Fixing bug that limited ``rsupply`` result when ``wyield_mn`` or
      ``consump_mn`` was 0.
* Coastal Blue Carbon
    * Refactor of Coastal Blue Carbon that implements TaskGraph for task
      management across the model and fixes a wide range of issues with the model
      that were returning incorrect results in all cases.
    * Corrected an issue with the model where available memory would be exhausted
      on a large number of timesteps.
    * In addition to the ``execute`` entrypoint, another entrypoint,
      ``execute_transition_analysis`` has been added that allows access to the
      transition analysis timeseries loop at a lower level.  This will enable
      users comfortable with python to provide spatially-explicit maps of
      accumulation rates, half lives and other parameters that can only be
      provided via tables to ``execute``.
    * Snapshot years and rasters, including the baseline year/raster, are now all
      provided via a table mapping snapshot years to the path to a raster on
      disk.  The baseline year is the earliest year of these.
    * The model's "initial" and "lulc lookup" and "transient" tables have been
      combined into a single "biophysical" table, indexed by LULC code/LULC class
      name, that includes all of the columns from all of these former tables.
    * The "analysis year" is now a required input that must be >= the final
      snapshot year in the snapshots CSV.
    * Litter can now accumulate at an annual rate if desired.
    * The model now produces many more files, which allows for greater
      flexibility in post-processing of model outputs.
* Coastal Vulnerability
    * 'shore_points_missing_geomorphology.gpkg' output file name now includes
      the suffix if any, and its one layer now is renamed from
      'missing_geomorphology' to be the same as the file name
      (including suffix).
    * Fixed a memory bug that occurred during shore point interpolation when
      dealing with very large landmass vectors.
* Delineateit
    * The layer in the 'preprocessed_geometries.gpkg' output is renamed from
      'verified_geometries' to be the same as the file name (including suffix).
    * The layer in the 'snapped_outlets.gpkg' output is renamed from
      'snapped' to be the same as the file name (including suffix).
    * The layer in the 'watersheds.gpkg' output has been renamed from
      'watersheds' to match the name of the vector file (including the suffix).
    * Added pour point detection option as an alternative to providing an
      outlet features vector.
* Finfish
    * Fixed a bug where the suffix input was not being used for output paths.
* Forest Carbon Edge Effect
    * Fixed a broken link to the local User's Guide
    * Fixed bug that was causing overflow errors to appear in the logs when
      running with the sample data.
    * Mask out nodata areas of the carbon map output. Now there should be no
      output data outside of the input LULC rasater area.
* GLOBIO
    * Fixing a bug with how the ``msa`` results were masked and operated on
      that could cause bad results in the ``msa`` outputs.
* Habitat Quality:
    * Refactor of Habitat Quality that implements TaskGraph
    * Threat files are now indicated in the Threat Table csv input under
      required columns: ``BASE_PATH``, ``CUR_PATH``, ``FUT_PATH``.
    * Threat and Sensitivity column names are now case-insensitive.
    * Sensitivity threat columns now match threat names from Threat Table
      exactly, without the need for ``L_``. ``L_`` prefix is deprecated.
    * Threat raster input folder has been removed.
    * Validation enhancements that check whether threat raster paths are valid.
    * HQ update to User's Guide.
    * Changing sample data to reflect Threat Table csv input changes and
      bumping revision.
    * More comprehensive testing for Habitat Quality and validation.
    * Checking if Threat raster values are between 0 and 1 range, raising
      ValueError if not. No longer snapping values less than 0 to 0 and greater
      than 1 to 1.
    * Fixing bug that was setting Threat raster values to 1 even if they were
      floats between 0 and 1.
    * Updating how threats are decayed across distance. Before, nodata edges
      were ignored causing values on the edges to maintain a higher threat
      value. Now, the decay does not ignore those nodata edges causing values
      on the edges to decay more quickly. The area of study should have
      adequate boundaries to account for these edge effects.
    * Update default half saturation value for sample data to 0.05 from 0.1.
* Seasonal Water Yield
    * Fixed a bug where precip or eto rasters of ``GDT_Float64`` with values
      greater than 32-bit would overflow to ``-inf``.
* SDR:
    * Fixing an issue where the LS factor should be capped to an upstream area
      of 333^2 m^2. In previous versions the LS factor was erroneously capped
      to "333" leading to high export spikes in some pixels.
    * Fixed an issue where sediment deposition progress logging was not
      progressing linearly.
    * Fixed a task dependency bug that in rare cases could cause failure.
* Urban Cooling
    * Split energy savings valuation and work productivity valuation into
      separate UI options.
* Urban Flood Risk
    * Changed output field names ``aff.bld`` and ``serv.blt`` to ``aff_bld``
      and ``serv_blt`` respectively to fix an issue where ArcGIS would not
      display properly.

3.8.9 (2020-09-15)
------------------
* Hydropower
    * Fixed bug that prevented validation from ever passing for this model.
      Validation will allow extra keys in addition to those in the ARGS_SPEC.
* Urban Flood Mitigation
    * Fixed incorrect calculation of total quickflow volume.

3.8.8 (2020-09-04)
------------------
* Coastal Vulnerability
    * Improved handling of invalid AOI geometries to avoid crashing and instead
      fix the geometry when possible and skip it otherwise.
    * Added validation check that shows a warning if the SLR vector is not
      a point or multipoint geometry.
* Urban Cooling
    * Energy units are now (correctly) expressed in kWh.  They were previously
      (incorrectly) expressed in kW.
    * Energy savings calculations now require that consumption is in units of
      kWh/degree C/m^2 for each building class.
    * Fixing an issue where blank values of the Cooling Coefficient weights
      (shade, albedo, ETI) would raise an error.  Now, a default value for the
      coefficient is assumed if any single value is left blank.
* HRA
    * Raise ValueError if habitat or stressor inputs are not projected.
    * Make sample data rating filepaths work on Mac. If not on Windows and a rating
      filepath isn't found, try replacing all backslashes with forward slashes.
* Seasonal Water Yield
    * Updated output file name from aggregated_results.shp to aggregated_results_swy.shp
      for consistency with NDR and SDR
* Datastack
    * Saved datastack archives now use helpful identifying names for spatial input folders
* Validation
    * Fixed bug that caused fields activated by a checkbox to make validation fail,
      even when the checkbox was unchecked.
* General
    * Input table column headers are now insensitive to leading/trailing whitespace in
      most places.
    * Modified the script that produces a conda environment file from InVEST's python
      requirements file so that it includes the ``conda-forge`` channel in the file
      itself.
* Recreation
    * Validate values in the type column of predictor tables early in execution. Raise
      a ValueError if a type value isn't valid (leading/trailing whitespace is okay).
* Validation
    * Set a 5-second timeout on validation functions that access a file. This will raise
      a warning and prevent validation from slowing down the UI too much.

3.8.7 (2020-07-17)
------------------
* General
    * Fixed an issue where some users would be unable to launch InVEST binaries
      on Windows.  This crash was due to a configuration issue in
      ``PySide2==5.15.0`` that will be fixed in a future release of PySide2.
* GLOBIO
    * Fix a bug that mishandled combining infrastructure data when only one
      infrastructure data was present.
* Urban Flood Risk
    * The output vector ``flood_risk_service.shp`` now includes a field,
      ``flood_vol`` that is the sum of the modeled flood volume (from
      ``Q_m3.tif``) within the AOI.
    * Fieldnames in ``flood_risk_service.shp`` have been updated to more
      closely match the variables they match as documented in the User's Guide
      chapter.  Specifically, ``serv_bld`` is now ``serv.blt`` and ``aff_bld``
      is now ``aff.bld``.
    * ``Q_mm.tif`` has been moved from the intermediate directory into the
      workspace.
    * Fixed a bug in the flood volume (``Q_m3.tif``) calculations that was
      producing incorrect values in all cases.
    * Fixed a bug where input rasters with nodata values of 0 were not handled
      properly.

3.8.6 (2020-07-03)
------------------
* Crop Production
    * Fixed critical bug in crop regression that caused incorrect yields in
      all cases.

3.8.5 (2020-06-26)
------------------
* General
    * Fix bug in ``utils.build_lookup_from_csv`` that was allowing
      ``key_field`` to be non unique and overwriting values.
    * Fix bug in ``utils.build_lookup_from_csv`` where trailing commas caused
      returned values to be malformed.
    * Add optional argument ``column_list`` to ``utils.build_lookup_from_csv``
      that takes a list of column names and only returns those in the
      dictionary.
    * Remove ``warn_if_missing`` argument from ``utils.build_lookup_from_csv``
      and warning by default.
* Scenic Quality
    * Fixing an issue in Scenic Quality where the creation of the weighted sum
      of visibility rasters could cause "Too Many Open Files" errors and/or
      ``MemoryError`` when the model is run with many viewpoints.
    * Progress logging has been added to several loops that may take a longer
      time when the model is run with thousands of points at a time.
    * A major part of the model's execution was optimized for speed,
      particularly when the model is run with many, many points.
* SDR:
    * Removed the unused parameter ``args['target_pixel_size']`` from the SDR
      ``execute`` docstring.
* Urban Flood Risk Mitigation
    * Fixed an issue where the output vector ``flood_risk_service.shp`` would
      only be created when the built infrastructure vector was provided.  Now,
      the ``flood_risk_service.shp`` vector is always created, but the fields
      created differ depending on whether the built infrastructure input is
      present during the model run.
    * Fixed an issue where the model would crash if an infrastructure geometry
      were invalid or absent.  Such features are now skipped.

3.8.4 (2020-06-05)
------------------
* General:
    * Advanced the ``Taskgraph`` version requirement to fix a bug where workspace
      directories created by InVEST versions <=3.8.0 could not be re-used by more
      recent InVEST versions.
* NDR:
    * The Start Menu shortcut on Windows and launcher label on Mac now have
      consistent labels for NDR: "NDR: Nutrient Delivery Ratio".
* SDR:
    * The Start Menu shortcut on Windows and launcher label on Mac now have
      consistent labels for SDR: "SDR: Sediment Delivery Ratio".

3.8.3 (2020-05-29)
------------------
* SDR
    * SDR's compiled core now defines its own ``SQRT2`` instead of relying on an
      available standard C library definition. This new definition helps to avoid
      some compiler issues on Windows.

3.8.2 (2020-05-15)
------------------
* InVEST's CSV encoding requirements are now described in the validation
  error message displayed when a CSV cannot be opened.

3.8.1 (2020-05-08)
------------------
* Fixed a compilation issue on Mac OS X Catalina.
* Fixed an issue with NDR's raster normalization function so that Float64
  nodata values are now correctly cast to Float32.  This issue was affecting
  the summary vector, where the ``surf_n``, ``sub_n`` and ``n_export_tot``
  columns would contain values of ``-inf``.
* Fixed minor bug in Coastal Vulnerability shore point creation. Also added a
  check to fail fast when zero shore points are found within the AOI.
* The Finfish Aquaculture model no longer generates histograms for
  uncertainty analysis due to issues with matplotlib that make InVEST
  unstable. See https://github.com/natcap/invest/issues/87 for more.
* Corrected the Urban Cooling Model's help text for the "Cooling Capacity
  Calculation Method" in the User Interface.
* Fixing an issue with SDR's ``LS`` calculations.  The ``x`` term is now
  the weighted mean of proportional flow from the current pixel into its
  neighbors.  Note that for ease of debugging, this has been implemented as a
  separate raster and is now included in ``RKLS`` calculations instead of in
  the ``LS`` calculations.
* Fixed a bug in validation where checking for spatial overlap would be skipped
  entirely in cases where optional model arguments were not used.
* Bumping the ``psutil`` dependency requirement to ``psutil>=5.6.6`` to address
  a double-free vulnerability documented in CVE-2019-18874.
* Adding a GitHub Actions workflow for building python wheels for Mac and Windows
  as well as a source distribution.
* Updating links in ``setup.py``, ``README.rst`` and ``README_PYTHON.rst`` to
  refer to the repository's new home on github.
* Binary builds for Windows and Mac OS X have been moved to GitHub Actions from
  AppVeyor.  All AppVeyor-specific configuration has been removed.
* Fixing an issue with the InVEST Makefile where ``make deploy`` was
  attempting to synchronize nonexistent sample data zipfiles with a storage
  bucket on GCP.  Sample data zipfiles are only built on Windows, and so
  ``make deploy`` will only attempt to upload them when running on Windows.
* Fixed a bug in CLI logging where logfiles created by the CLI were
  incompatible with the ``natcap.invest.datastack`` operation that
  allows the UI to load model arguments from logfiles.
* Added error-handling in Urban Flood Risk Mitigation to tell users to
  "Check that the Soil Group raster does not contain values other than
  (1, 2, 3, 4)" when a ``ValueError`` is raised from ``_lu_to_cn_op``.
* Updated the ``Makefile`` to use the new git location of the InVEST User's
  Guide repository at https://github.com/natcap/invest.users-guide
* Automated tests are now configured to use Github Actions for 32- and 64-bit
  build targets for Python 3.6 and 3.7 on Windows.  We are still using
  AppVeyor for our binary builds for the time being.
* Makefile has been updated to fetch the version string from ``git`` rather
  than ``hg``.  A mercurial client is still needed in order to clone the
  InVEST User's Guide.
* Removing Python 2 compatibility code such as ``future``, ``pyqt4``,
  ``basestring``, ``unicode``, ``six``, unicode casting, etc...
* Update api-docs conf file to mock sdr.sdr_core and to use updated unittest
  mock

3.8.0 (2020-02-07)
------------------
* Created a sub-directory for the sample data in the installation directory.
* Fixed minor bug in HRA that was duplicating the ``results_suffix`` in some
  output filenames.
* Updated the DelineateIt UI to improve the language around what the model
  should do when it encounters invalid geometry.  The default is now
  that it should skip invalid geometry.
* Updating how threat rasters are handled in Habitat Quality to address a few
  related and common usability issues for the model.  First, threat
  rasters are now aligned to the LULC instead of the intersection of the whole
  stack.  This means that the model now handles threat inputs that do not all
  completely overlap the LULC (they must all still be in the same projection).
  Second, nodata values in threat rasters are converted to a threat value of 0.
  Any threat pixel values other than 0 or nodata are interpreted as a threat
  value of 1.
* Updating the ``psutil`` requirement to avoid a possible import issue when
  building binaries under WINE.  Any version of ``psutil`` should work
  except for ``5.6.0``.
* InVEST sample data was re-organized to simply have one folder per model.
  New datastacks were added for SDR, NDR, Seasonal Water Yield,
  Annual Water Yield, DelineateIt, and Coastal Vulnerability.
* Fixed an issue with NDR where the model was not properly checking for the
  bounds of the raster, which could in some cases lead to exceptions being
  printed to the command-line.  The model now correctly checks for these
  raster boundaries.
* Habitat Risk Assessment model supports points and lines -- in addition to
  previously supported polygons and rasters -- for habitats or stressors.
* Updated raster percentile algorithms in Scenic Quality and Wave Energy
  models to use a more efficient and reliable raster percentile function
  from pygeoprocessing.
* InVEST is now compatible with pygeoprocessing 1.9.1.
* All InVEST models now have an ``ARGS_SPEC`` object that contains metadata
  about the model and describes the model's arguments.  Validation has been
  reimplemented across all models to use these ``ARGS_SPEC`` objects.
* The results suffix key for the Wave Energy and Wind Energy models has been
  renamed ``results_suffix`` (was previously ``suffix``).  This is for
  consistency across InVEST models.
* Speed and memory optimization of raster processing in the Recreation model.
* Removed a constraint in Coastal Vulnerability so the AOI polygon no longer
  needs to intersect the continental shelf contour line. So the AOI can now be
  used exclusively to delineate the coastal area of interest.
* Improved how Coastal Vulnerability calculates local wind-driven waves.
  This requires a new bathymetry raster input and implements equation 10
  of the User Guide. Also minor updates to fields in intermediate outputs,
  notably a 'shore_id' field is now the unique ID for joining tables and
  FIDs are no longer used.
* Added a status message to the UI if a datastack file fails to load,
  instead of staying silent.
* Correcting an issue with repository fetching in the InVEST ``Makefile``.
  Managed repositories will now be fetched and updated to the expected revision
  even if the repository already exists.
* Fixed the duplicate ``results_suffix`` input in Wave Energy UI.
* Added a human-friendly message on NDR model ``KeyError``.
* Adding a check to Annual Water Yield to ensure that the ``LULC_veg`` column
  has correct values.
* Improved how Seasonal Water Yield handles nodata values when processing
  floating-point precipitation and quickflow rasters.
* Add SDR feature to model sediment deposition across the landscape.
* Fixed an issue that would cause an exception if SDR landcover map was masked
  out if the original landcover map had no-nodata value defined.
* Fixed an issue in the SDR model that could cause reported result vector
  values to not correspond with known input vectors if the input watershed
  vector was not an ESRI Shapefile.
* Fixed issue in Seasonal Water Yield model that would cause an unhandled
  exception when input rasters had areas of a valid DEM but nodata in other
  input layers that overlap that dem.
* Fixed an issue in the NDR model that would cause an exception if the critical
  length of a landcover field was set to 0.
* Implemented PEP518-compatible build system definition in the file
  ``pyproject.toml``.  This should make it easier to install ``natcap.invest``
  from a source distribution.
* Fixed a ``TypeError`` issue in Seasonal Water Yield that would occur when
  the Land-Use/Land-Cover raster did not have a defined nodata value.  This
  case is now handled correctly.
* The binary build process for InVEST on Windows (which includes binaries
  based on PyInstaller and an NSIS Installer package) has been migrated
  to 32-bit Python 3.7.  The build itself is taking place on AppVeyor, and
  the configuration for this is contained within ``appveyor.yml``.
  Various python scripts involved in the distribution and release processes
  have been updated for compatibility with python 3.7 as a part of this
  migration.
* Fixed an ``IndexError`` issue in Wave Energy encountered in runs using
  the global wave energy dataset.  This error was the result of an incorrect
  spatial query of points and resulted in some wave energy points being
  double-counted.
* Fixed taskgraph-related issues with Habitat Risk Assessment where
  1) asynchronous mode was failing due to missing task dependencies and
  2) avoided recomputation was confounded by two tasks modifying the same files.
* Fixed an issue with Habitat Quality where the model was incorrectly
  expecting the sensitivity table to have a landcover code of 0.
* The InVEST CLI has been completely rebuilt to divide
  functionality into various topic-specific subcommands.  The various internal
  consumers of this API have been updated accordingly.  ``invest --help`` will
  contain details of the new interface.
* Updated the InVEST Launcher to list the human-readable model names rather
  than the internal model identifiers.
* Updated Coastal Vulnerability Model with significant speedups including
  ~40x speedup for geomorphology process and ~3x speedup for wind exposure process.
  Also saving an intermediate vector with wave energy values and a geomorphology
  vector with points that were assigned the ``geomorphology_fill_value``.
* Updated trove classifiers to indicate support for python versions 2.7, 3.6
  and 3.7.
* Updated all InVEST models to be compatible with a Python 2.7 or a Python 3.6
  environment. Also tested all models against GDAL versions 2.2.4 and 2.4.1.
* Fixed an issue with Habitat Quality where convolutions over threat rasters
  were not excluding nodata values, leading to incorrect outputs.  Nodata values
  are now handled correctly and excluded from the convolution entirely.
* Updated the subpackage ``natcap.invest.ui`` to work with python 3.6 and later
  and also to support the PySide2 bindings to Qt5.
* InVEST Coastal Blue Carbon model now writes out a net present value
  raster for the year of the current landcover, each transition year,
  and the final analysis year (if provided).
* Correcting an issue with InVEST Coastal Blue Carbon where incorrect
  configuration of a nodata value would result in ``-inf`` values in
  output rasters.  Now, any values without a defined reclassification
  rule that make it past validation will be written out as nodata.
* DelineateIt has been reimplemented using the latest version of
  pygeoprocessing (and the watershed delineation routine it provides) and now
  uses ``taskgraph`` for avoiding unnecessary recomputation.
* Fixed a bug in Recreation Model that was causing server-side code
  to execute twice for every client-side call.
* Fixed a bug in Recreation model that did not apply ``results_suffix`` to
  the monthly_table.csv output.
* Various fixes in Coastal Vulnerability Model. CSV output files now
  have FID column for joining to vector outputs. ``results_suffix`` can be
  used without triggering task re-execution. Raster processing maintains original
  resolution of the input raster so long as it is projected. Otherwise resamples
  to ``model_resolution``.
* Fixed a bug in Coastal Vulnerability model's task graph that sometimes
  caused an early task to re-execute when it should be deemed pre-calculated.
* Fixed a bug in the pollination model that would cause outputs to be all 0
  rasters if all the ``relative_abundance`` fields in the guild table were
  integers.
* Fixed a file cache flushing issue observed on Debian in
  ``utils.exponential_decay_kernel_raster`` that would cause an exponential
  kernel raster to contain random values rather than expected value.
* Added a new InVEST model: Urban Flood Risk Mitigation.
* Fixed an issue in the SDR model that would cause an unhandled exception
  if either the erosivity or erodibility raster had an undefined nodata value.
* Added a new InVEST model: Urban Cooling Model.

3.7.0 (2019-05-09)
------------------
* Refactoring Coastal Vulnerability (CV) model. CV now uses TaskGraph and
  Pygeoprocessing >=1.6.1. The model is now largely vector-based instead of
  raster-based. Fewer input datasets are required for the same functionality.
  Runtime in sycnhronous mode is similar to previous versions, but runtime can
  be reduced with multiprocessing. CV also supports avoided recomputation for
  successive runs in the same workspace, even if a different file suffix is
  used. Output vector files are in CSV and geopackage formats.
* Model User Interface 'Report an Issue' link points to our new
  community.naturalcapitalproject.org
* Correcting an issue with the Coastal Blue Carbon preprocessor where
  using misaligned landcover rasters would cause an exception to be raised.
* Correcting an issue with RouteDEM where runs of the tool with Flow Direction
  enabled would cause the tool to crash if ``n_workers > 0``.
* Correcting an issue with Habitat Quality's error checking where nodata values
  in landcover rasters were not being taken into account.
* Valuation is now an optional component of the InVEST Scenic Quality model.
* Fixing a bug in the percentiles algorithm used by Scenic Quality that
  would result in incorrect visual quality outputs.
* Carbon Model and Crop Production models no longer crash if user-input
  rasters do not have a nodata value defined. In this case these models
  treat all pixel values as valid data.
* Adding bitbucket pipelines and AppVeyor build configurations.
* Refactoring Recreation Model client to use taskgraph and the latest
  pygeoprocessing. Avoided re-computation from taskgraph means that
  successive model runs with the same AOI and gridding option can re-use PUD
  results and avoid server communication entirely. Successive runs with the
  same predictor data will re-use intermediate geoprocessing results.
  Multiprocessing offered by taskgraph means server-side PUD calculations
  and client-side predictor data processing can happen in parallel. Some
  output filenames have changed.
* Upgrading to SDR to use new PyGeoprocessing multiflow routing, DEM pit
  filling, contiguous stream extraction, and TaskGraph integration. This
  also includes a new TaskGraph feature that avoids recomputation by copying
  results from previous runs so long as the expected result would be
  identical. To use this feature, users must execute successive runs of SDR
  in the same workspace but use a different file suffix. This is useful when
  users need to do a parameter study or run scenarios with otherwise minor
  changes to inputs.
* Refactoring Habitat Risk Assessment (HRA) Model to use TaskGraph >= 0.8.2 and
  Pygeoprocessing >= 1.6.1. The HRA Proprocessor is removed and its previous
  functionality was simplified and merged into the HRA model itself.
  The model will no longer generate HTML plots and tables.
* Adding a software update notification button, dialog, and a link to the
  download page on the User Interface when a new InVEST version is available.
* Migrating the subversion sample and test data repositories to Git LFS
  repositories on BitBucket. Update the repository URL and fetch commands on
  Makefile accordingly.
* Fixing a bug in Habitat Quality UI where the absence of the required
  half_saturation_constant variable did not raise an exception.
* Adding encoding='utf-8-sig' to pandas.read_csv() to support
  utils.build_lookup_from_csv() to read CSV files encoded with UTF-8 BOM
  (byte-order mark) properly.

3.6.0 (2019-01-30)
------------------
* Correcting an issue with the InVEST Carbon Storage and Sequestration model
  where filepaths containing non-ASCII characters would cause the model's
  report generation to crash.  The output report is now a UTF-8 document.
* Refactoring RouteDEM to use taskgraph and the latest pygeoprocessing
  (``>=1.5.0``).  RouteDEM now fills hydrological sinks and users have the
  option to use either of the D8 or Multiple Flow Direction (MFD) routing
  algorithms.
* Adding a new input to the InVEST Settings window to allow users to customize
  the value that should be used for the ``n_workers`` parameter in
  taskgraph-enabled models.  This change involves removing the "Number of
  Parallel Workers" input from the model inputs pane for some models in
  favor of this new location.  The default value for this setting is ``-1``,
  indicating synchronous (non-threaded, non-multiprocessing) execution of
  tasks.
* Removing Scenario Generator: Rule-based model.
* Fixing a bug in Hydropower model where watershed aggregations would be incorrect
  if a watershed is partially covering nodata raster values. Nodata values are now
  ignored in zonal statistics. Numerical results change very slightly in the
  case where a watershed only includes a few nodata pixels.
* Adding TaskGraph functionality to GLOBIO model.
* Adding some TaskGraph functionality to Scenario Generator: Proximity.
* Fixing an issue with the InVEST Fisheries model that would prevent the model
  from batch-processing a directory of population tables.  The model will now
  process these files as expected.
* Reimplementing Crop Production models using taskgraph.
* Fixing an issue with Crop Production Regression's result_table.csv where the
  'production_modeled' and '<nutrient>_modeled' values calculated for each crop
  were done so using the same crop raster (e.g. wheat, soybean, and barley values
  were all based on soybean data).
* Hydropower subwatershed results now include all the same metrics as the
  watershed results, with the exception of economic valuation metrics.
* Reimplementing the Hydropower model using taskgraph.
* Reimplementing the Carbon model using taskgraph.
* Fixing an issue with Coastal Blue Carbon validation to allow column names to
  ignore case.
* Updating core carbon forest edge regression data coefficient to drop
  impossible negative coefficients.
* Fixing an issue with the Scenario Generator: Proximity model that would
  raise an exception if no AOI were passed in even though the AOI is optional.
* Removing Overlap Analysis and Overlap Analysis: Management Zones.
* Removing Habitat Suitability.
* Added comprehensive error checking to hydropower model to test for the VERY
  common errors of missing biophysical, demand, and valuation coefficients in
  their respective tables.
* Fixing an issue with Hydropower Water Yield ("Annual Water Yield") where
  valuation would never be triggered when running the model through the User
  Interface. And a related issue where the model would crash if a valuation table
  was provided but a demand table was not. The UI no longer validates that config.
* Fixing an issue with how logging is captured when a model is run through the
  InVEST User Interface.  Now, logging from any thread started by the executor
  thread will be written to the log file, which we expect to aid in debugging.
* Fixing an issue with Scenic Quality where viewpoints outside of the AOI
  were not being properly excluded.  Viewpoints are now excluded correctly.
* The crop production model has been refactored to drop the "aggregate ID"
  concept when summarizing results across an aggregate polygon. The model now
  uses the polygon FIDs internally and externally when producing the result
  summary table.
* Correcting the rating instructions in the criteria rating instructions on how
  the data quality (DQ) and weight should be rated in the HRA Preprocessor.
  A DQ score of 1 should represent better data quality whereas the score of 3 is
  worse data quality. A weight score of 1 is more important, whereas that of 3
  is less important.
* Fixing a case where a zero discount rate and rate of change in the carbon
  model would cause a divide by zero error.

3.5.0 (2018-08-14)
------------------
* Bumped pygeoprocessing requirement to ``pygeoprocessing>=1.2.3``.
* Bumped taskgraph requirement to ``taskgraph>=0.6.1``.
* Reimplemented the InVEST Scenic Quality model.  This new version removes the
  'population' and 'overlap' postprocessing steps, updates the available
  valuation functions and greatly improves the runtime and memory-efficiency of
  the model.  See the InVEST User's Guide chapter for more information.
* Updated Recreation server's database to include metadata from photos taken
  from 2005-2017 (previous range was 2005-2014). The new range is reflected
  in the UI.
* Fixed an issue with the InVEST binary build where binaries on Windows would
  crash with an error saying Python27.dll could not be loaded.
* Fixed an issue in the Rule-Based Scenario Generator UI where vector column
  names from override and constraint layers were not being loaded.  This bug
  caused the field 'UNKNOWN' to be passed to the model, causing an error.
* Fixed an issue with the InVEST UI (all models), where attempting to
  drag-and-drop a directory onto a model input would cause the application to
  crash.
* Coastal Vulnerability UI now specifies a number of reasonable defaults for
  some numeric inputs.
* Fixed an issue with the Fisheries UI where alpha and beta parameter inputs
  were incorrectly disabled for the Ricker recruitment function.
* InVEST now uses a Makefile to automate the build processes.  GNU Make is
  required to use the Makefile.  See ``README.rst`` for instructions on
  building InVEST.  This replaces the old ``pavement.py`` build entrypoint,
  which has been removed.
* Fixed an issue with the InVEST UI (all models), where attempting to
  drag-and-drop a directory onto a model input would cause the application to
  crash.
* Fixed an issue with Forest Carbon Edge Effect where the UI layer was always
  causing the model to run with only the aboveground carbon pool
* Added functionality to the InVEST UI so that ``Dropdown`` inputs can now map
  dropdown values to different output values.
* Fixed an issue in the Crop Production Percentile model that would treat the
  optional AOI vector field as a filename and crash on a run if it were empty.
* Fixing an issue in the Pollination Model that would cause occasional crashes
  due to a missing dependent task; it had previously been patched by setting
  taskgraph to operate in single thread mode. This restores multithreading
  in the pollination model.
* Fixed an issue in the water yield / hydropower model that would skip
  calculation of water demand tables when "water scarcity" was enabled.
* Fixed an issue in the model data of the crop production model where some
  crops were using incorrect climate bin rasters. Since the error was in the
  data and not the code, users will need to download the most recent version
  of InVEST's crop model data during the installation step to get the fix.

3.4.4 (2018-03-26)
------------------
* InVEST now requires GDAL 2.0.0 and has been tested up to GDAL 2.2.3. Any API users of InVEST will need to use GDAL version >= 2.0. When upgrading GDAL we noticed slight numerical differences in our test suite in both numerical raster differences, geometry transforms, and occasionally a single pixel difference when using `gdal.RasterizeLayer`. Each of these differences in the InVEST test suite is within a reasonable numerical tolerance and we have updated our regression test suite appropriately. Users comparing runs between previous versions of InVEST may also notice reasonable numerical differences between runs.
* Added a UI keyboard shortcut for showing documentation. On Mac OSX, this will be Command-?. On Windows, GNOME and KDE, this will be F1.
* Patching an issue in NDR that was using the nitrogen subsurface retention efficiency for both nitrogen and phosphorous.
* Fixed an issue with the Seasonal Water Yield model that incorrectly required a rain events table when the climate zone mode was in use.
* Fixed a broken link to local and online user documentation from the Seasonal Water Yield model from the model's user interface.

3.4.3 (2018-03-26)
------------------
* Fixed a critical issue in the carbon model UI that would incorrectly state the user needed a "REDD Priority Raster" when none was required.
* Fixed an issue in annual water yield model that required subwatersheds even though it is an optional field.
* Fixed an issue in wind energy UI that was incorrectly validating most of the inputs.

3.4.2 (2017-12-15)
------------------
* Fixed a cross-platform issue with the UI where logfiles could not be dropped onto UI windows.
* Model arguments loaded from logfiles are now cast to their correct literal value.  This addresses an issue where some models containing boolean inputs could not have their parameters loaded from logfiles.
* Fixed an issue where the Pollination Model's UI required a farm polygon. It should have been optional and now it is.
* Fixing an issue with the documentation and forums links on the InVEST model windows.  The links now correctly link to the documentation page or forums as needed.
* Fixing an issue with the ``FileSystemRunDialog`` where pressing the 'X' button in the corner of the window would close the window, but not reset its state.  The window's state is now reset whenever the window is closed (and the window cannot be closed when the model is running)

3.4.1 (2017-12-11)
------------------
* In the Coastal Blue Carbon model, the ``interest_rate`` parameter has been renamed to ``inflation_rate``.
* Fixed issues with sample parameter sets for InVEST Habitat Quality, Habitat Risk Assessment, Coastal Blue Carbon, and Coastal Blue Carbon Preprocessors.  All sample parameter sets now have the correct paths to the model's input files, and correctly note the name of the model that they apply to.
* Added better error checking to the SDR model for missing `ws_id` and invalid `ws_id` values such as `None` or some non-integer value. Also added tests for the `SDR` validation module.

3.4.0 (2017-12-03)
------------------
* Fixed an issue with most InVEST models where the suffix was not being reflected in the output filenames.  This was due to a bug in the InVEST UI, where the suffix args key was assumed to be ``'suffix'``.  Instances of ``InVESTModel`` now accept a keyword argument to defined the suffix args key.
* Fixed an issue/bug in Seasonal Water Yield that would occur when a user provided a datastack that had nodata values overlapping with valid DEM locations. Previously this would generate an NaN for various biophysical values at that pixel and cascade it downslope. Now any question of nodata on a valid DEM pixel is treated as "0". This will make serious visual artifacts on the output, but should help users pinpoint the source of bad data rather than crash.
* Refactored all but routing components of SDR to use PyGeoprocessing 0.5.0 and laid a consistent raster floating point type of 'float32'. This will cause numerically insignificant differences between older versions of SDR and this one. But differences are well within the tolerance of the overall error of the model and expected error rate of data. Advantages are smaller disk footprint per run, cleaner and more maintainable design, and a slight performance increase.
* Bug fixed in SDR that would align the output raster stack to match with the landcover pixel stack even though the rest of the rasters are scaled and clipped to the DEM.
* When loading parameters from a datastack, parameter set or logfile, the UI will check that the model that created the file being loaded matches the name of the model that is currently running.  If there is a mismatch, a dialog is presented for the user to confirm or cancel the loading of parameters. Logfiles from IUI (which do not have clearly-recorded modelname or InVEST version information) can still have their arguments parsed, but the resulting model name and InVEST version will be set to ``"UNKNOWN"``.
* Data Stack files (``*.invest.json``, ``*.invest.tar.gz``) can now be dragged and dropped on an InVEST model window, which will prompt the UI to load that parameter set.
* Spatial inputs to Coastal Blue Carbon are now aligned as part of the model. This resolves a longstanding issue with the model where inputs would need to perfectly overlap (even down to pixel indices), or else the model would yield strange results.
* The InVEST UI now contains a submenu for opening a recently-opened datastack.  This submenu is automatically populated with the 10 most recently-opened datastacks for the current model.
* Removed vendored ``natcap.invest.dbfpy`` subpackage.
* Removed deprecated ``natcap.invest.fileio`` module.
* Removed ``natcap.invest.iui`` UI subpackage in favor of a new UI framework found at ``natcap.invest.ui``. This new UI features a greatly improved API, good test coverage, support for Qt4 and Qt5, and includes updates to all InVEST models to support validation of model arguments from a python script, independent of the UI.
* Updated core model of seasonal water yield to allow for negative `L_avail`.
* Updated RouteDEM to allow for file suffixes, finer control over what DEM routing algorithms to run, and removal of the multiple stepped stream threshold classification.
* Redesign/refactor of pollination model. Long term bugs in the model are resolved, managed pollinators added, and many simplifications to the end user's experience.  The updated user's guide chapter is available here: http://data.naturalcapitalproject.org/nightly-build/invest-users-guide/html/croppollination.html
* Scenario Generator - Rule Based now has an optional input to define a seed.
  This input is used to seed the random shuffling of parcels that have equal
  priorities.
* InVEST on mac is now distributed as a single application bundle, allowing InVEST to run as expected on mac OSX Sierra.  Individual models are selected and launched from a new launcher window.
* The InVEST CLI now has a GUI model launcher:  ``$ invest launcher``
* Updated the Coastal Blue Carbon model to improve handling of blank lines in input CSV tables and improve memory efficiency of the current implementation.
* Improved the readability of a cryptic error message in Coastal Vulnerability that is normally raised when the depth threshold is too high or the exposure proportion is too low to detect any shoreline segments.
* Adding InVEST HTML documentation to the Mac disk image distribution.
* Upgrading dependency of PyGeoprocessing to 0.3.3.  This fixes a memory leak associated with any model that aggregates rasters over complicated overlapping polygons.
* Adding sample data to Blue Carbon model that were missing.
* Deprecating the InVEST Marine Water Quality model.  This also removes InVEST's dependancy on the pyamg package which has been removed from REQUIREMENTS.TXT.
* Deprecating the ArcGIS-based Coastal Protection model and ArcGIS-based data-preprocessing scripts.  The toolbox and scripts may still be found at https://bitbucket.org/natcap/invest.arcgis.
* Fixing an issue in the carbon edge effect model that caused output values in the shapefile to be rounded to the nearest integer.
* Fixing issue in SDR model that would occasionally cause users to see errors about field widths in the output shapefile generation.
* Updated the erodibility sample raster that ships with InVEST for the SDR model.  The old version was in US units, in this version we convert to SI units as the model requires, and clipped the raster to the extents of the other stack to save disk space.

3.3.3 (2017-02-06)
------------------
* Fixed an issue in the UI where the carbon model wouldn't accept negative numbers in the price increase of carbon.
* RouteDEM no longer produces a "tiled_dem.tif" file since that functionality is being deprecated in PyGeoprocessing.
* Fixing an issue in SDR where the optional drainage layer would not be used in most of the SDR biophysical calculations.
* Refactoring so water yield pixels with Kc and et0 equal to be 0 now yields a 0.0 value of water yield on that pixel rather than nodata.
* Light optimization refactor of wind energy model that improves runtimes in some cases by a factor of 2-3.
* Performance optimizations to HRA that improve runtimes by approximately 30%.
* Fixed a broken UI link to Seasonal Water Yield's user's guide.
* Fixed an issue with DelineateIT that caused ArcGIS users to see both the watershed and inverse watershed polygons when viewing the output of the tool.
* Upgrading dependency to PyGeoprocessing 0.3.2.
* Fixed an issue with SDR that caused the LS factor to be an order of magnitue too high in areas where the slope was greater than 9%.  In our sample case this caused sediment export estimates to be about 6% too high, but in cases where analyses are run over steep slopes the error would have been greater.
* ``paver check`` now warns if the ``PYTHONHOME`` environment variable is set.
* API docs now correctly reflect installation steps needed for python development headers on linux.
* Fixed a side effect in the InVEST user interface that would cause ``tempfile.tempdir`` to be set and then not be reset after a model run is finished.
* The InVEST user interface will now record GDAL/OGR log messages in the log messages window and in the logfile written to the workspace.
* Updated branding and usability of the InVEST installer for Windows, and the Mac Disk Image (.dmg).


3.3.2 (2016-10-17)
------------------
* Partial test coverage for HRA model.
* Full test coverage for Overlap Analysis model.
* Full test coverage for Finfish Aquaculture.
* Full test coverage for DelineateIT.
* Full test coverage for RouteDEM.
* Fixed an issue in Habitat Quality where an error in the sample table or malformed threat raster names would display a confusing message to the user.
* Full test coverage for scenario generator proximity model.
* Patching an issue in seasonal water yield that causes an int overflow error if the user provides a floating point landcover map and the nodata value is outside of the range of an int64.
* Full test coverage for the fisheries model.
* Patched an issue that would cause the Seasonal Water Edge model to crash when the curve number was 100.
* Patching a critical issue with forest carbon edge that would give incorrect results for edge distance effects.
* Patching a minor issue with forest carbon edge that would cause the model to crash if only one  interpolation point were selected.
* Full test coverage for pollination model.
* Removed "farms aggregation" functionality from the InVEST pollination model.
* Full test coverage for the marine water quality model.
* Full test coverage for GLOBIO model.
* Full test coverage for carbon forest edge model.
* Upgraded SciPy dependancy to 0.16.1.
* Patched bug in NDR that would cause a phosphorus density to be reported per pixel rather than total amount of phosporous in a pixel.
* Corrected an issue with the uses of buffers in the euclidean risk function of Habitat Risk Assessment.  (issue #3564)
* Complete code coverage tests for Habitat Quality model.
* Corrected an issue with the ``Fisheries_Inputs.csv`` sample table used by Overlap Analysis.  (issue #3548)
* Major modifications to Terrestrial Carbon model to include removing the harvested wood product pool, uncertainty analysis, and updated efficient raster calculations for performance.
* Fixed an issue in GLOBIO that would cause model runs to crash if the AOI marked as optional was not present.
* Removed the deprecated and incomplete Nearshore Wave and Erosion model (``natcap.invest.nearshore_wave_and_erosion``).
* Removed the deprecated Timber model (``natcap.invest.timber``).
* Fixed an issue where seasonal water yield would raise a divide by zero error if a watershed polygon didn't cover a valid data region.  Now sets aggregation quantity to zero and reports a warning in the log.
* ``natcap.invest.utils.build_file_registry`` now raises a ``ValueError`` if a path is not a string or list of strings.
* Fixed issues in NDR that would indicate invalid values were being processed during runtimes by skipping the invalid calculations in the first place rather than calculating them and discarding after the fact.
* Complete code coverage tests for NDR model.
* Minor (~10% speedup) performance improvements to NDR.
* Added functionality to recreation model so that the `monthly_table.csv` file now receives a file suffix if one is provided by the user.
* Fixed an issue in SDR where the m exponent was calculated incorrectly in many situations resulting in an error of about 1% in total export.
* Fixed an issue in SDR that reported runtime overflow errors during normal processing even though the model completed without other errors.

3.3.1 (2016-06-13)
------------------
* Refactored API documentation for readability, organization by relevant topics, and to allow docs to build on `invest.readthedocs.io <http://invest.readthedocs.io>`_,
* Installation of ``natcap.invest`` now requires ``natcap.versioner``.  If this is not available on the system at runtime, setuptools will make it available at runtime.
* InVEST Windows installer now includes HISTORY.rst as the changelog instead of the old ``InVEST_Updates_<version>`` files.
* Habitat suitability model is generalized and released as an API only accessible model.  It can be found at ``natcap.invest.habitat_suitability.execute``.  This model replaces the oyster habitat suitability model.
    * The refactor of this model requires an upgrade to ``numpy >= 1.11.0``.
* Fixed a crash in the InVEST CLI where calling ``invest`` without a parameter would raise an exception on linux-based systems.  (Issue `#3528 <https://bitbucket.org/natcap/invest/issues/3515>`_)
* Patched an issue in Seasonal Water Yield model where a nodata value in the landcover map that was equal to ``MAX_INT`` would cause an overflow error/crash.
* InVEST NSIS installer will now optionally install the Microsoft Visual C++ 2008 redistributable on Windows 7 or earlier.  This addresses a known issue on Windows 7 systems when importing GDAL binaries (Issue `#3515 <https://bitbucket.org/natcap/invest/issues/3515>`_).  Users opting to install this redistributable agree to abide by the terms and conditions therein.
* Removed the deprecated subpackage ``natcap.invest.optimization``.
* Updated the InVEST license to legally define the Natural Capital Project.
* Corrected an issue in Coastal Vulnerability where an output shapefile was being recreated for each row, and where field values were not being stored correctly.
* Updated Scenario Generator model to add basic testing, file registry support, PEP8 and PEP257 compliance, and to fix several bugs.
* Updated Crop Production model to add a simplified UI, faster runtime, and more testing.

3.3.0 (2016-03-14)
------------------
* Refactored Wind Energy model to use a CSV input for wind data instead of a Binary file.
* Redesigned InVEST recreation model for a single input streamlined interface, advanced analytics, and refactored outputs.  While the model is still based on "photo user days" old model runs are not backward compatable with the new model or interface. See the Recreation Model user's guide chapter for details.
    * The refactor of this model requires an upgrade to ``GDAL >=1.11.0 <2.0`` and ``numpy >= 1.10.2``.
* Removed nutrient retention (water purification) model from InVEST suite and replaced it with the nutrient delivery ratio (NDR) model.  NDR has been available in development relseases, but has now officially been added to the set of Windows Start Menu models and the "under development" tag in its users guide has been removed.  See the InVEST user's guide for details between the differences and advantages of NDR over the old nutrient model.
* Modified NDR by adding a required "Runoff Proxy" raster to the inputs.  This allows the model to vary the relative intensity of nutrient runoff based on varying precipitation variability.
* Fixed a bug in the Area Change rule of the Rule-Based Scenario Generator, where units were being converted incorrectly. (Issue `#3472 <https://bitbucket.org/natcap/invest/issues/3472>`_) Thanks to Fosco Vesely for this fix.
* InVEST Seasonal Water Yield model released.
* InVEST Forest Carbon Edge Effect model released.
* InVEST Scenario Generator: Proximity Based model released and renamed the previous "Scenario Generator" to "Scenario Generator: Rule Based".
* Implemented a blockwise exponential decay kernel generation function, which is now used in the Pollination and Habitat Quality models.
* GLOBIO now uses an intensification parameter and not a map to average all agriculture across the GLOBIO 8 and 9 classes.
* GLOBIO outputs modified so core outputs are in workspace and intermediate outputs are in a subdirectory called 'intermediate_outputs'.
* Fixed a crash with the NDR model that could occur if the DEM and landcover maps were different resolutions.
* Refactored all the InVEST model user interfaces so that Workspace defaults to the user's home "Documents" directory.
* Fixed an HRA bug where stessors with a buffer of zero were being buffered by 1 pixel
* HRA enhancement which creates a common raster to burn all input shapefiles onto, ensuring consistent alignment.
* Fixed an issue in SDR model where a landcover map that was smaller than the DEM would create extraneous "0" valued cells.
* New HRA feature which allows for "NA" values to be entered into the "Ratings" column for a habitat / stressor pair in the Criteria Ratings CSV. If ALL ratings are set to NA, the habitat / stressor will be treated as having no interaction. This means in the model, that there will be no overlap between the two sources. All rows parameters with an NA rating will not be used in calculating results.
* Refactored Coastal Blue Carbon model for greater speed, maintainability and clearer documentation.
* Habitat Quality bug fix when given land cover rasters with different pixel sizes than threat rasters. Model would use the wrong pixel distance for the convolution kernel.
* Light refactor of Timber model. Now using CSV input attribute file instead of DBF file.
* Fixed clipping bug in Wave Energy model that was not properly clipping polygons correctly. Found when using global data.
* Made the following changes / updates to the coastal vulnerability model:
    * Fixed a bug in the model where the geomorphology ranks were not always being used correctly.
    * Removed the HTML summary results output and replaced with a link to a dashboard that helps visualize and interpret CV results.
    * Added a point shapefile output: 'outputs/coastal_exposure.shp' that is a shapefile representation of the corresponding CSV table.
    * The model UI now requires the 'Relief' input. No longer optional.
    * CSV outputs and Shapefile outputs based on rasters now have x, y coorinates of the center of the pixel instead of top left of the pixel.
* Turning setuptools' zip_safe to False for consistency across the Natcap Namespace.
* GLOBIO no longer requires user to specify a keyfield in the AOI.
* New feature to GLOBIO to summarize MSA by AOI.
* New feature to GLOBIO to use a user defined MSA parameter table to do the MSA thresholds for infrastructure, connectivity, and landuse type
* Documentation to the GLOBIO code base including the large docstring for 'execute'.

3.2.0 (2015-05-31)
------------------
InVEST 3.2.0 is a major release with the addition of several experimental models and tools as well as an upgrade to the PyGeoprocessing core:

* Upgrade to PyGeoprocessing v0.3.0a1 for miscelaneous performance improvements to InVEST's core geoprocessing routines.
* An alpha unstable build of the InVEST crop production model is released with partial documentation and sample data.
* A beta build of the InVEST fisheries model is released with documentation and sample data.
* An alpha unstable build of the nutrient delivery ratio (NDR) model is available directly under InVEST's instalation directory at  ``invest-x86/invest_ndr.exe``; eventually this model will replace InVEST's current "Nutrient" model.  It is currently undocumented and unsupported but inputs are similar to that of InVEST's SDR model.
* An alpha unstable build of InVEST's implementation of GLOBIO is available directly under InVEST's instalation directory at ``invest-x86/invest_globio.exe``.  It is currently undocumented but sample data are provided.
* DelinateIT, a watershed delination tool based on PyGeoprocessing's d-infinity flow algorithm is released as a standalone tool in the InVEST repository with documentation and sample data.
* Miscelaneous performance patches and bug fixes.

3.1.3 (2015-04-23)
------------------
InVEST 3.1.3 is a hotfix release patching a memory blocking issue resolved in PyGeoprocessing version 0.2.1.  Users might have experienced slow runtimes on SDR or other routed models.

3.1.2 (2015-04-15)
------------------
InVEST 3.1.2 is a minor release patching issues mostly related to the freshwater routing models and signed GDAL Byte datasets.

* Patching an issue where some projections were not regognized and InVEST reported an UnprojectedError.
* Updates to logging that make it easier to capture logging messages when scripting InVEST.
* Shortened water yield user interface height so it doesn't waste whitespace.
* Update PyGeoprocessing dependency to version 0.2.0.
* Fixed an InVEST wide issue related to bugs stemming from the use of signed byte raster inputs that resulted in nonsensical outputs or KeyErrors.
* Minor performance updates to carbon model.
* Fixed an issue where DEMS with 32 bit ints and INT_MAX as the nodata value nodata value incorrectly treated the nodata value in the raster as a very large DEM value ultimately resulting in rasters that did not drain correctly and empty flow accumulation rasters.
* Fixed an issue where some reservoirs whose edges were clipped to the edge of the watershed created large plateaus with no drain except off the edge of the defined raster.  Added a second pass in the plateau drainage algorithm to test for these cases and drains them to an adjacent nodata area if they occur.
* Fixed an issue in the Fisheries model where the Results Suffix input was invariably initializing to an empty string.
* Fixed an issue in the Blue Carbon model that prevented the report from being generated in the outputs file.

3.1.1 (2015-03-13)
------------------
InVEST 3.1.1 is a major performance and memory bug patch to the InVEST toolsuite.  We recommend all users upgrade to this version.

* Fixed an issue surrounding reports of SDR or Nutrient model outputs of zero values, nodata holes, excessive runtimes, or out of memory errors.  Some of those problems happened to be related to interesting DEMs that would break the flat drainage algorithm we have inside RouteDEM that adjusted the heights of those regions to drain away from higher edges and toward lower edges, and then pass the height adjusted dem to the InVEST model to do all its model specific calculations.  Unfortunately this solution was not amenable to some degenerate DEM cases and we have now adjusted the algorithm to treat each plateau in the DEM as its own separate region that is processed independently from the other regions. This decreases memory use so we never effectively run out of memory at a minor hit to overall runtime.  We also now adjust the flow direction directly instead of adjust the dem itself.  This saves us from having to modify the DEM and potentially get it into a state where a drained plateau would be higher than its original pixel neighbors that used to drain into it.

There are side effects that result in sometimes large changes to un calibrated runs of SDR or nutrient.  These are related to slightly different flow directions across the landscape and a bug fix on the distance to stream calculation.

* InVEST geoprocessing now uses the PyGeoprocessing package (v0.1.4) rather than the built in functionality that used to be in InVEST.  This will not affect end users of InVEST but may be of interest to users who script InVEST calls who want a standalone Python processing package for raster stack math and hydrological routing.  The project is hosted at https://bitbucket.org/richpsharp/pygeoprocessing.

* Fixed an marine water quality issue where users could input AOIs that were unprojected, but output pixel sizes were specified in meters.  Really the output pixel size should be in the units of the polygon and are now specified as such.  Additionally an exception is raised if the pixel size is too small to generate a numerical solution that is no longer a deep scipy error.

* Added a suffix parameter to the timber and marine water quality models that append a user defined string to the output files; consistent with most of the other InVEST models.

* Fixed a user interface issue where sometimes the InVEST model run would not open a windows explorer to the user's workspace.  Instead it would open to C:\User[..]\My Documents.  This would often happen if there were spaces in the the workspace name or "/" characters in the path.

* Fixed an error across all InVEST models where a specific combination of rasters of different cell sizes and alignments and unsigned data types could create errors in internal interpolation of the raster stacks.  Often these would appear as 'KeyError: 0' across a variety of contexts.  Usually the '0' was an erroneous value introduced by a faulty interpolation scheme.

* Fixed a MemoryError that could occur in the pollination and habitat quality models when the the base landcover map was large and the biophysical properties table allowed the effect to be on the order of that map.  Now can use any raster or range values with only a minor hit to runtime performance.

* Fixed a serious bug in the plateau resolution algorithm that occurred on DEMs with large plateau areas greater than 10x10 in size.  The underlying 32 bit floating point value used to record small height offsets did not have a large enough precision to differentiate between some offsets thus creating an undefined flow direction and holes in the flow accumulation algorithm.

* Minor performance improvements in the routing core, in some cases decreasing runtimes by 30%.

* Fixed a minor issue in DEM resolution that occurred when a perfect plateau was encountered.  Rather that offset the height so the plateau would drain, it kept the plateau at the original height.  This occurred because the uphill offset was nonexistent so the algorithm assumed no plateau resolution was needed.  Perfect plateaus now drain correctly.  In practice this kind of DEM was encountered in areas with large bodies of water where the remote sensing algorithm would classify the center of a lake 1 meter higher than the rest of the lake.

* Fixed a serious routing issue where divergent flow directions were not getting accumulated 50% of the time. Related to a division speed optimization that fell back on C-style modulus which differs from Python.

* InVEST SDR model thresholded slopes in terms of radians, not percent thus clipping the slope tightly between 0.001 and 1%.  The model now only has a lower threshold of 0.00005% for the IC_0 factor, and no other thresholds.  We believe this was an artifact left over from an earlier design of the model.


* Fixed a potential memory inefficiency in Wave Energy Model when computing the percentile rasters. Implemented a new memory efficient percentile algorithm and updated the outputs to reflect the new open source framework of the model. Now outputting csv files that describe the ranges and meaning of the percentile raster outputs.

* Fixed a bug in Habitat Quality where the future output "quality_out_f.tif" was not reflecting the habitat value given in the sensitivity table for the specified landcover types.


3.1.0 (2014-11-19)
------------------
InVEST 3.1.0 (http://www.naturalcapitalproject.org/download.html) is a major software and science milestone that includes an overhauled sedimentation model, long awaited fixes to exponential decay routines in habitat quality and pollination, and a massive update to the underlying hydrological routing routines.  The updated sediment model, called SDR (sediment delivery ratio), is part of our continuing effort to improve the science and capabilities of the InVEST tool suite.  The SDR model inputs are backwards comparable with the InVEST 3.0.1 sediment model with two additional global calibration parameters and removed the need for the retention efficiency parameter in the biophysical table; most users can run SDR directly with the data they have prepared for previous versions.  The biophysical differences between the models are described in a section within the SDR user's guide and represent a superior representation of the hydrological connectivity of the watershed, biophysical parameters that are independent of cell size, and a more accurate representation of sediment retention on the landscape.  Other InVEST improvements to include standard bug fixes, performance improvements, and usability features which in part are described below:

* InVEST Sediment Model has been replaced with the InVEST Sediment Delivery Ratio model.  See the SDR user's guide chapter for the difference between the two.
* Fixed an issue in the pollination model where the exponential decay function decreased too quickly.
* Fixed an issue in the habitat quality model where the exponential decay function decreased too quickly and added back linear decay as an option.
* Fixed an InVEST wide issue where some input rasters that were signed bytes did not correctly map to their negative nodata values.
* Hydropower input rasters have been normalized to the LULC size so sampling error is the same for all the input watersheds.
* Adding a check to make sure that input biophysical parameters to the water yield model do not exceed invalid scientific ranges.
* Added a check on nutrient retention in case the upstream water yield was less than 1 so that the log value did not go negative.  In that case we clamp upstream water yield to 0.
* A KeyError issue in hydropower was resolved that occurred when the input rasters were at such a coarse resolution that at least one pixel was completely contained in each watershed.  Now a value of -9999 will be reported for watersheds that don't contain any valid data.
* An early version of the monthly water yield model that was erroneously included in was in the installer; it was removed in this version.
* Python scripts necessary for running the ArcGIS version of Coastal Protection were missing.  They've since been added back to the distribution.
* Raster calculations are now processed by raster block sizes.  Improvements in raster reads and writes.
* Fixed an issue in the routing core where some wide DEMs would cause out of memory errors.
* Scenario generator marked as stable.
* Fixed bug in HRA where raster extents of shapefiles were not properly encapsulating the whole AOI.
* Fixed bug in HRA where any number of habitats over 4 would compress the output plots. Now extends the figure so that all plots are correctly scaled.
* Fixed a bug in HRA where the AOI attribute 'name' could not be an int. Should now accept any type.
* Fixed bug in HRA which re-wrote the labels if it was run immediately without closing the UI.
* Fixed nodata masking bug in Water Yield when raster extents were less than that covered by the watershed.
* Removed hydropower calibration parameter form water yield model.
* Models that had suffixes used to only allow alphanumeric characters.  Now all suffix types are allowed.
* A bug in the core platform that would occasionally cause routing errors on irregularly pixel sized rasters was fixed.  This often had the effect that the user would see broken streams and/or nodata values scattered through sediment or nutrient results.
* Wind Energy:
        * Added new framework for valuation component. Can now input a yearly price table that spans the lifetime of the wind farm. Also if no price table is made, can specify a price for energy and an annual rate of change.
        * Added new memory efficient distance transform functionality
        * Added ability to leave out 'landing points' in 'grid connection points' input. If not landing points are found, it will calculate wind farm directly to grid point distances
* Error message added in Wave Energy if clip shape has no intersection
* Fixed an issue where the data type of the nodata value in a raster might be different than the values in the raster.  This was common in the case of 64 bit floating point values as nodata when the underlying raster was 32 bit.  Now nodata values are cast to the underlying types which improves the reliability of many of the InVEST models.


3.0.1 (2014-05-19)
------------------
* Blue Carbon model released.

* HRA UI now properly reflects that the Resolution of Analysis is in meters, not meters squared, and thus will be applied as a side length for a raster pixel.

* HRA now accepts CSVs for ratings scoring that are semicolon separated as well as comma separated.

* Fixed a minor bug in InVEST's geoprocessing aggregate core that now consistently outputs correct zonal stats from the underlying pixel level hydro outputs which affects the water yield, sediment, and nutrient models.

* Added compression to InVEST output geotiff files.  In most cases this reduces output disk usage by a factor of 5.

* Fixed an issue where CSVs in the sediment model weren't open in universal line read mode.

* Fixed an issue where approximating whether pixel edges were the same size was not doing an approximately equal function.

* Fixed an issue that made the CV model crash when the coastline computed from the landmass didn't align perfectly with that defined in the geomorphology layer.

* Fixed an issue in the CV model where the intensity of local wave exposure was very low, and yielded zero local wave power for the majority of coastal segments.

* Fixed an issue where the CV model crashes if a coastal segment is at the edge of the shore exposure raster.

* Fixed the exposure of segments surrounded by land that appeared as exposed when their depth was zero.

* Fixed an issue in the CV model where the natural habitat values less than 5 were one unit too low, leading to negative habitat values in some cases.

* Fixed an exponent issue in the CV model where the coastal vulnerability index was raised to a power that was too high.

* Fixed a bug in the Scenic Quality model that prevented it from starting, as well as a number of other issues.

* Updated the pollination model to conform with the latest InVEST geoprocessing standards, resulting in an approximately 33% speedup.

* Improved the UI's ability to remember the last folder visited, and to have all file and folder selection dialogs have access to this information.

* Fixed an issue in Marine Water Quality where the UV points were supposed to be optional, but instead raised an exception when not passed in.

3.0.0 (2014-03-23)
------------------
The 3.0.0 release of InVEST represents a shift away from the ArcGIS to the InVEST standalone computational platform.  The only exception to this shift is the marine coastal protection tier 1 model which is still supported in an ArcGIS toolbox and has no InVEST 3.0 standalone at the moment.  Specific changes are detailed below

* A standalone version of the aesthetic quality model has been developed and packaged along with this release.  The standalone outperforms the ArcGIS equivalent and includes a valuation component.  See the user's guide for details.

* The core water routing algorithms for the sediment and nutrient models have been overhauled.  The routing algorithms now correctly adjust flow in plateau regions, address a bug that would sometimes not route large sections of a DEM, and has been optimized for both run time and memory performance.  In most cases the core d-infinity flow accumulation algorithm out performs TauDEM.  We have also packaged a simple interface to these algorithms in a standalone tool called RouteDEM; the functions can also be referenced from the scripting API in the invest_natcap.routing package.

* The sediment and nutrient models are now at a production level release.  We no longer support the ArcGIS equivalent of these models.

* The sediment model has had its outputs simplified with major changes including the removal of the 'pixel mean' outputs, a direct output of the pixel level export and retention maps, and a single output shapefile whose attribute table contains aggregations of sediment output values.  Additionally all inputs to the sediment biophysical table including p, c, and retention coefficients are now expressed as a proportion between 0 and 1; the ArcGIS model had previously required those inputs were integer values between 0 and 1000.  See the "Interpreting Results" section of sediment model for full details on the outputs.

* The nutrient model has had a similar overhaul to the sediment model including a simplified output structure with many key outputs contained in the attribute table of the shapefile.  Retention coefficients are also expressed in proportions between 0 and 1.  See the "Interpreting Results" section of nutrient model for full details on the outputs.

* Fixed a bug in Habitat Risk Assessment where the HRA module would incorrectly error if a criteria with a 0 score (meant to be removed from the assessment) had a 0 data quality or weight.

* Fixed a bug in Habitat Risk Assessment where the average E/C/Risk values across the given subregion were evaluating to negative numbers.

* Fixed a bug in Overlap Analysis where Human Use Hubs would error if run without inter-activity weighting, and Intra-Activity weighting would error if run without Human Use Hubs.

* The runtime performance of the hydropower water yield model has been improved.

* Released InVEST's implementation of the D-infinity flow algorithm in a tool called RouteDEM available from the start menu.

* Unstable version of blue carbon available.

* Unstable version of scenario generator available.

* Numerous other minor bug fixes and performance enhacnements.



2.6.0 (2013-12-16)
------------------
The 2.6.0 release of InVEST removes most of the old InVEST models from the Arc toolbox in favor of the new InVEST standalone models.  While we have been developing standalone equivalents for the InVEST Arc models since version 2.3.0, this is the first release in which we removed support for the deprecated ArcGIS versions after an internal review of correctness, performance, and stability on the standalones.  Additionally, this is one of the last milestones before the InVEST 3.0.0 release later next year which will transition InVEST models away from strict ArcGIS dependence to a standalone form.

Specifically, support for the following models have been moved from the ArcGIS toolbox to their Windows based standalones: (1) hydropower/water yield, (2) finfish aquaculture, (3) coastal protection tier 0/coastal vulnerability, (4) wave energy, (5) carbon, (6) habitat quality/biodiversity, (7) pollination, (8) timber, and (9) overlap analysis.  Additionally, documentation references to ArcGIS for those models have been replaced with instructions for launching standalone InVEST models from the Windows start menu.

This release also addresses minor bugs, documentation updates, performance tweaks, and new functionality to the toolset, including:

*  A Google doc to provide guidance for scripting the InVEST standalone models: https://docs.google.com/document/d/158WKiSHQ3dBX9C3Kc99HUBic0nzZ3MqW3CmwQgvAqGo/edit?usp=sharing

* Fixed a bug in the sample data that defined Kc as a number between 0 and 1000 instead of a number between 0 and 1.

* Link to report an issue now takes user to the online forums rather than an email address.

* Changed InVEST Sediment model standalone so that retention values are now between 0 and 1 instead of 0 and 100.

* Fixed a bug in Biodiversity where if no suffix were entered output filenames would have a trailing underscore (_) behind them.

* Added documentation to the water purification/nutrient retention model documentation about the standalone outputs since they differ from the ArcGIS version of the model.

* Fixed an issue where the model would try to move the logfile to the workspace after the model run was complete and Windows would erroneously report that the move failed.

* Removed the separation between marine and freshwater terrestrial models in the user's guide.  Now just a list of models.

* Changed the name of InVEST "Biodiversity" model to "Habitat Quality" in the module names, start menu, user's guide, and sample data folders.

* Minor bug fixes, performance enhancements, and better error reporting in the internal infrastructure.

* HRA risk in the unstable standalone is calculated differently from the last release. If there is no spatial overlap within a cell, there is automatically a risk of 0. This also applies to the E and C intermediate files for a given pairing. If there is no spatial overlap, E and C will be 0 where there is only habitat. However, we still create a recovery potential raster which has habitat- specific risk values, even without spatial overlap of a stressor. HRA shapefile outputs for high, medium, low risk areas are now calculated using a user-defined maximum number of overlapping stressors, rather than all potential stressors. In the HTML subregion averaged output, we now attribute what portion of risk to a habitat comes from each habitat-stressor pairing. Any pairings which don't overlap will have an automatic risk of 0.

* Major changes to Water Yield : Reservoir Hydropower Production. Changes include an alternative equation for calculating Actual Evapotranspiration (AET) for non-vegetated land cover types including wetlands. This allows for a more accurate representation of processes on land covers such as urban, water, wetlands, where root depth values aren't applicable. To differentiate between the two equations a column 'LULC_veg' has been added to the Biophysical table in Hydropower/input/biophysical_table.csv. In this column a 1 indicates vegetated and 0 indicates non-vegetated.

* The output structure and outputs have also change in Water Yield : Reservoir Hydropower Production. There is now a folder 'output' that contains all output files including a sub directory 'per_pixel' which has three pixel raster outputs. The subwatershed results are only calculated for the water yield portion and those results can be found as a shapefile, 'subwatershed_results.shp', and CSV file, 'subwatershed_results.csv'. The watershed results can be found in similar files: watershed_results.shp and watershed_results.csv. These two files for the watershed outputs will aggregate the Scarcity and Valuation results as well.

* The evapotranspiration coefficients for crops, Kc, has been changed to a decimal input value in the biophysical table. These values used to be multiplied by 1000 so that they were in integer format, that pre processing step is no longer necessary.

* Changing support from richsharp@stanford.edu to the user support forums at http://ncp-yamato.stanford.edu/natcapforums.

2.5.6 (2013-09-06)
------------------
The 2.5.6 release of InVEST that addresses minor bugs, performance
tweaks, and new functionality of the InVEST standalone models.
Including:

* Change the changed the Carbon biophysical table to use code field
  name from LULC to lucode so it is consistent with the InVEST water
  yield biophysical table.

* Added Monte Carlo uncertainty analysis and documentation to finfish
  aquaculture model.

* Replaced sample data in overlap analysis that was causing the model
  to crash.

* Updates to the overlap analysis user's guide.

* Added preprocessing toolkit available under
  C:\{InVEST install directory}\utils

* Biodiversity Model now exits gracefully if a threat raster is not
  found in the input folder.

* Wind Energy now uses linear (bilinear because its over 2D space?)
  interpolation.

* Wind Energy has been refactored to current API.

* Potential Evapotranspiration input has been properly named to
  Reference Evapotranspiration.

* PET_mn for Water Yield is now Ref Evapotranspiration times Kc
  (evapotranspiration coefficient).

* The soil depth field has been renamed 'depth to root restricting
  layer' in both the hydropower and nutrient retention models.

* ETK column in biophysical table for Water Yield is now Kc.

* Added help text to Timber model.

* Changed the behavior of nutrient retention to return nodata values
  when the mean runoff index is zero.

* Fixed an issue where the hydropower model didn't use the suffix
  inputs.

* Fixed a bug in Biodiversity that did not allow for numerals in the
  threat names and rasters.

* Updated routing algorithm to use a modern algorithm for plateau
  direction resolution.

* Fixed an issue in HRA where individual risk pixels weren't being
  calculated correctly.

* HRA will now properly detect in the preprocessed CSVs when criteria
  or entire habitat-stressor pairs are not desired within an
  assessment.

* Added an infrastructure feature so that temporary files are created
  in the user's workspace rather than at the system level
  folder.  This lets users work in a secondary workspace on a USB
  attached hard drive and use the space of that drive, rather than the
  primary operating system drive.

2.5.5 (2013-08-06)
------------------
The 2.5.5 release of InVEST that addresses minor bugs, performance
tweaks, and new functionality of the InVEST standalone models.  Including:

 * Production level release of the 3.0 Coastal Vulnerability model.
    - This upgrades the InVEST 2.5.4 version of the beta standalone CV
      to a full release with full users guide.  This version of the
      CV model should be used in all cases over its ArcGIS equivalent.

 * Production level release of the Habitat Risk Assessment model.
    - This release upgrades the InVEST 2.5.4 beta version of the
      standalone habitat risk assessment model. It should be used in
      all cases over its ArcGIS equivalent.

 * Uncertainty analysis in Carbon model (beta)
    - Added functionality to assess uncertainty in sequestration and
      emissions given known uncertainty in carbon pool stocks.  Users
      can now specify standard  deviations of carbon pools with
      normal distributions as well as desired uncertainty levels.
      New outputs include masks for regions which both sequester and
      emit carbon with a high probability of confidence.  Please see
      the "Uncertainty Analysis" section of the carbon user's guide
      chapter for more information.

 * REDD+ Scenario Analysis in Carbon model (beta)
    - Additional functionality to assist users evaluating REDD
      and REDD+ scenarios in the carbon model.  The uncertainty analysis
      functionality can also be used with these scenarios.
      Please see the "REDD Scenario Analysis" section of the
      carbon user's guide chapter for more information.

 * Uncertainty analysis in Finfish Aquaculture model (beta)
    - Additionally functionality to account for uncertainty in
      alpha and beta growth parameters as well as histogram
      plots showing the distribution of harvest weights and
      net present value.   Uncertainty analysis is performed
      through Monte Carlo runs that normally sample the
      growth parameters.

 * Streamlined Nutrient Retention model functionality
    - The nutrient retention module no longer requires users to explicitly
      run the water yield model.  The model now seamlessly runs water yield
      during execution.

 * Beta release of the recreation model
    - The recreation is available for beta use with limited documentation.

 * Full release of the wind energy model
    - Removing the 'beta' designation on the wind energy model.


Known Issues:

 * Flow routing in the standalone sediment and nutrient models has a
   bug that prevents routing in some (not all) landscapes.  This bug is
   related to resolving d-infinity flow directions across flat areas.
   We are implementing the solution in Garbrecht and Martx (1997).
   In the meanwhile the sediment and nutrient models are still marked
   as beta until this issue is resolved.

2.5.4 (2013-06-07)
------------------
This is a minor release of InVEST that addresses numerous minor bugs and performance tweaks in the InVEST 3.0 models.  Including:

 * Refactor of Wave Energy Model:
    - Combining the Biophysical and Valuation modules into one.
    - Adding new data for the North Sea and Australia
    - Fixed a bug where elevation values that were equal to or greater than zero
      were being used in calculations.
    - Fixed memory issues when dealing with large datasets.
    - Updated core functions to remove any use of depracated functions

 * Performance updates to the carbon model.

 * Nodata masking fix for rarity raster in Biodiversity Model.
    - When computing rarity from a base landuse raster and current or future
      landuse raster, the intersection of the two was not being properly taken.

 * Fixes to the flow routing algorithms in the sediment and nutrient
   retention models in cases where stream layers were burned in by ArcGIS
   hydro tools.  In those cases streams were at the same elevation and caused
   routing issues.

 * Fixed an issue that affected several InVEST models that occured
   when watershed polygons were too small to cover a pixel.  Excessively
   small watersheds are now handled correctly

 * Arc model deprecation.  We are deprecating the following ArcGIS versions
   of our InVEST models in the sense we recommend ALL users use the InVEST
   standalones over the ArcGIS versions, and the existing ArcGIS versions
   of these models will be removed entirely in the next release.

        * Timber
        * Carbon
        * Pollination
        * Biodiversity
        * Finfish Aquaculture

Known Issues:

 * Flow routing in the standalone sediment and nutrient models has a
   bug that prevents routing in several landscapes.  We're not
   certain of the nature of the bug at the moment, but we will fix by
   the next release.  Thus, sediment and nutrient models are marked
   as (beta) since in some cases the DEM routes correctly.

2.5.3 (2013-03-21)
------------------
This is a minor release of InVEST that fixes an issue with the HRA model that caused ArcGIS versions of the model to fail when calculating habitat maps for risk hotspots. This upgrade is strongly recommended for users of InVEST 2.5.1 or 2.5.2.

2.5.2 (2013-03-17)
------------------
This is a minor release of InVEST that fixes an issue with the HRA sample data that caused ArcGIS versions of the model to fail on the training data.  There is no need to upgrade for most users unless you are doing InVEST training.

2.5.1 (2013-03-12)
------------------
This is a minor release of InVEST that does not add any new models, but
does add additional functionality, stability, and increased performance to
one of the InVEST 3.0 standalones:

  - Pollination 3.0 Beta:
        - Fixed a bug where Windows users of InVEST could run the model, but
          most raster outputs were filled with nodata values.

Additionally, this minor release fixes a bug in the InVEST user interface where
collapsible containers became entirely non-interactive.

2.5.0 (2013-03-08)
------------------
This a major release of InVEST that includes new standalone versions (ArcGIS
is not required) our models as well as additional functionality, stability,
and increased performance to many of the existing models.  This release is
timed to support our group's annual training event at Stanford University.
We expect to release InVEST 2.5.1 a couple of weeks after to address any
software issues that arise during the training.  See the release notes
below for details of the release, and please contact richsharp@stanford.edu
for any issues relating to software:

  - *new* Sediment 3.0 Beta:
      - This is a standalone model that executes an order of magnitude faster
        than the original ArcGIS model, but may have memory issues with
	larger datasets. This fix is scheduled for the 2.5.1 release of InVEST.
      - Uses a d-infinity flow algorithm (ArcGIS version uses D8).
      - Includes a more accurate LS factor.
      - Outputs are now summarized by polygon rather than rasterized polygons.
        Users can view results directly as a table rather than sampling a
        GIS raster.
  - *new* Nutrient 3.0 Beta:
      - This is a standalone model that executes an order of magnitude faster
        than the original ArcGIS model, but may have memory issues with
	larger datasets. This fix is scheduled for the 2.5.1 release of InVEST.
      - Uses a d-infinity flow algorithm (ArcGIS version uses D8).
      - Includes a more accurate LS factor.
      - Outputs are now summarized by polygon rather than rasterized polygons.
        Users can view results directly as a table rather than sampling a
        GIS raster.
  - *new* Wind Energy:
      - A new offshore wind energy model.  This is a standalone-only model
        available under the windows start menu.
  - *new* Recreation Alpha:
      - This is a working demo of our soon to be released future land and near
        shore recreation model.  The model itself is incomplete and should only
        be used as a demo or by NatCap partners that know what they're doing.
  - *new* Habitat Risk Assessment 3.0 Alpha:
      - This is a working demo of our soon to be released 3.0 version of habitat
        risk assessment.  The model itself is incomplete and should only
    	be used as a demo or by NatCap partners that know what they're doing.
    	Users that need to use the habitat risk assessment should use the
        ArcGIS version of this model.

  - Improvements to the InVEST 2.x ArcGIS-based toolset:
      - Bug fixes to the ArcGIS based Coastal Protection toolset.

  - Removed support for the ArcGIS invest_VERSION.mxd map.  We expect to
    transition the InVEST toolset exclusive standalone tools in a few months.  In
    preparation of this we are starting to deprecate parts of our old ArcGIS
    toolset including this ArcMap document.  The InVEST ArcToolbox is still
    available in C:\InVEST_2_5_0\invest_250.tbx.

  - Known issues:

    - The InVEST 3.0 standalones generate open source GeoTiffs as
      outputs rather than the proprietary ESRI Grid format.  ArcGIS 9.3.1
      occasionally displays these rasters incorrectly.  We have found
      that these layers can be visualized in ArcGIS 9.3.1 by following
      convoluted steps: Right Click on the layer and select Properties; click on
      the Symbology tab; select Stretch, agree to calculate a histogram (this will
      create an .aux file that Arc can use for visualization), click "Ok", remove
      the raster from the layer list, then add it back. As an alternative, we
      suggest using an open source GIS Desktop Tool like Quantum GIS or ArcGIS
      version 10.0 or greater.

   - The InVEST 3.0 carbon model will generate inaccurate sequestration results
     if the extents of the current and future maps don't align.  This will be
     fixed in InVEST 2.5.1; in the meanwhile a workaround is to clip both LULCs
     so they have identical overlaps.

   - A user reported an unstable run of InVEST 3.0 water yield.  We are not
     certain what is causing the issue, but we do have a fix that will go out
     in InVEST 2.5.1.

   - At the moment the InVEST standalones do not run on Windows XP.  This appears
     to be related to an incompatibility between Windows XP and GDAL, the an open
     source gis library we use to create and read GIS data.  At the moment we are
     uncertain if we will be able to fix this bug in future releases, but will
     pass along more information in the future.

2.4.5 (2013-02-01)
------------------
This is a minor release of InVEST that does not add any new models, but
does add additional functionality, stability, and increased performance to
many of the InVEST 3.0 standalones:

  - Pollination 3.0 Beta:
      - Greatly improved memory efficiency over previous versions of this model.
      - 3.0 Beta Pollination Biophysical and Valuation have been merged into a
        single tool, run through a unified user interface.
      - Slightly improved runtime through the use of newer core InVEST GIS libraries.
      - Optional ability to weight different species individually.  This feature
        adds a column to the Guilds table that allows the user to specify a
        relative weight for each species, which will be used before combining all
        species supply rasters.
      - Optional ability to aggregate pollinator abundances at specific points
        provided by an optional points shapefile input.
      - Bugfix: non-agricultural pixels are set to a value of 0.0 to indicate no
        value on the farm value output raster.
      - Bugfix: sup_val_<beename>_<scenario>.tif rasters are now saved to the
        intermediate folder inside the user's workspace instead of the output
        folder.
  - Carbon Biophysical 3.0 Beta:
        * Tweaked the user interface to require the user to
          provide a future LULC raster when the 'Calculate Sequestration' checkbox
          is checked.
        * Fixed a bug that restricted naming of harvest layers.  Harvest layers are
          now selected simply by taking the first available layer.
  - Better memory efficiency in hydropower model.
  - Better support for unicode filepaths in all 3.0 Beta user interfaces.
  - Improved state saving and retrieval when loading up previous-run parameters
    in all 3.0 Beta user interfaces.
  - All 3.0 Beta tools now report elapsed time on completion of a model.
  - All 3.0 Beta tools now provide disk space usage reports on completion of a
    model.
  - All 3.0 Beta tools now report arguments at the top of each logfile.
  - Biodiversity 3.0 Beta: The half-saturation constant is now allowed to be a
    positive floating-point number.
  - Timber 3.0 Beta: Validation has been added to the user interface for this
    tool for all tabular and shapefile inputs.
  - Fixed some typos in Equation 1 in the Finfish Aquaculture user's guide.
  - Fixed a bug where start menu items were not getting deleted during an InVEST
    uninstall.
  - Added a feature so that if the user selects to download datasets but the
    datasets don't successfully download the installation alerts the user and
    continues normally.
  - Fixed a typo with tau in aquaculture guide, originally said 0.8, really 0.08.

  - Improvements to the InVEST 2.x ArcGIS-based toolset:
      - Minor bugfix to Coastal Vulnerability, where an internal unit of
        measurements was off by a couple digits in the Fetch Calculator.
      - Minor fixes to various helper tools used in InVEST 2.x models.
      - Outputs for Hargreaves are now saved as geoTIFFs.
      - Thornwaite allows more flexible entering of hours of sunlight.

2.4.4 (2012-10-24)
------------------
- Fixes memory errors experienced by some users in the Carbon Valuation 3.0 Beta model.
- Minor improvements to logging in the InVEST User Interface
- Fixes an issue importing packages for some officially-unreleased InVEST models.

2.4.3 (2012-10-19)
------------------
- Fixed a minor issue with hydropower output vaulation rasters whose statistics were not pre-calculated.  This would cause the range in ArcGIS to show ther rasters at -3e38 to 3e38.
- The InVEST installer now saves a log of the installation process to InVEST_<version>\install_log.txt
- Fixed an issue with Carbon 3.0 where carbon output values were incorrectly calculated.
- Added a feature to Carbon 3.0 were total carbon stored and sequestered is output as part of the running log.
- Fixed an issue in Carbon 3.0 that would occur when users had text representations of floating point numbers in the carbon pool dbf input file.
- Added a feature to all InVEST 3.0 models to list disk usage before and after each run and in most cases report a low free space error if relevant.

2.4.2 (2012-10-15)
------------------
- Fixed an issue with the ArcMap document where the paths to default data were not saved as relative paths.  This caused the default data in the document to not be found by ArcGIS.
- Introduced some more memory-efficient processing for Biodiversity 3.0 Beta.  This fixes an out-of-memory issue encountered by some users when using very large raster datasets as inputs.

2.4.1 (2012-10-08)
------------------
- Fixed a compatibility issue with ArcGIS 9.3 where the ArcMap and ArcToolbox were unable to be opened by Arc 9.3.

2.4.0 (2012-10-05)
------------------
Changes in InVEST 2.4.0

General:

This is a major release which releases two additional beta versions of the
InVEST models in the InVEST 3.0 framework.  Additionally, this release
introduces start menu shortcuts for all available InVEST 3.0 beta models.
Existing InVEST 2.x models can still be found in the included Arc toolbox.

Existing InVEST models migrated to the 3.0 framework in this release
include:

- Biodiversity 3.0 Beta
    - Minor bug fixes and usability enhancements
    - Runtime decreased by a factor of 210
- Overlap Analysis 3.0 Beta
    - In most cases runtime decreased by at least a factor of 15
    - Minor bug fixes and usability enhancements
    - Split into two separate tools:
        * Overlap Analysis outputs rasters with individually-weighted pixels
        * Overlap Analysis: Management Zones produces a shapefile output.
    - Updated table format for input activity CSVs
    - Removed the "grid the seascape" step

Updates to ArcGIS models:

- Coastal vulnerability
    - Removed the "structures" option
    - Minor bug fixes and usability enhancements
- Coastal protection (erosion protection)
    - Incorporated economic valuation option
    - Minor bug fixes and usability enhancements

Additionally there are a handful of minor fixes and feature
enhancements:

- InVEST 3.0 Beta standalones (identified by a new InVEST icon) may be run
  from the Start Menu (on windows navigate to
  Start Menu -> All Programs -> InVEST 2.4.0
- Bug fixes for the calculation of raster statistics.
- InVEST 3.0 wave energy no longer requires an AOI for global runs, but
  encounters memory issues on machines with less than 4GB of RAM.  This
  is a known issue that will be fixed in a minor release.
- Minor fixes to several chapters in the user's guide.
- Minor bug fix to the 3.0 Carbon model: harvest maps are no longer required
  inputs.
- Other minor bug fixes and runtime performance tweaks in the 3.0 framework.
- Improved installer allows users to remove InVEST from the Windows Add/Remove
  programs menu.
- Fixed a visualization bug with wave energy where output rasters did not have the min/max/stdev calculations on them.  This made the default visualization in arc be a gray blob.

2.3.0 (2012-08-02)
------------------
Changes in InVEST 2.3.0

General:

This is a major release which releases several beta versions of the
InVEST models in the InVEST 3.0 framework.  These models run as
standalones, but a GIS platform is needed to edit and view the data
inputs and outputs.  Until InVEST 3.0 is released the original ArcGIS
based versions of these tools will remain the release.

Existing InVEST models migrated to the 3.0 framework in this release
include:

- Reservoir Hydropower Production 3.0 beta
    - Minor bug fixes.
- Finfish Aquaculture
    - Minor bug fixes and usability enhancements.
- Wave Energy 3.0 beta
    - Runtimes for non-global runs decreased by a factor of 7
    - Minor bugs in interpolation that exist in the 2.x model is fixed in
      3.0 beta.
- Crop Pollination 3.0 beta
    - Runtimes decreased by a factor of over 10,000

This release also includes the new models which only exist in the 3.0
framework:

- Marine Water Quality 3.0 alpha with a preliminary  user's guide.

InVEST models in the 3.0 framework from previous releases that now
have a standalone executable include:

- Managed Timber Production Model
- Carbon Storage and Sequestration

Additionally there are a handful of other minor fixes and feature
enhancements since the previous release:

- Minor bug fix to 2.x sedimentation model that now correctly
  calculates slope exponentials.
- Minor fixes to several chapters in the user's guide.
- The 3.0 version of the Carbon model now can value the price of carbon
  in metric tons of C or CO2.
- Other minor bug fixes and runtime performance tweaks in the 3.0 framework.

2.2.2 (2012-03-03)
------------------
Changes in InVEST 2.2.2

General:

This is a minor release which fixes the following defects:

-Fixed an issue with sediment retention model where large watersheds
 allowed loading per cell was incorrectly rounded to integer values.

-Fixed bug where changing the threshold didn't affect the retention output
 because function was incorrectly rounded to integer values.

-Added total water yield in meters cubed to to output table by watershed.

-Fixed bug where smaller than default (2000) resolutions threw an error about
 not being able to find the field in "unitynew".  With non-default resolution,
 "unitynew" was created without an attribute table, so one was created by
 force.

-Removed mention of beta state and ecoinformatics from header of software
 license.

-Modified overlap analysis toolbox so it reports an error directly in the
 toolbox if the workspace name is too long.

2.2.1 (2012-01-26)
------------------
Changes in InVEST 2.2.1

General:

This is a minor release which fixes the following defects:

-A variety of miscellaneous bugs were fixed that were causing crashes of the Coastal Protection model in Arc 9.3.
-Fixed an issue in the Pollination model that was looking for an InVEST1005 directory.
-The InVEST "models only" release had an entry for the InVEST 3.0 Beta tools, but was missing the underlying runtime.  This has been added to the models only 2.2.1 release at the cost of a larger installer.
-The default InVEST ArcMap document wouldn't open in ArcGIS 9.3.  It can now be opened by Arc 9.3 and above.
-Minor updates to the Coastal Protection user's guide.

2.2.0 (2011-12-22)
------------------
In this release we include updates to the habitat risk assessment
model, updates to Coastal Vulnerability Tier 0 (previously named
Coastal Protection), and a new tier 1 Coastal Vulnerability tool.
Additionally, we are releasing a beta version of our 3.0 platform that
includes the terrestrial timber and carbon models.

See the "Marine Models" and "InVEST 3.0 Beta" sections below for more details.

**Marine Models**

1. Marine Python Extension Check

   This tool has been updated to include extension requirements for the new
   Coastal Protection T1 model.  It also reflects changes to the Habitat Risk
   Assessment and Coastal Protection T0 models, as they no longer require the
   PythonWin extension.

2. Habitat Risk Assessment (HRA)

   This model has been updated and is now part of three-step toolset.  The
   first step is a new Ratings Survey Tool which eliminates the need for
   Microsoft Excel when users are providing habitat-stressor ratings.  This
   Survey Tool now allows users to up- and down-weight the importance of
   various criteria.  For step 2, a copy of the Grid the Seascape tool has been
   placed in the HRA toolset.  In the last step, users will run the HRA model
   which includes the following updates:

   - New habitat outputs classifying risk as low, medium, and high
   - Model run status updates (% complete) in the message window
   - Improved habitat risk plots embedded in the output HTML

3. Coastal Protection

   This module is now split into sub-models, each with two parts.  The first
   sub-model is Coastal Vulnerability (Tier 0) and the new addition is Coastal
   Protection (Tier 1).

   Coastal Vulnerability (T0)
   Step 1) Fetch Calculator - there are no updates to this tool.
   Step 2) Vulnerability Index

   - Wave Exposure: In this version of the model, we define wave exposure for
     sites facing the open ocean as the maximum of the weighted average of
     wave's power coming from the ocean or generated by local winds.  We
     weight wave power coming from each of the 16 equiangular sector by the
     percent of time that waves occur in that sector, and based on whether or
     not fetch in that sector exceeds 20km.  For sites that are sheltered, wave
     exposure is the average of wave power generated by the local storm winds
     weighted by the percent occurrence of those winds in each sector.  This
     new method takes into account the seasonality of wind and wave patterns
     (storm waves generally come from a preferential direction), and helps
     identify regions that are not exposed to powerful waves although they are
     open to the ocean (e.g. the leeside of islands).

   - Natural Habitats: The ranking is now computed using the rank of all
     natural habitats present in front of a segment, and we weight the lowest
     ranking habitat 50% more than all other habitats.  Also, rankings and
     protective distance information are to be provided by CSV file instead of
     Excel.  With this new method, shoreline segments that have more habitats
     than others will have a lower risk of inundation and/or erosion during
     storms.

   - Structures: The model has been updated to now incorporate the presence of
     structures by decreasing the ranking of shoreline segments that adjoin
     structures.

   Coastal Protection (T1) - This is a new model which plots the amount of
   sandy beach erosion or consolidated bed scour that backshore regions
   experience in the presence or absence of natural habitats.  It is composed
   of two steps: a Profile Generator and Nearshore Waves and Erosion.  It is
   recommended to run the Profile Generator before the Nearshore Waves and
   Erosion model.

   Step 1) Profile Generator:  This tool helps the user generate a 1-dimensional
   bathymetric and topographic profile perpendicular to the shoreline at the
   user-defined location.  This model provides plenty of guidance for building
   backshore profiles for beaches, marshes and mangroves.  It will help users
   modify bathymetry profiles that they already have, or can generate profiles
   for sandy beaches if the user has not bathymetric data.  Also, the model
   estimates and maps the location of natural habitats present in front of the
   region of interest.  Finally, it provides sample wave and wind data that
   can be later used in the Nearshore Waves and Erosion model, based on
   computed fetch values and default Wave Watch III data.

   Step 2) Nearshore Waves and Erosion: This model estimates profiles of beach
   erosion or values of rates of consolidated bed scour at a site as a function
   of the type of habitats present in the area of interest.  The model takes
   into account the protective effects of vegetation, coral and oyster reefs,
   and sand dunes.  It also shows the difference of protection provided when
   those habitats are present, degraded, or gone.

4. Aesthetic Quality

   This model no longer requires users to provide a projection for Overlap
   Analysis.  Instead, it uses the projection from the user-specified Area of
   Interest (AOI) polygon.  Additionally, the population estimates for this
   model have been fixed.

**InVEST 3.0 Beta**

The 2.2.0 release includes a preliminary version of our InVEST 3.0 beta
platform.  It is included as a toolset named "InVEST 3.0 Beta" in the
InVEST220.tbx.  It is currently only supported with ArcGIS 10.  To launch
an InVEST 3.0 beta tool, double click on the desired tool in the InVEST 3.0
toolset then click "Ok" on the Arc toolbox screen that opens. The InVEST 3.0
tool panel has inputs very similar to the InVEST 2.2.0 versions of the tools
with the following modifications:

InVEST 3.0 Carbon:
  * Fixes a minor bug in the 2.2 version that ignored floating point values
    in carbon pool inputs.
  * Separation of carbon model into a biophysical and valuation model.
  * Calculates carbon storage and sequestration at the minimum resolution of
    the input maps.
  * Runtime efficiency improved by an order of magnitude.
  * User interface streamlined including dynamic activation of inputs based
    on user preference, direct link to documentation, and recall of inputs
    based on user's previous run.

InVEST 3.0 Timber:
  * User interface streamlined including dynamic activation of inputs based
    on user preference, direct link to documentation, and recall of inputs
    based on user's previous run.


2.1.1 (2011-10-17)
------------------
Changes in InVEST 2.1.1

General:

This is a minor release which fixes the following defects:

-A truncation error was fixed on nutrient retention and sedimentation model that involved division by the number of cells in a watershed.  Now correctly calculates floating point division.
-Minor typos were fixed across the user's guide.

2.1 Beta (2011-05-11)
---------------------
Updates to InVEST Beta

InVEST 2.1 . Beta

Changes in InVEST 2.1

General:

1.	InVEST versioning
We have altered our versioning scheme.  Integer changes will reflect major changes (e.g. the addition of marine models warranted moving from 1.x to 2.0).  An increment in the digit after the primary decimal indicates major new features (e.g the addition of a new model) or major revisions.  For example, this release is numbered InVEST 2.1 because two new models are included).  We will add another decimal to reflect minor feature revisions or bug fixes.  For example, InVEST 2.1.1 will likely be out soon as we are continually working to improve our tool.
2.	HTML guide
With this release, we have migrated the entire InVEST users. guide to an HTML format.  The HTML version will output a pdf version for use off-line, printing, etc.


**MARINE MODELS**

1.Marine Python Extension Check

-This tool has been updated to allow users to select the marine models they intend to run.  Based on this selection, it will provide a summary of which Python and ArcGIS extensions are necessary and if the Python extensions have been successfully installed on the user.s machine.

2.Grid the Seascape (GS)

-This tool has been created to allow marine model users to generate an seascape analysis grid within a specified area of interest (AOI).

-It only requires an AOI and cell size (in meters) as inputs, and produces a polygon grid which can be used as inputs for the Habitat Risk Assessment and Overlap Analysis models.

3. Coastal Protection

- This is now a two-part model for assessing Coastal Vulnerability.  The first part is a tool for calculating fetch and the second maps the value of a Vulnerability Index, which differentiates areas with relatively high or low exposure to erosion and inundation during storms.

- The model has been updated to now incorporate coastal relief and the protective influence of up to eight natural habitat input layers.

- A global Wave Watch 3 dataset is also provided to allow users to quickly generate rankings for wind and wave exposure worldwide.

4. Habitat Risk Assessment (HRA)

This new model allows users to assess the risk posed to coastal and marine habitats by human activities and the potential consequences of exposure for the delivery of ecosystem services and biodiversity.  The HRA model is suited to screening the risk of current and future human activities in order to prioritize management strategies that best mitigate risk.

5. Overlap Analysis

This new model maps current human uses in and around the seascape and summarizes the relative importance of various regions for particular activities.  The model was designed to produce maps that can be used to identify marine and coastal areas that are most important for human use, in particular recreation and fisheries, but also other activities.

**FRESHWATER MODELS**

All Freshwater models now support ArcMap 10.


Sample data:

1. Bug fix for error in Water_Tables.mdb Biophysical table where many field values were shifted over one column relative to the correct field name.

2. Bug fix for incorrect units in erosivity layer.


Hydropower:

1.In Water Yield, new output tables have been added containing mean biophysical outputs (precipitation, actual and potential evapotranspiration, water yield)  for each watershed and sub-watershed.


Water Purification:

1. The Water Purification Threshold table now allows users to specify separate thresholds for nitrogen and phosphorus.   Field names thresh_n and thresh_p replace the old ann_load.

2. The Nutrient Retention output tables nutrient_watershed.dbf and nutrient_subwatershed.dbf now include a column for nutrient retention per watershed/sub-watershed.

3. In Nutrient Retention, some output file names have changed.

4. The user's guide has been updated to explain more accurately the inclusion of thresholds in the biophysical service estimates.


Sedimentation:

1. The Soil Loss output tables sediment_watershed.dbf and sediment_subwatershed.dbf now include a column for sediment retention per watershed/sub-watershed.

2. In Soil Loss, some output file names have changed.

3. The default input value for Slope Threshold is now 75.

4. The user's guide has been updated to explain more accurately the inclusion of thresholds in the biophysical service estimates.

5. Valuation: Bug fix where the present value was not being applied correctly.





2.0 Beta (2011-02-14)
---------------------
Changes in InVEST 2.0

InVEST 1.005 is a minor release with the following modification:

1. Aesthetic Quality

    This new model allows users to determine the locations from which new nearshore or offshore features can be seen.  It generates viewshed maps that can be used to identify the visual footprint of new offshore development.


2. Coastal Vulnerability

    This new model produces maps of coastal human populations and a coastal exposure to erosion and inundation index map.  These outputs can be used to understand the relative contributions of different variables to coastal exposure and to highlight the protective services offered by natural habitats.


3. Aquaculture

    This new model is used to evaluate how human activities (e.g., addition or removal of farms, changes in harvest management practices) and climate change (e.g., change in sea surface temperature) may affect the production and economic value of aquacultured Atlantic salmon.


4. Wave Energy

    This new model provides spatially explicit information, showing potential areas for siting Wave Energy conversion (WEC) facilities with the greatest energy production and value.  This site- and device-specific information for the WEC facilities can then be used to identify and quantify potential trade-offs that may arise when siting WEC facilities.


5. Avoided Reservoir Sedimentation

    - The name of this model has been changed to the Sediment Retention model.

    - We have added a water quality valuation model for sediment retention. The user now has the option to select avoided dredge cost analysis, avoided water treatment cost analysis or both.  The water quality valuation approach is the same as that used in the Water Purification: Nutrient Retention model.

    - The threshold information for allowed sediment loads (TMDL, dead volume, etc.) are now input in a stand alone table instead of being included in the valuation table. This adjusts the biophysical service output for any social allowance of pollution. Previously, the adjustment was only done in the valuation model.

    - The watersheds and sub-watershed layers are now input as shapefiles instead of rasters.

    - Final outputs are now aggregated to the sub-basin scale. The user must input a sub-basin shapefile. We provide the Hydro 1K dataset as a starting option. See users guide for changes to many file output names.

    - Users are strongly advised not to interpret pixel-scale outputs for hydrological understanding or decision-making of any kind. Pixel outputs should only be used for calibration/validation or model checking.


6. Hydropower Production

    - The watersheds and sub-watershed layers are now input as shapefiles instead of rasters.

    - Final outputs are now aggregated to the sub-basin scale. The user must input a sub-basin shapefile. We provide the Hydro 1K dataset as a starting option. See users guide for changes to many file output names.

    - Users are strongly advised not to interpret pixel-scale outputs for hydrological understanding or decision-making of any kind. Pixel outputs should only be used for calibration/validation or model checking.

    - The calibration constant for each watershed is now input in a stand-alone table instead of being included in the valuation table. This makes running the water scarcity model simpler.


7. Water Purification: Nutrient Retention

    - The threshold information for allowed pollutant levels (TMDL, etc.) are now input in a stand alone table instead of being included in the valuation table. This adjusts the biophysical service output for any social allowance of pollution. Previously, the adjustment was only done in the valuation model.

    - The watersheds and sub-watershed layers are now input as shapefiles instead of rasters.

    - Final outputs are now aggregated to the sub-basin scale. The user must input a sub-basin shapefile. We provide the Hydro 1K dataset as a starting option. See users guide for changes to many file output names.

    - Users are strongly advised not to interpret pixel-scale outputs for hydrological understanding or decision-making of any kind. Pixel outputs should only be used for calibration/validation or model checking.


8. Carbon Storage and Sequestration

    The model now outputs an aggregate sum of the carbon storage.


9. Habitat Quality and Rarity

    This model had an error while running ReclassByACII if the land cover codes were not sorted alphabetically.  This has now been corrected and it sorts the reclass file before running the reclassification

    The model now outputs an aggregate sum of the habitat quality.

10. Pollination

    In this version, the pollination model accepts an additional parameter which indicated the proportion of a crops yield that is attributed to wild pollinators.<|MERGE_RESOLUTION|>--- conflicted
+++ resolved
@@ -38,10 +38,8 @@
     * ``spec_utils.ETO`` has been renamed to ``spec_utils.ET0`` (with a zero).
     * Updating the ``pyinstaller`` requirement to ``>=4.10`` to support the new
       ``universal2`` wheel architecture offered by ``scipy>=1.8.0``.
-<<<<<<< HEAD
     * Now removing leading / trailing whitespaces from table input values as
       well as columns in most InVEST models.
-=======
     * Fixing a small bug where drag-and-drop events in the Qt UI were not being
       handled correctly and were being ignored by the UI.
     * Expose taskgraph logging level for the cli with
@@ -51,7 +49,6 @@
 * Crop Production
     * Fixed a bug in both crop production models where the model would error if
       an observed yield raster had no nodata value.
->>>>>>> 1f53c8ef
 * RouteDEM
     * Rename the arg ``calculate_downstream_distance`` to
       ``calculate_downslope_distance``. This is meant to clarify that it
