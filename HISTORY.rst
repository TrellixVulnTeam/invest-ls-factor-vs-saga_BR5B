..
  Changes should be grouped for readability.

  InVEST model names:
  - Carbon
  - Coastal Blue Carbon
  - Coastal Vulnerability
  - Crop Production
  - Delineateit
  - Finfish
  - Fisheries
  - Forest Carbon Edge Effects
  - Globio
  - Habitat Quality
  - HRA
  - Annual Water Yield
  - NDR
  - Pollination
  - Recreation
  - Routedem
  - Scenario Generator
  - Scenic Quality
  - SDR
  - Seasonal Water Yield
  - Urban Cooling
  - Urban Flood Risk
  - Wave Energy
  - Wind Energy

  Everything else:
  - General


.. :changelog:
Unreleased Changes (3.9)
------------------------
* General:
  * Deprecating GDAL 2 and adding support for GDAL 3.
  * Adding function in utils.py to handle InVEST coordindate transformations.
  * Making InVEST compatible with Pygeoprocessing 2.0 by updating:
    * ``convolve_2d`` keyword ``ignore_nodata`` to ``ignore_nodata_and_edges``.
    * ``get_raster_info`` / ``get_vector_info`` keyword ``projection`` to
      ``projection_wkt``.
<<<<<<< HEAD
* Habitat Quality:
    * Refactor of Habitat Quality that implements TaskGraph
    * Threat files are now indicated in the Threat Table csv input under 
    required columns: ``BASE_PATH``, ``CUR_PATH``, ``FUT_PATH``. 
    * Threat and Sensitivity column names are now case-insensitive.
    * Sensitivity threat columns now match threat names from Threat Table 
    exactly, without the need for "L_". "L_" prefix is deprecated.
    * Threat raster input folder has been removed.
    * Validation enhancements that check whether threat raster paths are valid.
    * HQ update to User's Guide.
    * Changing sample data to reflect Threat Table csv input changes and 
    bumping revision.
    * More comprehensive testing for Habitat Quality and validation.
    * Checking if Threat raster values are between 0 and 1 range, raising 
    ValueError if not. No longer snapping values less than 0 to 0 and greater
    than 1 to 1.
    * Fixing bug that was setting Threat raster values to 1 even if they were 
    floats between 0 and 1.
    
Unreleased Changes
=======

3.8.5 (2020-06-26)
>>>>>>> c88840da
------------------
* General
    * Fix bug in ``utils.build_lookup_from_csv`` that was allowing
      ``key_field`` to be non unique and overwriting values.
    * Fix bug in ``utils.build_lookup_from_csv`` where trailing commas caused
      returned values to be malformed.
    * Add optional argument ``column_list`` to ``utils.build_lookup_from_csv``
      that takes a list of column names and only returns those in the
      dictionary.
    * Remove ``warn_if_missing`` argument from ``utils.build_lookup_from_csv``
      and warning by default.
* Urban Flood Risk Mitigation
    * Fixed an issue where the output vector ``flood_risk_service.shp`` would
      only be created when the built infrastructure vector was provided.  Now,
      the ``flood_risk_service.shp`` vector is always created, but the fields
      created differ depending on whether the built infrastructure input is
      present during the model run.
    * Fixed an issue where the model would crash if an infrastructure geometry
      were invalid or absent.  Such features are now skipped.
* Scenic Quality
    * Fixing an issue in Scenic Quality where the creation of the weighted sum
      of visibility rasters could cause "Too Many Open Files" errors and/or
      ``MemoryError`` when the model is run with many viewpoints.
    * Progress logging has been added to several loops that may take a longer
      time when the model is run with thousands of points at a time.
    * A major part of the model's execution was optimized for speed,
      particularly when the model is run with many, many points.
* SDR:
    * Removed the unused parameter ``args['target_pixel_size']`` from the SDR
      ``execute`` docstring.

3.8.4 (2020-06-05)
------------------
* General:
    * Advanced the ``Taskgraph`` version requirement to fix a bug where workspace
      directories created by InVEST versions <=3.8.0 could not be re-used by more
      recent InVEST versions.
* NDR:
    * The Start Menu shortcut on Windows and launcher label on Mac now have
      consistent labels for NDR: "NDR: Nutrient Delivery Ratio".
* SDR:
    * The Start Menu shortcut on Windows and launcher label on Mac now have
      consistent labels for SDR: "SDR: Sediment Delivery Ratio".

3.8.3 (2020-05-29)
------------------
* sdr
  * SDR's compiled core now defines its own ``SQRT2`` instead of relying on an
    available standard C library definition. This new definition helps to avoid
    some compiler issues on Windows.

3.8.2 (2020-05-15)
------------------
* InVEST's CSV encoding requirements are now described in the validation
  error message displayed when a CSV cannot be opened.

3.8.1 (2020-05-08)
------------------
* Fixed a compilation issue on Mac OS X Catalina.
* Fixed an issue with NDR's raster normalization function so that Float64
  nodata values are now correctly cast to Float32.  This issue was affecting
  the summary vector, where the ``surf_n``, ``sub_n`` and ``n_export_tot``
  columns would contain values of ``-inf``.
* Fixed minor bug in Coastal Vulnerability shore point creation. Also added a
  check to fail fast when zero shore points are found within the AOI.
* The Finfish Aquaculture model no longer generates histograms for
  uncertainty analysis due to issues with matplotlib that make InVEST
  unstable. See https://github.com/natcap/invest/issues/87 for more.
* Corrected the Urban Cooling Model's help text for the "Cooling Capacity
  Calculation Method" in the User Interface.
* Fixing an issue with SDR's ``LS`` calculations.  The ``x`` term is now
  the weighted mean of proportional flow from the current pixel into its
  neighbors.  Note that for ease of debugging, this has been implemented as a
  separate raster and is now included in ``RKLS`` calculations instead of in
  the ``LS`` calculations.
* Fixed a bug in validation where checking for spatial overlap would be skipped
  entirely in cases where optional model arguments were not used.
* Bumping the ``psutil`` dependency requirement to ``psutil>=5.6.6`` to address
  a double-free vulnerability documented in CVE-2019-18874.
* Adding a GitHub Actions workflow for building python wheels for Mac and Windows
  as well as a source distribution.
* Updating links in ``setup.py``, ``README.rst`` and ``README_PYTHON.rst`` to
  refer to the repository's new home on github.
* Binary builds for Windows and Mac OS X have been moved to GitHub Actions from
  AppVeyor.  All AppVeyor-specific configuration has been removed.
* Fixing an issue with the InVEST Makefile where ``make deploy`` was
  attempting to synchronize nonexistent sample data zipfiles with a storage
  bucket on GCP.  Sample data zipfiles are only built on Windows, and so
  ``make deploy`` will only attempt to upload them when running on Windows.
* Fixed a bug in CLI logging where logfiles created by the CLI were
  incompatible with the ``natcap.invest.datastack`` operation that
  allows the UI to load model arguments from logfiles.
* Added error-handling in Urban Flood Risk Mitigation to tell users to
  "Check that the Soil Group raster does not contain values other than
  (1, 2, 3, 4)" when a ``ValueError`` is raised from ``_lu_to_cn_op``.
* Updated the ``Makefile`` to use the new git location of the InVEST User's
  Guide repository at https://github.com/natcap/invest.users-guide
* Automated tests are now configured to use Github Actions for 32- and 64-bit
  build targets for Python 3.6 and 3.7 on Windows.  We are still using
  AppVeyor for our binary builds for the time being.
* Makefile has been updated to fetch the version string from ``git`` rather
  than ``hg``.  A mercurial client is still needed in order to clone the
  InVEST User's Guide.
* Removing Python 2 compatibility code such as ``future``, ``pyqt4``,
  ``basestring``, ``unicode``, ``six``, unicode casting, etc...
* Update api-docs conf file to mock sdr.sdr_core and to use updated unittest
  mock

3.8.0 (2020-02-07)
------------------
* Created a sub-directory for the sample data in the installation directory.
* Fixed minor bug in HRA that was duplicating the ``results_suffix`` in some
  output filenames.
* Updated the DelineateIt UI to improve the language around what the model
  should do when it encounters invalid geometry.  The default is now
  that it should skip invalid geometry.
* Updating how threat rasters are handled in Habitat Quality to address a few
  related and common usability issues for the model.  First, threat
  rasters are now aligned to the LULC instead of the intersection of the whole
  stack.  This means that the model now handles threat inputs that do not all
  completely overlap the LULC (they must all still be in the same projection).
  Second, nodata values in threat rasters are converted to a threat value of 0.
  Any threat pixel values other than 0 or nodata are interpreted as a threat
  value of 1.
* Updating the ``psutil`` requirement to avoid a possible import issue when
  building binaries under WINE.  Any version of ``psutil`` should work
  except for ``5.6.0``.
* InVEST sample data was re-organized to simply have one folder per model.
  New datastacks were added for SDR, NDR, Seasonal Water Yield,
  Annual Water Yield, DelineateIt, and Coastal Vulnerability.
* Fixed an issue with NDR where the model was not properly checking for the
  bounds of the raster, which could in some cases lead to exceptions being
  printed to the command-line.  The model now correctly checks for these
  raster boundaries.
* Habitat Risk Assessment model supports points and lines -- in addition to
  previously supported polygons and rasters -- for habitats or stressors.
* Updated raster percentile algorithms in Scenic Quality and Wave Energy
  models to use a more efficient and reliable raster percentile function
  from pygeoprocessing.
* InVEST is now compatible with pygeoprocessing 1.9.1.
* All InVEST models now have an ``ARGS_SPEC`` object that contains metadata
  about the model and describes the model's arguments.  Validation has been
  reimplemented across all models to use these ``ARGS_SPEC`` objects.
* The results suffix key for the Wave Energy and Wind Energy models has been
  renamed ``results_suffix`` (was previously ``suffix``).  This is for
  consistency across InVEST models.
* Speed and memory optimization of raster processing in the Recreation model.
* Removed a constraint in Coastal Vulnerability so the AOI polygon no longer
  needs to intersect the continental shelf contour line. So the AOI can now be
  used exclusively to delineate the coastal area of interest.
* Improved how Coastal Vulnerability calculates local wind-driven waves.
  This requires a new bathymetry raster input and implements equation 10
  of the User Guide. Also minor updates to fields in intermediate outputs,
  notably a 'shore_id' field is now the unique ID for joining tables and
  FIDs are no longer used.
* Added a status message to the UI if a datastack file fails to load,
  instead of staying silent.
* Correcting an issue with repository fetching in the InVEST ``Makefile``.
  Managed repositories will now be fetched and updated to the expected revision
  even if the repository already exists.
* Fixed the duplicate ``results_suffix`` input in Wave Energy UI.
* Added a human-friendly message on NDR model ``KeyError``.
* Adding a check to Annual Water Yield to ensure that the ``LULC_veg`` column
  has correct values.
* Improved how Seasonal Water Yield handles nodata values when processing
  floating-point precipitation and quickflow rasters.
* Add SDR feature to model sediment deposition across the landscape.
* Fixed an issue that would cause an exception if SDR landcover map was masked
  out if the original landcover map had no-nodata value defined.
* Fixed an issue in the SDR model that could cause reported result vector
  values to not correspond with known input vectors if the input watershed
  vector was not an ESRI Shapefile.
* Fixed issue in Seasonal Water Yield model that would cause an unhandled
  exception when input rasters had areas of a valid DEM but nodata in other
  input layers that overlap that dem.
* Fixed an issue in the NDR model that would cause an exception if the critical
  length of a landcover field was set to 0.
* Implemented PEP518-compatible build system definition in the file
  ``pyproject.toml``.  This should make it easier to install ``natcap.invest``
  from a source distribution.
* Fixed a ``TypeError`` issue in Seasonal Water Yield that would occur when
  the Land-Use/Land-Cover raster did not have a defined nodata value.  This
  case is now handled correctly.
* The binary build process for InVEST on Windows (which includes binaries
  based on PyInstaller and an NSIS Installer package) has been migrated
  to 32-bit Python 3.7.  The build itself is taking place on AppVeyor, and
  the configuration for this is contained within ``appveyor.yml``.
  Various python scripts involved in the distribution and release processes
  have been updated for compatibility with python 3.7 as a part of this
  migration.
* Fixed an ``IndexError`` issue in Wave Energy encountered in runs using
  the global wave energy dataset.  This error was the result of an incorrect
  spatial query of points and resulted in some wave energy points being
  double-counted.
* Fixed taskgraph-related issues with Habitat Risk Assessment where
  1) asynchronous mode was failing due to missing task dependencies and
  2) avoided recomputation was confounded by two tasks modifying the same files.
* Fixed an issue with Habitat Quality where the model was incorrectly
  expecting the sensitivity table to have a landcover code of 0.
* The InVEST CLI has been completely rebuilt to divide
  functionality into various topic-specific subcommands.  The various internal
  consumers of this API have been updated accordingly.  ``invest --help`` will
  contain details of the new interface.
* Updated the InVEST Launcher to list the human-readable model names rather
  than the internal model identifiers.
* Updated Coastal Vulnerability Model with significant speedups including
  ~40x speedup for geomorphology process and ~3x speedup for wind exposure process.
  Also saving an intermediate vector with wave energy values and a geomorphology
  vector with points that were assigned the ``geomorphology_fill_value``.
* Updated trove classifiers to indicate support for python versions 2.7, 3.6
  and 3.7.
* Updated all InVEST models to be compatible with a Python 2.7 or a Python 3.6
  environment. Also tested all models against GDAL versions 2.2.4 and 2.4.1.
* Fixed an issue with Habitat Quality where convolutions over threat rasters
  were not excluding nodata values, leading to incorrect outputs.  Nodata values
  are now handled correctly and excluded from the convolution entirely.
* Updated the subpackage ``natcap.invest.ui`` to work with python 3.6 and later
  and also to support the PySide2 bindings to Qt5.
* InVEST Coastal Blue Carbon model now writes out a net present value
  raster for the year of the current landcover, each transition year,
  and the final analysis year (if provided).
* Correcting an issue with InVEST Coastal Blue Carbon where incorrect
  configuration of a nodata value would result in ``-inf`` values in
  output rasters.  Now, any values without a defined reclassification
  rule that make it past validation will be written out as nodata.
* DelineateIt has been reimplemented using the latest version of
  pygeoprocessing (and the watershed delineation routine it provides) and now
  uses ``taskgraph`` for avoiding unnecessary recomputation.
* Fixed a bug in Recreation Model that was causing server-side code
  to execute twice for every client-side call.
* Fixed a bug in Recreation model that did not apply ``results_suffix`` to
  the monthly_table.csv output.
* Various fixes in Coastal Vulnerability Model. CSV output files now
  have FID column for joining to vector outputs. ``results_suffix`` can be
  used without triggering task re-execution. Raster processing maintains original
  resolution of the input raster so long as it is projected. Otherwise resamples
  to ``model_resolution``.
* Fixed a bug in Coastal Vulnerability model's task graph that sometimes
  caused an early task to re-execute when it should be deemed pre-calculated.
* Fixed a bug in the pollination model that would cause outputs to be all 0
  rasters if all the ``relative_abundance`` fields in the guild table were
  integers.
* Fixed a file cache flushing issue observed on Debian in
  ``utils.exponential_decay_kernel_raster`` that would cause an exponential
  kernel raster to contain random values rather than expected value.
* Added a new InVEST model: Urban Flood Risk Mitigation.
* Fixed an issue in the SDR model that would cause an unhandled exception
  if either the erosivity or erodibility raster had an undefined nodata value.
* Added a new InVEST model: Urban Cooling Model.

3.7.0 (2019-05-09)
------------------
* Refactoring Coastal Vulnerability (CV) model. CV now uses TaskGraph and
  Pygeoprocessing >=1.6.1. The model is now largely vector-based instead of
  raster-based. Fewer input datasets are required for the same functionality.
  Runtime in sycnhronous mode is similar to previous versions, but runtime can
  be reduced with multiprocessing. CV also supports avoided recomputation for
  successive runs in the same workspace, even if a different file suffix is
  used. Output vector files are in CSV and geopackage formats.
* Model User Interface 'Report an Issue' link points to our new
  community.naturalcapitalproject.org
* Correcting an issue with the Coastal Blue Carbon preprocessor where
  using misaligned landcover rasters would cause an exception to be raised.
* Correcting an issue with RouteDEM where runs of the tool with Flow Direction
  enabled would cause the tool to crash if ``n_workers > 0``.
* Correcting an issue with Habitat Quality's error checking where nodata values
  in landcover rasters were not being taken into account.
* Valuation is now an optional component of the InVEST Scenic Quality model.
* Fixing a bug in the percentiles algorithm used by Scenic Quality that
  would result in incorrect visual quality outputs.
* Carbon Model and Crop Production models no longer crash if user-input
  rasters do not have a nodata value defined. In this case these models
  treat all pixel values as valid data.
* Adding bitbucket pipelines and AppVeyor build configurations.
* Refactoring Recreation Model client to use taskgraph and the latest
  pygeoprocessing. Avoided re-computation from taskgraph means that
  successive model runs with the same AOI and gridding option can re-use PUD
  results and avoid server communication entirely. Successive runs with the
  same predictor data will re-use intermediate geoprocessing results.
  Multiprocessing offered by taskgraph means server-side PUD calculations
  and client-side predictor data processing can happen in parallel. Some
  output filenames have changed.
* Upgrading to SDR to use new PyGeoprocessing multiflow routing, DEM pit
  filling, contiguous stream extraction, and TaskGraph integration. This
  also includes a new TaskGraph feature that avoids recomputation by copying
  results from previous runs so long as the expected result would be
  identical. To use this feature, users must execute successive runs of SDR
  in the same workspace but use a different file suffix. This is useful when
  users need to do a parameter study or run scenarios with otherwise minor
  changes to inputs.
* Refactoring Habitat Risk Assessment (HRA) Model to use TaskGraph >= 0.8.2 and
  Pygeoprocessing >= 1.6.1. The HRA Proprocessor is removed and its previous
  functionality was simplified and merged into the HRA model itself.
  The model will no longer generate HTML plots and tables.
* Adding a software update notification button, dialog, and a link to the
  download page on the User Interface when a new InVEST version is available.
* Migrating the subversion sample and test data repositories to Git LFS
  repositories on BitBucket. Update the repository URL and fetch commands on
  Makefile accordingly.
* Fixing a bug in Habitat Quality UI where the absence of the required
  half_saturation_constant variable did not raise an exception.
* Adding encoding='utf-8-sig' to pandas.read_csv() to support
  utils.build_lookup_from_csv() to read CSV files encoded with UTF-8 BOM
  (byte-order mark) properly.

3.6.0 (2019-01-30)
------------------
* Correcting an issue with the InVEST Carbon Storage and Sequestration model
  where filepaths containing non-ASCII characters would cause the model's
  report generation to crash.  The output report is now a UTF-8 document.
* Refactoring RouteDEM to use taskgraph and the latest pygeoprocessing
  (``>=1.5.0``).  RouteDEM now fills hydrological sinks and users have the
  option to use either of the D8 or Multiple Flow Direction (MFD) routing
  algorithms.
* Adding a new input to the InVEST Settings window to allow users to customize
  the value that should be used for the ``n_workers`` parameter in
  taskgraph-enabled models.  This change involves removing the "Number of
  Parallel Workers" input from the model inputs pane for some models in
  favor of this new location.  The default value for this setting is ``-1``,
  indicating synchronous (non-threaded, non-multiprocessing) execution of
  tasks.
* Removing Scenario Generator: Rule-based model.
* Fixing a bug in Hydropower model where watershed aggregations would be incorrect
  if a watershed is partially covering nodata raster values. Nodata values are now
  ignored in zonal statistics. Numerical results change very slightly in the
  case where a watershed only includes a few nodata pixels.
* Adding TaskGraph functionality to GLOBIO model.
* Adding some TaskGraph functionality to Scenario Generator: Proximity.
* Fixing an issue with the InVEST Fisheries model that would prevent the model
  from batch-processing a directory of population tables.  The model will now
  process these files as expected.
* Reimplementing Crop Production models using taskgraph.
* Fixing an issue with Crop Production Regression's result_table.csv where the
  'production_modeled' and '<nutrient>_modeled' values calculated for each crop
  were done so using the same crop raster (e.g. wheat, soybean, and barley values
  were all based on soybean data).
* Hydropower subwatershed results now include all the same metrics as the
  watershed results, with the exception of economic valuation metrics.
* Reimplementing the Hydropower model using taskgraph.
* Reimplementing the Carbon model using taskgraph.
* Fixing an issue with Coastal Blue Carbon validation to allow column names to
  ignore case.
* Updating core carbon forest edge regression data coefficient to drop
  impossible negative coefficients.
* Fixing an issue with the Scenario Generator: Proximity model that would
  raise an exception if no AOI were passed in even though the AOI is optional.
* Removing Overlap Analysis and Overlap Analysis: Management Zones.
* Removing Habitat Suitability.
* Added comprehensive error checking to hydropower model to test for the VERY
  common errors of missing biophysical, demand, and valuation coefficients in
  their respective tables.
* Fixing an issue with Hydropower Water Yield ("Annual Water Yield") where
  valuation would never be triggered when running the model through the User
  Interface. And a related issue where the model would crash if a valuation table
  was provided but a demand table was not. The UI no longer validates that config.
* Fixing an issue with how logging is captured when a model is run through the
  InVEST User Interface.  Now, logging from any thread started by the executor
  thread will be written to the log file, which we expect to aid in debugging.
* Fixing an issue with Scenic Quality where viewpoints outside of the AOI
  were not being properly excluded.  Viewpoints are now excluded correctly.
* The crop production model has been refactored to drop the "aggregate ID"
  concept when summarizing results across an aggregate polygon. The model now
  uses the polygon FIDs internally and externally when producing the result
  summary table.
* Correcting the rating instructions in the criteria rating instructions on how
  the data quality (DQ) and weight should be rated in the HRA Preprocessor.
  A DQ score of 1 should represent better data quality whereas the score of 3 is
  worse data quality. A weight score of 1 is more important, whereas that of 3
  is less important.
* Fixing a case where a zero discount rate and rate of change in the carbon
  model would cause a divide by zero error.

3.5.0 (2018-08-14)
------------------
* Bumped pygeoprocessing requirement to ``pygeoprocessing>=1.2.3``.
* Bumped taskgraph requirement to ``taskgraph>=0.6.1``.
* Reimplemented the InVEST Scenic Quality model.  This new version removes the
  'population' and 'overlap' postprocessing steps, updates the available
  valuation functions and greatly improves the runtime and memory-efficiency of
  the model.  See the InVEST User's Guide chapter for more information.
* Updated Recreation server's database to include metadata from photos taken
  from 2005-2017 (previous range was 2005-2014). The new range is reflected
  in the UI.
* Fixed an issue with the InVEST binary build where binaries on Windows would
  crash with an error saying Python27.dll could not be loaded.
* Fixed an issue in the Rule-Based Scenario Generator UI where vector column
  names from override and constraint layers were not being loaded.  This bug
  caused the field 'UNKNOWN' to be passed to the model, causing an error.
* Fixed an issue with the InVEST UI (all models), where attempting to
  drag-and-drop a directory onto a model input would cause the application to
  crash.
* Coastal Vulnerability UI now specifies a number of reasonable defaults for
  some numeric inputs.
* Fixed an issue with the Fisheries UI where alpha and beta parameter inputs
  were incorrectly disabled for the Ricker recruitment function.
* InVEST now uses a Makefile to automate the build processes.  GNU Make is
  required to use the Makefile.  See ``README.rst`` for instructions on
  building InVEST.  This replaces the old ``pavement.py`` build entrypoint,
  which has been removed.
* Fixed an issue with the InVEST UI (all models), where attempting to
  drag-and-drop a directory onto a model input would cause the application to
  crash.
* Fixed an issue with Forest Carbon Edge Effect where the UI layer was always
  causing the model to run with only the aboveground carbon pool
* Added functionality to the InVEST UI so that ``Dropdown`` inputs can now map
  dropdown values to different output values.
* Fixed an issue in the Crop Production Percentile model that would treat the
  optional AOI vector field as a filename and crash on a run if it were empty.
* Fixing an issue in the Pollination Model that would cause occasional crashes
  due to a missing dependent task; it had previously been patched by setting
  taskgraph to operate in single thread mode. This restores multithreading
  in the pollination model.
* Fixed an issue in the water yield / hydropower model that would skip
  calculation of water demand tables when "water scarcity" was enabled.
* Fixed an issue in the model data of the crop production model where some
  crops were using incorrect climate bin rasters. Since the error was in the
  data and not the code, users will need to download the most recent version
  of InVEST's crop model data during the installation step to get the fix.

3.4.4 (2018-03-26)
------------------
* InVEST now requires GDAL 2.0.0 and has been tested up to GDAL 2.2.3. Any API users of InVEST will need to use GDAL version >= 2.0. When upgrading GDAL we noticed slight numerical differences in our test suite in both numerical raster differences, geometry transforms, and occasionally a single pixel difference when using `gdal.RasterizeLayer`. Each of these differences in the InVEST test suite is within a reasonable numerical tolerance and we have updated our regression test suite appropriately. Users comparing runs between previous versions of InVEST may also notice reasonable numerical differences between runs.
* Added a UI keyboard shortcut for showing documentation. On Mac OSX, this will be Command-?. On Windows, GNOME and KDE, this will be F1.
* Patching an issue in NDR that was using the nitrogen subsurface retention efficiency for both nitrogen and phosphorous.
* Fixed an issue with the Seasonal Water Yield model that incorrectly required a rain events table when the climate zone mode was in use.
* Fixed a broken link to local and online user documentation from the Seasonal Water Yield model from the model's user interface.

3.4.3 (2018-03-26)
------------------
* Fixed a critical issue in the carbon model UI that would incorrectly state the user needed a "REDD Priority Raster" when none was required.
* Fixed an issue in annual water yield model that required subwatersheds even though it is an optional field.
* Fixed an issue in wind energy UI that was incorrectly validating most of the inputs.

3.4.2 (2017-12-15)
------------------
* Fixed a cross-platform issue with the UI where logfiles could not be dropped onto UI windows.
* Model arguments loaded from logfiles are now cast to their correct literal value.  This addresses an issue where some models containing boolean inputs could not have their parameters loaded from logfiles.
* Fixed an issue where the Pollination Model's UI required a farm polygon. It should have been optional and now it is.
* Fixing an issue with the documentation and forums links on the InVEST model windows.  The links now correctly link to the documentation page or forums as needed.
* Fixing an issue with the ``FileSystemRunDialog`` where pressing the 'X' button in the corner of the window would close the window, but not reset its state.  The window's state is now reset whenever the window is closed (and the window cannot be closed when the model is running)

3.4.1 (2017-12-11)
------------------
* In the Coastal Blue Carbon model, the ``interest_rate`` parameter has been renamed to ``inflation_rate``.
* Fixed issues with sample parameter sets for InVEST Habitat Quality, Habitat Risk Assessment, Coastal Blue Carbon, and Coastal Blue Carbon Preprocessors.  All sample parameter sets now have the correct paths to the model's input files, and correctly note the name of the model that they apply to.
* Added better error checking to the SDR model for missing `ws_id` and invalid `ws_id` values such as `None` or some non-integer value. Also added tests for the `SDR` validation module.

3.4.0 (2017-12-03)
------------------
* Fixed an issue with most InVEST models where the suffix was not being reflected in the output filenames.  This was due to a bug in the InVEST UI, where the suffix args key was assumed to be ``'suffix'``.  Instances of ``InVESTModel`` now accept a keyword argument to defined the suffix args key.
* Fixed an issue/bug in Seasonal Water Yield that would occur when a user provided a datastack that had nodata values overlapping with valid DEM locations. Previously this would generate an NaN for various biophysical values at that pixel and cascade it downslope. Now any question of nodata on a valid DEM pixel is treated as "0". This will make serious visual artifacts on the output, but should help users pinpoint the source of bad data rather than crash.
* Refactored all but routing components of SDR to use PyGeoprocessing 0.5.0 and laid a consistent raster floating point type of 'float32'. This will cause numerically insignificant differences between older versions of SDR and this one. But differences are well within the tolerance of the overall error of the model and expected error rate of data. Advantages are smaller disk footprint per run, cleaner and more maintainable design, and a slight performance increase.
* Bug fixed in SDR that would align the output raster stack to match with the landcover pixel stack even though the rest of the rasters are scaled and clipped to the DEM.
* When loading parameters from a datastack, parameter set or logfile, the UI will check that the model that created the file being loaded matches the name of the model that is currently running.  If there is a mismatch, a dialog is presented for the user to confirm or cancel the loading of parameters. Logfiles from IUI (which do not have clearly-recorded modelname or InVEST version information) can still have their arguments parsed, but the resulting model name and InVEST version will be set to ``"UNKNOWN"``.
* Data Stack files (``*.invest.json``, ``*.invest.tar.gz``) can now be dragged and dropped on an InVEST model window, which will prompt the UI to load that parameter set.
* Spatial inputs to Coastal Blue Carbon are now aligned as part of the model. This resolves a longstanding issue with the model where inputs would need to perfectly overlap (even down to pixel indices), or else the model would yield strange results.
* The InVEST UI now contains a submenu for opening a recently-opened datastack.  This submenu is automatically populated with the 10 most recently-opened datastacks for the current model.
* Removed vendored ``natcap.invest.dbfpy`` subpackage.
* Removed deprecated ``natcap.invest.fileio`` module.
* Removed ``natcap.invest.iui`` UI subpackage in favor of a new UI framework found at ``natcap.invest.ui``. This new UI features a greatly improved API, good test coverage, support for Qt4 and Qt5, and includes updates to all InVEST models to support validation of model arguments from a python script, independent of the UI.
* Updated core model of seasonal water yield to allow for negative `L_avail`.
* Updated RouteDEM to allow for file suffixes, finer control over what DEM routing algorithms to run, and removal of the multiple stepped stream threshold classification.
* Redesign/refactor of pollination model. Long term bugs in the model are resolved, managed pollinators added, and many simplifications to the end user's experience.  The updated user's guide chapter is available here: http://data.naturalcapitalproject.org/nightly-build/invest-users-guide/html/croppollination.html
* Scenario Generator - Rule Based now has an optional input to define a seed.
  This input is used to seed the random shuffling of parcels that have equal
  priorities.
* InVEST on mac is now distributed as a single application bundle, allowing InVEST to run as expected on mac OSX Sierra.  Individual models are selected and launched from a new launcher window.
* The InVEST CLI now has a GUI model launcher:  ``$ invest launcher``
* Updated the Coastal Blue Carbon model to improve handling of blank lines in input CSV tables and improve memory efficiency of the current implementation.
* Improved the readability of a cryptic error message in Coastal Vulnerability that is normally raised when the depth threshold is too high or the exposure proportion is too low to detect any shoreline segments.
* Adding InVEST HTML documentation to the Mac disk image distribution.
* Upgrading dependency of PyGeoprocessing to 0.3.3.  This fixes a memory leak associated with any model that aggregates rasters over complicated overlapping polygons.
* Adding sample data to Blue Carbon model that were missing.
* Deprecating the InVEST Marine Water Quality model.  This also removes InVEST's dependancy on the pyamg package which has been removed from REQUIREMENTS.TXT.
* Deprecating the ArcGIS-based Coastal Protection model and ArcGIS-based data-preprocessing scripts.  The toolbox and scripts may still be found at https://bitbucket.org/natcap/invest.arcgis.
* Fixing an issue in the carbon edge effect model that caused output values in the shapefile to be rounded to the nearest integer.
* Fixing issue in SDR model that would occasionally cause users to see errors about field widths in the output shapefile generation.
* Updated the erodibility sample raster that ships with InVEST for the SDR model.  The old version was in US units, in this version we convert to SI units as the model requires, and clipped the raster to the extents of the other stack to save disk space.

3.3.3 (2017-02-06)
------------------
* Fixed an issue in the UI where the carbon model wouldn't accept negative numbers in the price increase of carbon.
* RouteDEM no longer produces a "tiled_dem.tif" file since that functionality is being deprecated in PyGeoprocessing.
* Fixing an issue in SDR where the optional drainage layer would not be used in most of the SDR biophysical calculations.
* Refactoring so water yield pixels with Kc and et0 equal to be 0 now yields a 0.0 value of water yield on that pixel rather than nodata.
* Light optimization refactor of wind energy model that improves runtimes in some cases by a factor of 2-3.
* Performance optimizations to HRA that improve runtimes by approximately 30%.
* Fixed a broken UI link to Seasonal Water Yield's user's guide.
* Fixed an issue with DelineateIT that caused ArcGIS users to see both the watershed and inverse watershed polygons when viewing the output of the tool.
* Upgrading dependency to PyGeoprocessing 0.3.2.
* Fixed an issue with SDR that caused the LS factor to be an order of magnitue too high in areas where the slope was greater than 9%.  In our sample case this caused sediment export estimates to be about 6% too high, but in cases where analyses are run over steep slopes the error would have been greater.
* ``paver check`` now warns if the ``PYTHONHOME`` environment variable is set.
* API docs now correctly reflect installation steps needed for python development headers on linux.
* Fixed a side effect in the InVEST user interface that would cause ``tempfile.tempdir`` to be set and then not be reset after a model run is finished.
* The InVEST user interface will now record GDAL/OGR log messages in the log messages window and in the logfile written to the workspace.
* Updated branding and usability of the InVEST installer for Windows, and the Mac Disk Image (.dmg).


3.3.2 (2016-10-17)
------------------
* Partial test coverage for HRA model.
* Full test coverage for Overlap Analysis model.
* Full test coverage for Finfish Aquaculture.
* Full test coverage for DelineateIT.
* Full test coverage for RouteDEM.
* Fixed an issue in Habitat Quality where an error in the sample table or malformed threat raster names would display a confusing message to the user.
* Full test coverage for scenario generator proximity model.
* Patching an issue in seasonal water yield that causes an int overflow error if the user provides a floating point landcover map and the nodata value is outside of the range of an int64.
* Full test coverage for the fisheries model.
* Patched an issue that would cause the Seasonal Water Edge model to crash when the curve number was 100.
* Patching a critical issue with forest carbon edge that would give incorrect results for edge distance effects.
* Patching a minor issue with forest carbon edge that would cause the model to crash if only one  interpolation point were selected.
* Full test coverage for pollination model.
* Removed "farms aggregation" functionality from the InVEST pollination model.
* Full test coverage for the marine water quality model.
* Full test coverage for GLOBIO model.
* Full test coverage for carbon forest edge model.
* Upgraded SciPy dependancy to 0.16.1.
* Patched bug in NDR that would cause a phosphorus density to be reported per pixel rather than total amount of phosporous in a pixel.
* Corrected an issue with the uses of buffers in the euclidean risk function of Habitat Risk Assessment.  (issue #3564)
* Complete code coverage tests for Habitat Quality model.
* Corrected an issue with the ``Fisheries_Inputs.csv`` sample table used by Overlap Analysis.  (issue #3548)
* Major modifications to Terrestrial Carbon model to include removing the harvested wood product pool, uncertainty analysis, and updated efficient raster calculations for performance.
* Fixed an issue in GLOBIO that would cause model runs to crash if the AOI marked as optional was not present.
* Removed the deprecated and incomplete Nearshore Wave and Erosion model (``natcap.invest.nearshore_wave_and_erosion``).
* Removed the deprecated Timber model (``natcap.invest.timber``).
* Fixed an issue where seasonal water yield would raise a divide by zero error if a watershed polygon didn't cover a valid data region.  Now sets aggregation quantity to zero and reports a warning in the log.
* ``natcap.invest.utils.build_file_registry`` now raises a ``ValueError`` if a path is not a string or list of strings.
* Fixed issues in NDR that would indicate invalid values were being processed during runtimes by skipping the invalid calculations in the first place rather than calculating them and discarding after the fact.
* Complete code coverage tests for NDR model.
* Minor (~10% speedup) performance improvements to NDR.
* Added functionality to recreation model so that the `monthly_table.csv` file now receives a file suffix if one is provided by the user.
* Fixed an issue in SDR where the m exponent was calculated incorrectly in many situations resulting in an error of about 1% in total export.
* Fixed an issue in SDR that reported runtime overflow errors during normal processing even though the model completed without other errors.

3.3.1 (2016-06-13)
------------------
* Refactored API documentation for readability, organization by relevant topics, and to allow docs to build on `invest.readthedocs.io <http://invest.readthedocs.io>`_,
* Installation of ``natcap.invest`` now requires ``natcap.versioner``.  If this is not available on the system at runtime, setuptools will make it available at runtime.
* InVEST Windows installer now includes HISTORY.rst as the changelog instead of the old ``InVEST_Updates_<version>`` files.
* Habitat suitability model is generalized and released as an API only accessible model.  It can be found at ``natcap.invest.habitat_suitability.execute``.  This model replaces the oyster habitat suitability model.
    * The refactor of this model requires an upgrade to ``numpy >= 1.11.0``.
* Fixed a crash in the InVEST CLI where calling ``invest`` without a parameter would raise an exception on linux-based systems.  (Issue `#3528 <https://bitbucket.org/natcap/invest/issues/3515>`_)
* Patched an issue in Seasonal Water Yield model where a nodata value in the landcover map that was equal to ``MAX_INT`` would cause an overflow error/crash.
* InVEST NSIS installer will now optionally install the Microsoft Visual C++ 2008 redistributable on Windows 7 or earlier.  This addresses a known issue on Windows 7 systems when importing GDAL binaries (Issue `#3515 <https://bitbucket.org/natcap/invest/issues/3515>`_).  Users opting to install this redistributable agree to abide by the terms and conditions therein.
* Removed the deprecated subpackage ``natcap.invest.optimization``.
* Updated the InVEST license to legally define the Natural Capital Project.
* Corrected an issue in Coastal Vulnerability where an output shapefile was being recreated for each row, and where field values were not being stored correctly.
* Updated Scenario Generator model to add basic testing, file registry support, PEP8 and PEP257 compliance, and to fix several bugs.
* Updated Crop Production model to add a simplified UI, faster runtime, and more testing.

3.3.0 (2016-03-14)
------------------
* Refactored Wind Energy model to use a CSV input for wind data instead of a Binary file.
* Redesigned InVEST recreation model for a single input streamlined interface, advanced analytics, and refactored outputs.  While the model is still based on "photo user days" old model runs are not backward compatable with the new model or interface. See the Recreation Model user's guide chapter for details.
    * The refactor of this model requires an upgrade to ``GDAL >=1.11.0 <2.0`` and ``numpy >= 1.10.2``.
* Removed nutrient retention (water purification) model from InVEST suite and replaced it with the nutrient delivery ratio (NDR) model.  NDR has been available in development relseases, but has now officially been added to the set of Windows Start Menu models and the "under development" tag in its users guide has been removed.  See the InVEST user's guide for details between the differences and advantages of NDR over the old nutrient model.
* Modified NDR by adding a required "Runoff Proxy" raster to the inputs.  This allows the model to vary the relative intensity of nutrient runoff based on varying precipitation variability.
* Fixed a bug in the Area Change rule of the Rule-Based Scenario Generator, where units were being converted incorrectly. (Issue `#3472 <https://bitbucket.org/natcap/invest/issues/3472>`_) Thanks to Fosco Vesely for this fix.
* InVEST Seasonal Water Yield model released.
* InVEST Forest Carbon Edge Effect model released.
* InVEST Scenario Generator: Proximity Based model released and renamed the previous "Scenario Generator" to "Scenario Generator: Rule Based".
* Implemented a blockwise exponential decay kernel generation function, which is now used in the Pollination and Habitat Quality models.
* GLOBIO now uses an intensification parameter and not a map to average all agriculture across the GLOBIO 8 and 9 classes.
* GLOBIO outputs modified so core outputs are in workspace and intermediate outputs are in a subdirectory called 'intermediate_outputs'.
* Fixed a crash with the NDR model that could occur if the DEM and landcover maps were different resolutions.
* Refactored all the InVEST model user interfaces so that Workspace defaults to the user's home "Documents" directory.
* Fixed an HRA bug where stessors with a buffer of zero were being buffered by 1 pixel
* HRA enhancement which creates a common raster to burn all input shapefiles onto, ensuring consistent alignment.
* Fixed an issue in SDR model where a landcover map that was smaller than the DEM would create extraneous "0" valued cells.
* New HRA feature which allows for "NA" values to be entered into the "Ratings" column for a habitat / stressor pair in the Criteria Ratings CSV. If ALL ratings are set to NA, the habitat / stressor will be treated as having no interaction. This means in the model, that there will be no overlap between the two sources. All rows parameters with an NA rating will not be used in calculating results.
* Refactored Coastal Blue Carbon model for greater speed, maintainability and clearer documentation.
* Habitat Quality bug fix when given land cover rasters with different pixel sizes than threat rasters. Model would use the wrong pixel distance for the convolution kernel.
* Light refactor of Timber model. Now using CSV input attribute file instead of DBF file.
* Fixed clipping bug in Wave Energy model that was not properly clipping polygons correctly. Found when using global data.
* Made the following changes / updates to the coastal vulnerability model:
    * Fixed a bug in the model where the geomorphology ranks were not always being used correctly.
    * Removed the HTML summary results output and replaced with a link to a dashboard that helps visualize and interpret CV results.
    * Added a point shapefile output: 'outputs/coastal_exposure.shp' that is a shapefile representation of the corresponding CSV table.
    * The model UI now requires the 'Relief' input. No longer optional.
    * CSV outputs and Shapefile outputs based on rasters now have x, y coorinates of the center of the pixel instead of top left of the pixel.
* Turning setuptools' zip_safe to False for consistency across the Natcap Namespace.
* GLOBIO no longer requires user to specify a keyfield in the AOI.
* New feature to GLOBIO to summarize MSA by AOI.
* New feature to GLOBIO to use a user defined MSA parameter table to do the MSA thresholds for infrastructure, connectivity, and landuse type
* Documentation to the GLOBIO code base including the large docstring for 'execute'.

3.2.0 (2015-05-31)
------------------
InVEST 3.2.0 is a major release with the addition of several experimental models and tools as well as an upgrade to the PyGeoprocessing core:

* Upgrade to PyGeoprocessing v0.3.0a1 for miscelaneous performance improvements to InVEST's core geoprocessing routines.
* An alpha unstable build of the InVEST crop production model is released with partial documentation and sample data.
* A beta build of the InVEST fisheries model is released with documentation and sample data.
* An alpha unstable build of the nutrient delivery ratio (NDR) model is available directly under InVEST's instalation directory at  ``invest-x86/invest_ndr.exe``; eventually this model will replace InVEST's current "Nutrient" model.  It is currently undocumented and unsupported but inputs are similar to that of InVEST's SDR model.
* An alpha unstable build of InVEST's implementation of GLOBIO is available directly under InVEST's instalation directory at ``invest-x86/invest_globio.exe``.  It is currently undocumented but sample data are provided.
* DelinateIT, a watershed delination tool based on PyGeoprocessing's d-infinity flow algorithm is released as a standalone tool in the InVEST repository with documentation and sample data.
* Miscelaneous performance patches and bug fixes.

3.1.3 (2015-04-23)
------------------
InVEST 3.1.3 is a hotfix release patching a memory blocking issue resolved in PyGeoprocessing version 0.2.1.  Users might have experienced slow runtimes on SDR or other routed models.

3.1.2 (2015-04-15)
------------------
InVEST 3.1.2 is a minor release patching issues mostly related to the freshwater routing models and signed GDAL Byte datasets.

* Patching an issue where some projections were not regognized and InVEST reported an UnprojectedError.
* Updates to logging that make it easier to capture logging messages when scripting InVEST.
* Shortened water yield user interface height so it doesn't waste whitespace.
* Update PyGeoprocessing dependency to version 0.2.0.
* Fixed an InVEST wide issue related to bugs stemming from the use of signed byte raster inputs that resulted in nonsensical outputs or KeyErrors.
* Minor performance updates to carbon model.
* Fixed an issue where DEMS with 32 bit ints and INT_MAX as the nodata value nodata value incorrectly treated the nodata value in the raster as a very large DEM value ultimately resulting in rasters that did not drain correctly and empty flow accumulation rasters.
* Fixed an issue where some reservoirs whose edges were clipped to the edge of the watershed created large plateaus with no drain except off the edge of the defined raster.  Added a second pass in the plateau drainage algorithm to test for these cases and drains them to an adjacent nodata area if they occur.
* Fixed an issue in the Fisheries model where the Results Suffix input was invariably initializing to an empty string.
* Fixed an issue in the Blue Carbon model that prevented the report from being generated in the outputs file.

3.1.1 (2015-03-13)
------------------
InVEST 3.1.1 is a major performance and memory bug patch to the InVEST toolsuite.  We recommend all users upgrade to this version.

* Fixed an issue surrounding reports of SDR or Nutrient model outputs of zero values, nodata holes, excessive runtimes, or out of memory errors.  Some of those problems happened to be related to interesting DEMs that would break the flat drainage algorithm we have inside RouteDEM that adjusted the heights of those regions to drain away from higher edges and toward lower edges, and then pass the height adjusted dem to the InVEST model to do all its model specific calculations.  Unfortunately this solution was not amenable to some degenerate DEM cases and we have now adjusted the algorithm to treat each plateau in the DEM as its own separate region that is processed independently from the other regions. This decreases memory use so we never effectively run out of memory at a minor hit to overall runtime.  We also now adjust the flow direction directly instead of adjust the dem itself.  This saves us from having to modify the DEM and potentially get it into a state where a drained plateau would be higher than its original pixel neighbors that used to drain into it.

There are side effects that result in sometimes large changes to un calibrated runs of SDR or nutrient.  These are related to slightly different flow directions across the landscape and a bug fix on the distance to stream calculation.

* InVEST geoprocessing now uses the PyGeoprocessing package (v0.1.4) rather than the built in functionality that used to be in InVEST.  This will not affect end users of InVEST but may be of interest to users who script InVEST calls who want a standalone Python processing package for raster stack math and hydrological routing.  The project is hosted at https://bitbucket.org/richpsharp/pygeoprocessing.

* Fixed an marine water quality issue where users could input AOIs that were unprojected, but output pixel sizes were specified in meters.  Really the output pixel size should be in the units of the polygon and are now specified as such.  Additionally an exception is raised if the pixel size is too small to generate a numerical solution that is no longer a deep scipy error.

* Added a suffix parameter to the timber and marine water quality models that append a user defined string to the output files; consistent with most of the other InVEST models.

* Fixed a user interface issue where sometimes the InVEST model run would not open a windows explorer to the user's workspace.  Instead it would open to C:\User[..]\My Documents.  This would often happen if there were spaces in the the workspace name or "/" characters in the path.

* Fixed an error across all InVEST models where a specific combination of rasters of different cell sizes and alignments and unsigned data types could create errors in internal interpolation of the raster stacks.  Often these would appear as 'KeyError: 0' across a variety of contexts.  Usually the '0' was an erroneous value introduced by a faulty interpolation scheme.

* Fixed a MemoryError that could occur in the pollination and habitat quality models when the the base landcover map was large and the biophysical properties table allowed the effect to be on the order of that map.  Now can use any raster or range values with only a minor hit to runtime performance.

* Fixed a serious bug in the plateau resolution algorithm that occurred on DEMs with large plateau areas greater than 10x10 in size.  The underlying 32 bit floating point value used to record small height offsets did not have a large enough precision to differentiate between some offsets thus creating an undefined flow direction and holes in the flow accumulation algorithm.

* Minor performance improvements in the routing core, in some cases decreasing runtimes by 30%.

* Fixed a minor issue in DEM resolution that occurred when a perfect plateau was encountered.  Rather that offset the height so the plateau would drain, it kept the plateau at the original height.  This occurred because the uphill offset was nonexistent so the algorithm assumed no plateau resolution was needed.  Perfect plateaus now drain correctly.  In practice this kind of DEM was encountered in areas with large bodies of water where the remote sensing algorithm would classify the center of a lake 1 meter higher than the rest of the lake.

* Fixed a serious routing issue where divergent flow directions were not getting accumulated 50% of the time. Related to a division speed optimization that fell back on C-style modulus which differs from Python.

* InVEST SDR model thresholded slopes in terms of radians, not percent thus clipping the slope tightly between 0.001 and 1%.  The model now only has a lower threshold of 0.00005% for the IC_0 factor, and no other thresholds.  We believe this was an artifact left over from an earlier design of the model.


* Fixed a potential memory inefficiency in Wave Energy Model when computing the percentile rasters. Implemented a new memory efficient percentile algorithm and updated the outputs to reflect the new open source framework of the model. Now outputting csv files that describe the ranges and meaning of the percentile raster outputs.

* Fixed a bug in Habitat Quality where the future output "quality_out_f.tif" was not reflecting the habitat value given in the sensitivity table for the specified landcover types.


3.1.0 (2014-11-19)
------------------
InVEST 3.1.0 (http://www.naturalcapitalproject.org/download.html) is a major software and science milestone that includes an overhauled sedimentation model, long awaited fixes to exponential decay routines in habitat quality and pollination, and a massive update to the underlying hydrological routing routines.  The updated sediment model, called SDR (sediment delivery ratio), is part of our continuing effort to improve the science and capabilities of the InVEST tool suite.  The SDR model inputs are backwards comparable with the InVEST 3.0.1 sediment model with two additional global calibration parameters and removed the need for the retention efficiency parameter in the biophysical table; most users can run SDR directly with the data they have prepared for previous versions.  The biophysical differences between the models are described in a section within the SDR user's guide and represent a superior representation of the hydrological connectivity of the watershed, biophysical parameters that are independent of cell size, and a more accurate representation of sediment retention on the landscape.  Other InVEST improvements to include standard bug fixes, performance improvements, and usability features which in part are described below:

* InVEST Sediment Model has been replaced with the InVEST Sediment Delivery Ratio model.  See the SDR user's guide chapter for the difference between the two.
* Fixed an issue in the pollination model where the exponential decay function decreased too quickly.
* Fixed an issue in the habitat quality model where the exponential decay function decreased too quickly and added back linear decay as an option.
* Fixed an InVEST wide issue where some input rasters that were signed bytes did not correctly map to their negative nodata values.
* Hydropower input rasters have been normalized to the LULC size so sampling error is the same for all the input watersheds.
* Adding a check to make sure that input biophysical parameters to the water yield model do not exceed invalid scientific ranges.
* Added a check on nutrient retention in case the upstream water yield was less than 1 so that the log value did not go negative.  In that case we clamp upstream water yield to 0.
* A KeyError issue in hydropower was resolved that occurred when the input rasters were at such a coarse resolution that at least one pixel was completely contained in each watershed.  Now a value of -9999 will be reported for watersheds that don't contain any valid data.
* An early version of the monthly water yield model that was erroneously included in was in the installer; it was removed in this version.
* Python scripts necessary for running the ArcGIS version of Coastal Protection were missing.  They've since been added back to the distribution.
* Raster calculations are now processed by raster block sizes.  Improvements in raster reads and writes.
* Fixed an issue in the routing core where some wide DEMs would cause out of memory errors.
* Scenario generator marked as stable.
* Fixed bug in HRA where raster extents of shapefiles were not properly encapsulating the whole AOI.
* Fixed bug in HRA where any number of habitats over 4 would compress the output plots. Now extends the figure so that all plots are correctly scaled.
* Fixed a bug in HRA where the AOI attribute 'name' could not be an int. Should now accept any type.
* Fixed bug in HRA which re-wrote the labels if it was run immediately without closing the UI.
* Fixed nodata masking bug in Water Yield when raster extents were less than that covered by the watershed.
* Removed hydropower calibration parameter form water yield model.
* Models that had suffixes used to only allow alphanumeric characters.  Now all suffix types are allowed.
* A bug in the core platform that would occasionally cause routing errors on irregularly pixel sized rasters was fixed.  This often had the effect that the user would see broken streams and/or nodata values scattered through sediment or nutrient results.
* Wind Energy:
        * Added new framework for valuation component. Can now input a yearly price table that spans the lifetime of the wind farm. Also if no price table is made, can specify a price for energy and an annual rate of change.
        * Added new memory efficient distance transform functionality
        * Added ability to leave out 'landing points' in 'grid connection points' input. If not landing points are found, it will calculate wind farm directly to grid point distances
* Error message added in Wave Energy if clip shape has no intersection
* Fixed an issue where the data type of the nodata value in a raster might be different than the values in the raster.  This was common in the case of 64 bit floating point values as nodata when the underlying raster was 32 bit.  Now nodata values are cast to the underlying types which improves the reliability of many of the InVEST models.


3.0.1 (2014-05-19)
------------------
* Blue Carbon model released.

* HRA UI now properly reflects that the Resolution of Analysis is in meters, not meters squared, and thus will be applied as a side length for a raster pixel.

* HRA now accepts CSVs for ratings scoring that are semicolon separated as well as comma separated.

* Fixed a minor bug in InVEST's geoprocessing aggregate core that now consistently outputs correct zonal stats from the underlying pixel level hydro outputs which affects the water yield, sediment, and nutrient models.

* Added compression to InVEST output geotiff files.  In most cases this reduces output disk usage by a factor of 5.

* Fixed an issue where CSVs in the sediment model weren't open in universal line read mode.

* Fixed an issue where approximating whether pixel edges were the same size was not doing an approximately equal function.

* Fixed an issue that made the CV model crash when the coastline computed from the landmass didn't align perfectly with that defined in the geomorphology layer.

* Fixed an issue in the CV model where the intensity of local wave exposure was very low, and yielded zero local wave power for the majority of coastal segments.

* Fixed an issue where the CV model crashes if a coastal segment is at the edge of the shore exposure raster.

* Fixed the exposure of segments surrounded by land that appeared as exposed when their depth was zero.

* Fixed an issue in the CV model where the natural habitat values less than 5 were one unit too low, leading to negative habitat values in some cases.

* Fixed an exponent issue in the CV model where the coastal vulnerability index was raised to a power that was too high.

* Fixed a bug in the Scenic Quality model that prevented it from starting, as well as a number of other issues.

* Updated the pollination model to conform with the latest InVEST geoprocessing standards, resulting in an approximately 33% speedup.

* Improved the UI's ability to remember the last folder visited, and to have all file and folder selection dialogs have access to this information.

* Fixed an issue in Marine Water Quality where the UV points were supposed to be optional, but instead raised an exception when not passed in.

3.0.0 (2014-03-23)
------------------
The 3.0.0 release of InVEST represents a shift away from the ArcGIS to the InVEST standalone computational platform.  The only exception to this shift is the marine coastal protection tier 1 model which is still supported in an ArcGIS toolbox and has no InVEST 3.0 standalone at the moment.  Specific changes are detailed below

* A standalone version of the aesthetic quality model has been developed and packaged along with this release.  The standalone outperforms the ArcGIS equivalent and includes a valuation component.  See the user's guide for details.

* The core water routing algorithms for the sediment and nutrient models have been overhauled.  The routing algorithms now correctly adjust flow in plateau regions, address a bug that would sometimes not route large sections of a DEM, and has been optimized for both run time and memory performance.  In most cases the core d-infinity flow accumulation algorithm out performs TauDEM.  We have also packaged a simple interface to these algorithms in a standalone tool called RouteDEM; the functions can also be referenced from the scripting API in the invest_natcap.routing package.

* The sediment and nutrient models are now at a production level release.  We no longer support the ArcGIS equivalent of these models.

* The sediment model has had its outputs simplified with major changes including the removal of the 'pixel mean' outputs, a direct output of the pixel level export and retention maps, and a single output shapefile whose attribute table contains aggregations of sediment output values.  Additionally all inputs to the sediment biophysical table including p, c, and retention coefficients are now expressed as a proportion between 0 and 1; the ArcGIS model had previously required those inputs were integer values between 0 and 1000.  See the "Interpreting Results" section of sediment model for full details on the outputs.

* The nutrient model has had a similar overhaul to the sediment model including a simplified output structure with many key outputs contained in the attribute table of the shapefile.  Retention coefficients are also expressed in proportions between 0 and 1.  See the "Interpreting Results" section of nutrient model for full details on the outputs.

* Fixed a bug in Habitat Risk Assessment where the HRA module would incorrectly error if a criteria with a 0 score (meant to be removed from the assessment) had a 0 data quality or weight.

* Fixed a bug in Habitat Risk Assessment where the average E/C/Risk values across the given subregion were evaluating to negative numbers.

* Fixed a bug in Overlap Analysis where Human Use Hubs would error if run without inter-activity weighting, and Intra-Activity weighting would error if run without Human Use Hubs.

* The runtime performance of the hydropower water yield model has been improved.

* Released InVEST's implementation of the D-infinity flow algorithm in a tool called RouteDEM available from the start menu.

* Unstable version of blue carbon available.

* Unstable version of scenario generator available.

* Numerous other minor bug fixes and performance enhacnements.



2.6.0 (2013-12-16)
------------------
The 2.6.0 release of InVEST removes most of the old InVEST models from the Arc toolbox in favor of the new InVEST standalone models.  While we have been developing standalone equivalents for the InVEST Arc models since version 2.3.0, this is the first release in which we removed support for the deprecated ArcGIS versions after an internal review of correctness, performance, and stability on the standalones.  Additionally, this is one of the last milestones before the InVEST 3.0.0 release later next year which will transition InVEST models away from strict ArcGIS dependence to a standalone form.

Specifically, support for the following models have been moved from the ArcGIS toolbox to their Windows based standalones: (1) hydropower/water yield, (2) finfish aquaculture, (3) coastal protection tier 0/coastal vulnerability, (4) wave energy, (5) carbon, (6) habitat quality/biodiversity, (7) pollination, (8) timber, and (9) overlap analysis.  Additionally, documentation references to ArcGIS for those models have been replaced with instructions for launching standalone InVEST models from the Windows start menu.

This release also addresses minor bugs, documentation updates, performance tweaks, and new functionality to the toolset, including:

*  A Google doc to provide guidance for scripting the InVEST standalone models: https://docs.google.com/document/d/158WKiSHQ3dBX9C3Kc99HUBic0nzZ3MqW3CmwQgvAqGo/edit?usp=sharing

* Fixed a bug in the sample data that defined Kc as a number between 0 and 1000 instead of a number between 0 and 1.

* Link to report an issue now takes user to the online forums rather than an email address.

* Changed InVEST Sediment model standalone so that retention values are now between 0 and 1 instead of 0 and 100.

* Fixed a bug in Biodiversity where if no suffix were entered output filenames would have a trailing underscore (_) behind them.

* Added documentation to the water purification/nutrient retention model documentation about the standalone outputs since they differ from the ArcGIS version of the model.

* Fixed an issue where the model would try to move the logfile to the workspace after the model run was complete and Windows would erroneously report that the move failed.

* Removed the separation between marine and freshwater terrestrial models in the user's guide.  Now just a list of models.

* Changed the name of InVEST "Biodiversity" model to "Habitat Quality" in the module names, start menu, user's guide, and sample data folders.

* Minor bug fixes, performance enhancements, and better error reporting in the internal infrastructure.

* HRA risk in the unstable standalone is calculated differently from the last release. If there is no spatial overlap within a cell, there is automatically a risk of 0. This also applies to the E and C intermediate files for a given pairing. If there is no spatial overlap, E and C will be 0 where there is only habitat. However, we still create a recovery potential raster which has habitat- specific risk values, even without spatial overlap of a stressor. HRA shapefile outputs for high, medium, low risk areas are now calculated using a user-defined maximum number of overlapping stressors, rather than all potential stressors. In the HTML subregion averaged output, we now attribute what portion of risk to a habitat comes from each habitat-stressor pairing. Any pairings which don't overlap will have an automatic risk of 0.

* Major changes to Water Yield : Reservoir Hydropower Production. Changes include an alternative equation for calculating Actual Evapotranspiration (AET) for non-vegetated land cover types including wetlands. This allows for a more accurate representation of processes on land covers such as urban, water, wetlands, where root depth values aren't applicable. To differentiate between the two equations a column 'LULC_veg' has been added to the Biophysical table in Hydropower/input/biophysical_table.csv. In this column a 1 indicates vegetated and 0 indicates non-vegetated.

* The output structure and outputs have also change in Water Yield : Reservoir Hydropower Production. There is now a folder 'output' that contains all output files including a sub directory 'per_pixel' which has three pixel raster outputs. The subwatershed results are only calculated for the water yield portion and those results can be found as a shapefile, 'subwatershed_results.shp', and CSV file, 'subwatershed_results.csv'. The watershed results can be found in similar files: watershed_results.shp and watershed_results.csv. These two files for the watershed outputs will aggregate the Scarcity and Valuation results as well.

* The evapotranspiration coefficients for crops, Kc, has been changed to a decimal input value in the biophysical table. These values used to be multiplied by 1000 so that they were in integer format, that pre processing step is no longer necessary.

* Changing support from richsharp@stanford.edu to the user support forums at http://ncp-yamato.stanford.edu/natcapforums.

2.5.6 (2013-09-06)
------------------
The 2.5.6 release of InVEST that addresses minor bugs, performance
tweaks, and new functionality of the InVEST standalone models.
Including:

* Change the changed the Carbon biophysical table to use code field
  name from LULC to lucode so it is consistent with the InVEST water
  yield biophysical table.

* Added Monte Carlo uncertainty analysis and documentation to finfish
  aquaculture model.

* Replaced sample data in overlap analysis that was causing the model
  to crash.

* Updates to the overlap analysis user's guide.

* Added preprocessing toolkit available under
  C:\{InVEST install directory}\utils

* Biodiversity Model now exits gracefully if a threat raster is not
  found in the input folder.

* Wind Energy now uses linear (bilinear because its over 2D space?)
  interpolation.

* Wind Energy has been refactored to current API.

* Potential Evapotranspiration input has been properly named to
  Reference Evapotranspiration.

* PET_mn for Water Yield is now Ref Evapotranspiration times Kc
  (evapotranspiration coefficient).

* The soil depth field has been renamed 'depth to root restricting
  layer' in both the hydropower and nutrient retention models.

* ETK column in biophysical table for Water Yield is now Kc.

* Added help text to Timber model.

* Changed the behavior of nutrient retention to return nodata values
  when the mean runoff index is zero.

* Fixed an issue where the hydropower model didn't use the suffix
  inputs.

* Fixed a bug in Biodiversity that did not allow for numerals in the
  threat names and rasters.

* Updated routing algorithm to use a modern algorithm for plateau
  direction resolution.

* Fixed an issue in HRA where individual risk pixels weren't being
  calculated correctly.

* HRA will now properly detect in the preprocessed CSVs when criteria
  or entire habitat-stressor pairs are not desired within an
  assessment.

* Added an infrastructure feature so that temporary files are created
  in the user's workspace rather than at the system level
  folder.  This lets users work in a secondary workspace on a USB
  attached hard drive and use the space of that drive, rather than the
  primary operating system drive.

2.5.5 (2013-08-06)
------------------
The 2.5.5 release of InVEST that addresses minor bugs, performance
tweaks, and new functionality of the InVEST standalone models.  Including:

 * Production level release of the 3.0 Coastal Vulnerability model.
    - This upgrades the InVEST 2.5.4 version of the beta standalone CV
      to a full release with full users guide.  This version of the
      CV model should be used in all cases over its ArcGIS equivalent.

 * Production level release of the Habitat Risk Assessment model.
    - This release upgrades the InVEST 2.5.4 beta version of the
      standalone habitat risk assessment model. It should be used in
      all cases over its ArcGIS equivalent.

 * Uncertainty analysis in Carbon model (beta)
    - Added functionality to assess uncertainty in sequestration and
      emissions given known uncertainty in carbon pool stocks.  Users
      can now specify standard  deviations of carbon pools with
      normal distributions as well as desired uncertainty levels.
      New outputs include masks for regions which both sequester and
      emit carbon with a high probability of confidence.  Please see
      the "Uncertainty Analysis" section of the carbon user's guide
      chapter for more information.

 * REDD+ Scenario Analysis in Carbon model (beta)
    - Additional functionality to assist users evaluating REDD
      and REDD+ scenarios in the carbon model.  The uncertainty analysis
      functionality can also be used with these scenarios.
      Please see the "REDD Scenario Analysis" section of the
      carbon user's guide chapter for more information.

 * Uncertainty analysis in Finfish Aquaculture model (beta)
    - Additionally functionality to account for uncertainty in
      alpha and beta growth parameters as well as histogram
      plots showing the distribution of harvest weights and
      net present value.   Uncertainty analysis is performed
      through Monte Carlo runs that normally sample the
      growth parameters.

 * Streamlined Nutrient Retention model functionality
    - The nutrient retention module no longer requires users to explicitly
      run the water yield model.  The model now seamlessly runs water yield
      during execution.

 * Beta release of the recreation model
    - The recreation is available for beta use with limited documentation.

 * Full release of the wind energy model
    - Removing the 'beta' designation on the wind energy model.


Known Issues:

 * Flow routing in the standalone sediment and nutrient models has a
   bug that prevents routing in some (not all) landscapes.  This bug is
   related to resolving d-infinity flow directions across flat areas.
   We are implementing the solution in Garbrecht and Martx (1997).
   In the meanwhile the sediment and nutrient models are still marked
   as beta until this issue is resolved.

2.5.4 (2013-06-07)
------------------
This is a minor release of InVEST that addresses numerous minor bugs and performance tweaks in the InVEST 3.0 models.  Including:

 * Refactor of Wave Energy Model:
    - Combining the Biophysical and Valuation modules into one.
    - Adding new data for the North Sea and Australia
    - Fixed a bug where elevation values that were equal to or greater than zero
      were being used in calculations.
    - Fixed memory issues when dealing with large datasets.
    - Updated core functions to remove any use of depracated functions

 * Performance updates to the carbon model.

 * Nodata masking fix for rarity raster in Biodiversity Model.
    - When computing rarity from a base landuse raster and current or future
      landuse raster, the intersection of the two was not being properly taken.

 * Fixes to the flow routing algorithms in the sediment and nutrient
   retention models in cases where stream layers were burned in by ArcGIS
   hydro tools.  In those cases streams were at the same elevation and caused
   routing issues.

 * Fixed an issue that affected several InVEST models that occured
   when watershed polygons were too small to cover a pixel.  Excessively
   small watersheds are now handled correctly

 * Arc model deprecation.  We are deprecating the following ArcGIS versions
   of our InVEST models in the sense we recommend ALL users use the InVEST
   standalones over the ArcGIS versions, and the existing ArcGIS versions
   of these models will be removed entirely in the next release.

        * Timber
        * Carbon
        * Pollination
        * Biodiversity
        * Finfish Aquaculture

Known Issues:

 * Flow routing in the standalone sediment and nutrient models has a
   bug that prevents routing in several landscapes.  We're not
   certain of the nature of the bug at the moment, but we will fix by
   the next release.  Thus, sediment and nutrient models are marked
   as (beta) since in some cases the DEM routes correctly.

2.5.3 (2013-03-21)
------------------
This is a minor release of InVEST that fixes an issue with the HRA model that caused ArcGIS versions of the model to fail when calculating habitat maps for risk hotspots. This upgrade is strongly recommended for users of InVEST 2.5.1 or 2.5.2.

2.5.2 (2013-03-17)
------------------
This is a minor release of InVEST that fixes an issue with the HRA sample data that caused ArcGIS versions of the model to fail on the training data.  There is no need to upgrade for most users unless you are doing InVEST training.

2.5.1 (2013-03-12)
------------------
This is a minor release of InVEST that does not add any new models, but
does add additional functionality, stability, and increased performance to
one of the InVEST 3.0 standalones:

  - Pollination 3.0 Beta:
        - Fixed a bug where Windows users of InVEST could run the model, but
          most raster outputs were filled with nodata values.

Additionally, this minor release fixes a bug in the InVEST user interface where
collapsible containers became entirely non-interactive.

2.5.0 (2013-03-08)
------------------
This a major release of InVEST that includes new standalone versions (ArcGIS
is not required) our models as well as additional functionality, stability,
and increased performance to many of the existing models.  This release is
timed to support our group's annual training event at Stanford University.
We expect to release InVEST 2.5.1 a couple of weeks after to address any
software issues that arise during the training.  See the release notes
below for details of the release, and please contact richsharp@stanford.edu
for any issues relating to software:

  - *new* Sediment 3.0 Beta:
      - This is a standalone model that executes an order of magnitude faster
        than the original ArcGIS model, but may have memory issues with
	larger datasets. This fix is scheduled for the 2.5.1 release of InVEST.
      - Uses a d-infinity flow algorithm (ArcGIS version uses D8).
      - Includes a more accurate LS factor.
      - Outputs are now summarized by polygon rather than rasterized polygons.
        Users can view results directly as a table rather than sampling a
        GIS raster.
  - *new* Nutrient 3.0 Beta:
      - This is a standalone model that executes an order of magnitude faster
        than the original ArcGIS model, but may have memory issues with
	larger datasets. This fix is scheduled for the 2.5.1 release of InVEST.
      - Uses a d-infinity flow algorithm (ArcGIS version uses D8).
      - Includes a more accurate LS factor.
      - Outputs are now summarized by polygon rather than rasterized polygons.
        Users can view results directly as a table rather than sampling a
        GIS raster.
  - *new* Wind Energy:
      - A new offshore wind energy model.  This is a standalone-only model
        available under the windows start menu.
  - *new* Recreation Alpha:
      - This is a working demo of our soon to be released future land and near
        shore recreation model.  The model itself is incomplete and should only
        be used as a demo or by NatCap partners that know what they're doing.
  - *new* Habitat Risk Assessment 3.0 Alpha:
      - This is a working demo of our soon to be released 3.0 version of habitat
        risk assessment.  The model itself is incomplete and should only
    	be used as a demo or by NatCap partners that know what they're doing.
    	Users that need to use the habitat risk assessment should use the
        ArcGIS version of this model.

  - Improvements to the InVEST 2.x ArcGIS-based toolset:
      - Bug fixes to the ArcGIS based Coastal Protection toolset.

  - Removed support for the ArcGIS invest_VERSION.mxd map.  We expect to
    transition the InVEST toolset exclusive standalone tools in a few months.  In
    preparation of this we are starting to deprecate parts of our old ArcGIS
    toolset including this ArcMap document.  The InVEST ArcToolbox is still
    available in C:\InVEST_2_5_0\invest_250.tbx.

  - Known issues:

    - The InVEST 3.0 standalones generate open source GeoTiffs as
      outputs rather than the proprietary ESRI Grid format.  ArcGIS 9.3.1
      occasionally displays these rasters incorrectly.  We have found
      that these layers can be visualized in ArcGIS 9.3.1 by following
      convoluted steps: Right Click on the layer and select Properties; click on
      the Symbology tab; select Stretch, agree to calculate a histogram (this will
      create an .aux file that Arc can use for visualization), click "Ok", remove
      the raster from the layer list, then add it back. As an alternative, we
      suggest using an open source GIS Desktop Tool like Quantum GIS or ArcGIS
      version 10.0 or greater.

   - The InVEST 3.0 carbon model will generate inaccurate sequestration results
     if the extents of the current and future maps don't align.  This will be
     fixed in InVEST 2.5.1; in the meanwhile a workaround is to clip both LULCs
     so they have identical overlaps.

   - A user reported an unstable run of InVEST 3.0 water yield.  We are not
     certain what is causing the issue, but we do have a fix that will go out
     in InVEST 2.5.1.

   - At the moment the InVEST standalones do not run on Windows XP.  This appears
     to be related to an incompatibility between Windows XP and GDAL, the an open
     source gis library we use to create and read GIS data.  At the moment we are
     uncertain if we will be able to fix this bug in future releases, but will
     pass along more information in the future.

2.4.5 (2013-02-01)
------------------
This is a minor release of InVEST that does not add any new models, but
does add additional functionality, stability, and increased performance to
many of the InVEST 3.0 standalones:

  - Pollination 3.0 Beta:
      - Greatly improved memory efficiency over previous versions of this model.
      - 3.0 Beta Pollination Biophysical and Valuation have been merged into a
        single tool, run through a unified user interface.
      - Slightly improved runtime through the use of newer core InVEST GIS libraries.
      - Optional ability to weight different species individually.  This feature
        adds a column to the Guilds table that allows the user to specify a
        relative weight for each species, which will be used before combining all
        species supply rasters.
      - Optional ability to aggregate pollinator abundances at specific points
        provided by an optional points shapefile input.
      - Bugfix: non-agricultural pixels are set to a value of 0.0 to indicate no
        value on the farm value output raster.
      - Bugfix: sup_val_<beename>_<scenario>.tif rasters are now saved to the
        intermediate folder inside the user's workspace instead of the output
        folder.
  - Carbon Biophysical 3.0 Beta:
        * Tweaked the user interface to require the user to
          provide a future LULC raster when the 'Calculate Sequestration' checkbox
          is checked.
        * Fixed a bug that restricted naming of harvest layers.  Harvest layers are
          now selected simply by taking the first available layer.
  - Better memory efficiency in hydropower model.
  - Better support for unicode filepaths in all 3.0 Beta user interfaces.
  - Improved state saving and retrieval when loading up previous-run parameters
    in all 3.0 Beta user interfaces.
  - All 3.0 Beta tools now report elapsed time on completion of a model.
  - All 3.0 Beta tools now provide disk space usage reports on completion of a
    model.
  - All 3.0 Beta tools now report arguments at the top of each logfile.
  - Biodiversity 3.0 Beta: The half-saturation constant is now allowed to be a
    positive floating-point number.
  - Timber 3.0 Beta: Validation has been added to the user interface for this
    tool for all tabular and shapefile inputs.
  - Fixed some typos in Equation 1 in the Finfish Aquaculture user's guide.
  - Fixed a bug where start menu items were not getting deleted during an InVEST
    uninstall.
  - Added a feature so that if the user selects to download datasets but the
    datasets don't successfully download the installation alerts the user and
    continues normally.
  - Fixed a typo with tau in aquaculture guide, originally said 0.8, really 0.08.

  - Improvements to the InVEST 2.x ArcGIS-based toolset:
      - Minor bugfix to Coastal Vulnerability, where an internal unit of
        measurements was off by a couple digits in the Fetch Calculator.
      - Minor fixes to various helper tools used in InVEST 2.x models.
      - Outputs for Hargreaves are now saved as geoTIFFs.
      - Thornwaite allows more flexible entering of hours of sunlight.

2.4.4 (2012-10-24)
------------------
- Fixes memory errors experienced by some users in the Carbon Valuation 3.0 Beta model.
- Minor improvements to logging in the InVEST User Interface
- Fixes an issue importing packages for some officially-unreleased InVEST models.

2.4.3 (2012-10-19)
------------------
- Fixed a minor issue with hydropower output vaulation rasters whose statistics were not pre-calculated.  This would cause the range in ArcGIS to show ther rasters at -3e38 to 3e38.
- The InVEST installer now saves a log of the installation process to InVEST_<version>\install_log.txt
- Fixed an issue with Carbon 3.0 where carbon output values were incorrectly calculated.
- Added a feature to Carbon 3.0 were total carbon stored and sequestered is output as part of the running log.
- Fixed an issue in Carbon 3.0 that would occur when users had text representations of floating point numbers in the carbon pool dbf input file.
- Added a feature to all InVEST 3.0 models to list disk usage before and after each run and in most cases report a low free space error if relevant.

2.4.2 (2012-10-15)
------------------
- Fixed an issue with the ArcMap document where the paths to default data were not saved as relative paths.  This caused the default data in the document to not be found by ArcGIS.
- Introduced some more memory-efficient processing for Biodiversity 3.0 Beta.  This fixes an out-of-memory issue encountered by some users when using very large raster datasets as inputs.

2.4.1 (2012-10-08)
------------------
- Fixed a compatibility issue with ArcGIS 9.3 where the ArcMap and ArcToolbox were unable to be opened by Arc 9.3.

2.4.0 (2012-10-05)
------------------
Changes in InVEST 2.4.0

General:

This is a major release which releases two additional beta versions of the
InVEST models in the InVEST 3.0 framework.  Additionally, this release
introduces start menu shortcuts for all available InVEST 3.0 beta models.
Existing InVEST 2.x models can still be found in the included Arc toolbox.

Existing InVEST models migrated to the 3.0 framework in this release
include:

- Biodiversity 3.0 Beta
    - Minor bug fixes and usability enhancements
    - Runtime decreased by a factor of 210
- Overlap Analysis 3.0 Beta
    - In most cases runtime decreased by at least a factor of 15
    - Minor bug fixes and usability enhancements
    - Split into two separate tools:
        * Overlap Analysis outputs rasters with individually-weighted pixels
        * Overlap Analysis: Management Zones produces a shapefile output.
    - Updated table format for input activity CSVs
    - Removed the "grid the seascape" step

Updates to ArcGIS models:

- Coastal vulnerability
    - Removed the "structures" option
    - Minor bug fixes and usability enhancements
- Coastal protection (erosion protection)
    - Incorporated economic valuation option
    - Minor bug fixes and usability enhancements

Additionally there are a handful of minor fixes and feature
enhancements:

- InVEST 3.0 Beta standalones (identified by a new InVEST icon) may be run
  from the Start Menu (on windows navigate to
  Start Menu -> All Programs -> InVEST 2.4.0
- Bug fixes for the calculation of raster statistics.
- InVEST 3.0 wave energy no longer requires an AOI for global runs, but
  encounters memory issues on machines with less than 4GB of RAM.  This
  is a known issue that will be fixed in a minor release.
- Minor fixes to several chapters in the user's guide.
- Minor bug fix to the 3.0 Carbon model: harvest maps are no longer required
  inputs.
- Other minor bug fixes and runtime performance tweaks in the 3.0 framework.
- Improved installer allows users to remove InVEST from the Windows Add/Remove
  programs menu.
- Fixed a visualization bug with wave energy where output rasters did not have the min/max/stdev calculations on them.  This made the default visualization in arc be a gray blob.

2.3.0 (2012-08-02)
------------------
Changes in InVEST 2.3.0

General:

This is a major release which releases several beta versions of the
InVEST models in the InVEST 3.0 framework.  These models run as
standalones, but a GIS platform is needed to edit and view the data
inputs and outputs.  Until InVEST 3.0 is released the original ArcGIS
based versions of these tools will remain the release.

Existing InVEST models migrated to the 3.0 framework in this release
include:

- Reservoir Hydropower Production 3.0 beta
    - Minor bug fixes.
- Finfish Aquaculture
    - Minor bug fixes and usability enhancements.
- Wave Energy 3.0 beta
    - Runtimes for non-global runs decreased by a factor of 7
    - Minor bugs in interpolation that exist in the 2.x model is fixed in
      3.0 beta.
- Crop Pollination 3.0 beta
    - Runtimes decreased by a factor of over 10,000

This release also includes the new models which only exist in the 3.0
framework:

- Marine Water Quality 3.0 alpha with a preliminary  user's guide.

InVEST models in the 3.0 framework from previous releases that now
have a standalone executable include:

- Managed Timber Production Model
- Carbon Storage and Sequestration

Additionally there are a handful of other minor fixes and feature
enhancements since the previous release:

- Minor bug fix to 2.x sedimentation model that now correctly
  calculates slope exponentials.
- Minor fixes to several chapters in the user's guide.
- The 3.0 version of the Carbon model now can value the price of carbon
  in metric tons of C or CO2.
- Other minor bug fixes and runtime performance tweaks in the 3.0 framework.

2.2.2 (2012-03-03)
------------------
Changes in InVEST 2.2.2

General:

This is a minor release which fixes the following defects:

-Fixed an issue with sediment retention model where large watersheds
 allowed loading per cell was incorrectly rounded to integer values.

-Fixed bug where changing the threshold didn't affect the retention output
 because function was incorrectly rounded to integer values.

-Added total water yield in meters cubed to to output table by watershed.

-Fixed bug where smaller than default (2000) resolutions threw an error about
 not being able to find the field in "unitynew".  With non-default resolution,
 "unitynew" was created without an attribute table, so one was created by
 force.

-Removed mention of beta state and ecoinformatics from header of software
 license.

-Modified overlap analysis toolbox so it reports an error directly in the
 toolbox if the workspace name is too long.

2.2.1 (2012-01-26)
------------------
Changes in InVEST 2.2.1

General:

This is a minor release which fixes the following defects:

-A variety of miscellaneous bugs were fixed that were causing crashes of the Coastal Protection model in Arc 9.3.
-Fixed an issue in the Pollination model that was looking for an InVEST1005 directory.
-The InVEST "models only" release had an entry for the InVEST 3.0 Beta tools, but was missing the underlying runtime.  This has been added to the models only 2.2.1 release at the cost of a larger installer.
-The default InVEST ArcMap document wouldn't open in ArcGIS 9.3.  It can now be opened by Arc 9.3 and above.
-Minor updates to the Coastal Protection user's guide.

2.2.0 (2011-12-22)
------------------
In this release we include updates to the habitat risk assessment
model, updates to Coastal Vulnerability Tier 0 (previously named
Coastal Protection), and a new tier 1 Coastal Vulnerability tool.
Additionally, we are releasing a beta version of our 3.0 platform that
includes the terrestrial timber and carbon models.

See the "Marine Models" and "InVEST 3.0 Beta" sections below for more details.

**Marine Models**

1. Marine Python Extension Check

   This tool has been updated to include extension requirements for the new
   Coastal Protection T1 model.  It also reflects changes to the Habitat Risk
   Assessment and Coastal Protection T0 models, as they no longer require the
   PythonWin extension.

2. Habitat Risk Assessment (HRA)

   This model has been updated and is now part of three-step toolset.  The
   first step is a new Ratings Survey Tool which eliminates the need for
   Microsoft Excel when users are providing habitat-stressor ratings.  This
   Survey Tool now allows users to up- and down-weight the importance of
   various criteria.  For step 2, a copy of the Grid the Seascape tool has been
   placed in the HRA toolset.  In the last step, users will run the HRA model
   which includes the following updates:

   - New habitat outputs classifying risk as low, medium, and high
   - Model run status updates (% complete) in the message window
   - Improved habitat risk plots embedded in the output HTML

3. Coastal Protection

   This module is now split into sub-models, each with two parts.  The first
   sub-model is Coastal Vulnerability (Tier 0) and the new addition is Coastal
   Protection (Tier 1).

   Coastal Vulnerability (T0)
   Step 1) Fetch Calculator - there are no updates to this tool.
   Step 2) Vulnerability Index

   - Wave Exposure: In this version of the model, we define wave exposure for
     sites facing the open ocean as the maximum of the weighted average of
     wave's power coming from the ocean or generated by local winds.  We
     weight wave power coming from each of the 16 equiangular sector by the
     percent of time that waves occur in that sector, and based on whether or
     not fetch in that sector exceeds 20km.  For sites that are sheltered, wave
     exposure is the average of wave power generated by the local storm winds
     weighted by the percent occurrence of those winds in each sector.  This
     new method takes into account the seasonality of wind and wave patterns
     (storm waves generally come from a preferential direction), and helps
     identify regions that are not exposed to powerful waves although they are
     open to the ocean (e.g. the leeside of islands).

   - Natural Habitats: The ranking is now computed using the rank of all
     natural habitats present in front of a segment, and we weight the lowest
     ranking habitat 50% more than all other habitats.  Also, rankings and
     protective distance information are to be provided by CSV file instead of
     Excel.  With this new method, shoreline segments that have more habitats
     than others will have a lower risk of inundation and/or erosion during
     storms.

   - Structures: The model has been updated to now incorporate the presence of
     structures by decreasing the ranking of shoreline segments that adjoin
     structures.

   Coastal Protection (T1) - This is a new model which plots the amount of
   sandy beach erosion or consolidated bed scour that backshore regions
   experience in the presence or absence of natural habitats.  It is composed
   of two steps: a Profile Generator and Nearshore Waves and Erosion.  It is
   recommended to run the Profile Generator before the Nearshore Waves and
   Erosion model.

   Step 1) Profile Generator:  This tool helps the user generate a 1-dimensional
   bathymetric and topographic profile perpendicular to the shoreline at the
   user-defined location.  This model provides plenty of guidance for building
   backshore profiles for beaches, marshes and mangroves.  It will help users
   modify bathymetry profiles that they already have, or can generate profiles
   for sandy beaches if the user has not bathymetric data.  Also, the model
   estimates and maps the location of natural habitats present in front of the
   region of interest.  Finally, it provides sample wave and wind data that
   can be later used in the Nearshore Waves and Erosion model, based on
   computed fetch values and default Wave Watch III data.

   Step 2) Nearshore Waves and Erosion: This model estimates profiles of beach
   erosion or values of rates of consolidated bed scour at a site as a function
   of the type of habitats present in the area of interest.  The model takes
   into account the protective effects of vegetation, coral and oyster reefs,
   and sand dunes.  It also shows the difference of protection provided when
   those habitats are present, degraded, or gone.

4. Aesthetic Quality

   This model no longer requires users to provide a projection for Overlap
   Analysis.  Instead, it uses the projection from the user-specified Area of
   Interest (AOI) polygon.  Additionally, the population estimates for this
   model have been fixed.

**InVEST 3.0 Beta**

The 2.2.0 release includes a preliminary version of our InVEST 3.0 beta
platform.  It is included as a toolset named "InVEST 3.0 Beta" in the
InVEST220.tbx.  It is currently only supported with ArcGIS 10.  To launch
an InVEST 3.0 beta tool, double click on the desired tool in the InVEST 3.0
toolset then click "Ok" on the Arc toolbox screen that opens. The InVEST 3.0
tool panel has inputs very similar to the InVEST 2.2.0 versions of the tools
with the following modifications:

InVEST 3.0 Carbon:
  * Fixes a minor bug in the 2.2 version that ignored floating point values
    in carbon pool inputs.
  * Separation of carbon model into a biophysical and valuation model.
  * Calculates carbon storage and sequestration at the minimum resolution of
    the input maps.
  * Runtime efficiency improved by an order of magnitude.
  * User interface streamlined including dynamic activation of inputs based
    on user preference, direct link to documentation, and recall of inputs
    based on user's previous run.

InVEST 3.0 Timber:
  * User interface streamlined including dynamic activation of inputs based
    on user preference, direct link to documentation, and recall of inputs
    based on user's previous run.


2.1.1 (2011-10-17)
------------------
Changes in InVEST 2.1.1

General:

This is a minor release which fixes the following defects:

-A truncation error was fixed on nutrient retention and sedimentation model that involved division by the number of cells in a watershed.  Now correctly calculates floating point division.
-Minor typos were fixed across the user's guide.

2.1 Beta (2011-05-11)
---------------------
Updates to InVEST Beta

InVEST 2.1 . Beta

Changes in InVEST 2.1

General:

1.	InVEST versioning
We have altered our versioning scheme.  Integer changes will reflect major changes (e.g. the addition of marine models warranted moving from 1.x to 2.0).  An increment in the digit after the primary decimal indicates major new features (e.g the addition of a new model) or major revisions.  For example, this release is numbered InVEST 2.1 because two new models are included).  We will add another decimal to reflect minor feature revisions or bug fixes.  For example, InVEST 2.1.1 will likely be out soon as we are continually working to improve our tool.
2.	HTML guide
With this release, we have migrated the entire InVEST users. guide to an HTML format.  The HTML version will output a pdf version for use off-line, printing, etc.


**MARINE MODELS**

1.Marine Python Extension Check

-This tool has been updated to allow users to select the marine models they intend to run.  Based on this selection, it will provide a summary of which Python and ArcGIS extensions are necessary and if the Python extensions have been successfully installed on the user.s machine.

2.Grid the Seascape (GS)

-This tool has been created to allow marine model users to generate an seascape analysis grid within a specified area of interest (AOI).

-It only requires an AOI and cell size (in meters) as inputs, and produces a polygon grid which can be used as inputs for the Habitat Risk Assessment and Overlap Analysis models.

3. Coastal Protection

- This is now a two-part model for assessing Coastal Vulnerability.  The first part is a tool for calculating fetch and the second maps the value of a Vulnerability Index, which differentiates areas with relatively high or low exposure to erosion and inundation during storms.

- The model has been updated to now incorporate coastal relief and the protective influence of up to eight natural habitat input layers.

- A global Wave Watch 3 dataset is also provided to allow users to quickly generate rankings for wind and wave exposure worldwide.

4. Habitat Risk Assessment (HRA)

This new model allows users to assess the risk posed to coastal and marine habitats by human activities and the potential consequences of exposure for the delivery of ecosystem services and biodiversity.  The HRA model is suited to screening the risk of current and future human activities in order to prioritize management strategies that best mitigate risk.

5. Overlap Analysis

This new model maps current human uses in and around the seascape and summarizes the relative importance of various regions for particular activities.  The model was designed to produce maps that can be used to identify marine and coastal areas that are most important for human use, in particular recreation and fisheries, but also other activities.

**FRESHWATER MODELS**

All Freshwater models now support ArcMap 10.


Sample data:

1. Bug fix for error in Water_Tables.mdb Biophysical table where many field values were shifted over one column relative to the correct field name.

2. Bug fix for incorrect units in erosivity layer.


Hydropower:

1.In Water Yield, new output tables have been added containing mean biophysical outputs (precipitation, actual and potential evapotranspiration, water yield)  for each watershed and sub-watershed.


Water Purification:

1. The Water Purification Threshold table now allows users to specify separate thresholds for nitrogen and phosphorus.   Field names thresh_n and thresh_p replace the old ann_load.

2. The Nutrient Retention output tables nutrient_watershed.dbf and nutrient_subwatershed.dbf now include a column for nutrient retention per watershed/sub-watershed.

3. In Nutrient Retention, some output file names have changed.

4. The user's guide has been updated to explain more accurately the inclusion of thresholds in the biophysical service estimates.


Sedimentation:

1. The Soil Loss output tables sediment_watershed.dbf and sediment_subwatershed.dbf now include a column for sediment retention per watershed/sub-watershed.

2. In Soil Loss, some output file names have changed.

3. The default input value for Slope Threshold is now 75.

4. The user's guide has been updated to explain more accurately the inclusion of thresholds in the biophysical service estimates.

5. Valuation: Bug fix where the present value was not being applied correctly.





2.0 Beta (2011-02-14)
---------------------
Changes in InVEST 2.0

InVEST 1.005 is a minor release with the following modification:

1. Aesthetic Quality

    This new model allows users to determine the locations from which new nearshore or offshore features can be seen.  It generates viewshed maps that can be used to identify the visual footprint of new offshore development.


2. Coastal Vulnerability

    This new model produces maps of coastal human populations and a coastal exposure to erosion and inundation index map.  These outputs can be used to understand the relative contributions of different variables to coastal exposure and to highlight the protective services offered by natural habitats.


3. Aquaculture

    This new model is used to evaluate how human activities (e.g., addition or removal of farms, changes in harvest management practices) and climate change (e.g., change in sea surface temperature) may affect the production and economic value of aquacultured Atlantic salmon.


4. Wave Energy

    This new model provides spatially explicit information, showing potential areas for siting Wave Energy conversion (WEC) facilities with the greatest energy production and value.  This site- and device-specific information for the WEC facilities can then be used to identify and quantify potential trade-offs that may arise when siting WEC facilities.


5. Avoided Reservoir Sedimentation

    - The name of this model has been changed to the Sediment Retention model.

    - We have added a water quality valuation model for sediment retention. The user now has the option to select avoided dredge cost analysis, avoided water treatment cost analysis or both.  The water quality valuation approach is the same as that used in the Water Purification: Nutrient Retention model.

    - The threshold information for allowed sediment loads (TMDL, dead volume, etc.) are now input in a stand alone table instead of being included in the valuation table. This adjusts the biophysical service output for any social allowance of pollution. Previously, the adjustment was only done in the valuation model.

    - The watersheds and sub-watershed layers are now input as shapefiles instead of rasters.

    - Final outputs are now aggregated to the sub-basin scale. The user must input a sub-basin shapefile. We provide the Hydro 1K dataset as a starting option. See users guide for changes to many file output names.

    - Users are strongly advised not to interpret pixel-scale outputs for hydrological understanding or decision-making of any kind. Pixel outputs should only be used for calibration/validation or model checking.


6. Hydropower Production

    - The watersheds and sub-watershed layers are now input as shapefiles instead of rasters.

    - Final outputs are now aggregated to the sub-basin scale. The user must input a sub-basin shapefile. We provide the Hydro 1K dataset as a starting option. See users guide for changes to many file output names.

    - Users are strongly advised not to interpret pixel-scale outputs for hydrological understanding or decision-making of any kind. Pixel outputs should only be used for calibration/validation or model checking.

    - The calibration constant for each watershed is now input in a stand-alone table instead of being included in the valuation table. This makes running the water scarcity model simpler.


7. Water Purification: Nutrient Retention

    - The threshold information for allowed pollutant levels (TMDL, etc.) are now input in a stand alone table instead of being included in the valuation table. This adjusts the biophysical service output for any social allowance of pollution. Previously, the adjustment was only done in the valuation model.

    - The watersheds and sub-watershed layers are now input as shapefiles instead of rasters.

    - Final outputs are now aggregated to the sub-basin scale. The user must input a sub-basin shapefile. We provide the Hydro 1K dataset as a starting option. See users guide for changes to many file output names.

    - Users are strongly advised not to interpret pixel-scale outputs for hydrological understanding or decision-making of any kind. Pixel outputs should only be used for calibration/validation or model checking.


8. Carbon Storage and Sequestration

    The model now outputs an aggregate sum of the carbon storage.


9. Habitat Quality and Rarity

    This model had an error while running ReclassByACII if the land cover codes were not sorted alphabetically.  This has now been corrected and it sorts the reclass file before running the reclassification

    The model now outputs an aggregate sum of the habitat quality.

10. Pollination

    In this version, the pollination model accepts an additional parameter which indicated the proportion of a crops yield that is attributed to wild pollinators.<|MERGE_RESOLUTION|>--- conflicted
+++ resolved
@@ -41,7 +41,6 @@
     * ``convolve_2d`` keyword ``ignore_nodata`` to ``ignore_nodata_and_edges``.
     * ``get_raster_info`` / ``get_vector_info`` keyword ``projection`` to
       ``projection_wkt``.
-<<<<<<< HEAD
 * Habitat Quality:
     * Refactor of Habitat Quality that implements TaskGraph
     * Threat files are now indicated in the Threat Table csv input under 
@@ -60,12 +59,8 @@
     than 1 to 1.
     * Fixing bug that was setting Threat raster values to 1 even if they were 
     floats between 0 and 1.
-    
-Unreleased Changes
-=======
 
 3.8.5 (2020-06-26)
->>>>>>> c88840da
 ------------------
 * General
     * Fix bug in ``utils.build_lookup_from_csv`` that was allowing
