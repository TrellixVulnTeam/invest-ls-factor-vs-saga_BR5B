--- conflicted
+++ resolved
@@ -4,10 +4,10 @@
 
 Unreleased Changes
 ------------------
-<<<<<<< HEAD
 * Carbon Model and Crop Production models no longer crash if user-input
   rasters do not have a nodata value defined. In this case these models
   treat all pixel values as valid data.
+* Adding bitbucket pipelines and AppVeyor build configurations.
 * Refactoring Recreation Model client to use taskgraph and the latest
   pygeoprocessing. Avoided re-computation from taskgraph means that
   successive model runs with the same AOI and gridding option can re-use PUD
@@ -24,19 +24,6 @@
   in the same workspace but use a different file suffix. This is useful when
   users need to do a parameter study or run scenarios with otherwise minor
   changes to inputs.
-=======
-* Adding bitbucket pipelines and AppVeyor build configurations.
-* Carbon Model and Crop Production models no longer crash if user-input rasters
-  do not have a nodata value defined. In this case these models treat all pixel
-  values as valid data.
-* Refactoring Recreation Model client to use taskgraph and the latest
-  pygeoprocessing. Avoided re-computation from taskgraph means that successive
-  model runs with the same AOI and gridding option can re-use PUD results and
-  avoid server communication entirely. Successive runs with the same predictor
-  data will re-use intermediate geoprocessing results. Multiprocessing offered
-  by taskgraph means server-side PUD calculations and client-side predictor
-  data processing can happen in parallel. Some output filenames have changed.
->>>>>>> a22f079e
 
 3.6.0 (2019-01-30)
 ------------------
