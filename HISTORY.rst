--- conflicted
+++ resolved
@@ -4,11 +4,8 @@
 
 Unreleased Changes
 ------------------
-<<<<<<< HEAD
 * Fixed an issue where the Pollination Model's UI required a farm polygon. It should have been optional and now it is.
-=======
 * Fixing an issue with the documentation and forums links on the InVEST model windows.  The links now correctly link to the documentation page or forums as needed.
->>>>>>> 22bfe7c7
 
 3.4.1 (2017-12-11)
 ------------------
