--- conflicted
+++ resolved
@@ -32,33 +32,23 @@
 
 
 .. :changelog:
-<<<<<<< HEAD
-
-Unreleased Changes (3.9)
+
+Unreleased Changes (3.9.1)
 ------------------------
-* Annual Water Yield:
-    * Fixing bug that limited ``rsupply`` result when ``wyield_mn`` or
-      ``consump_mn`` was 0.
-=======
+* General:
+    * Updated documentation on installing InVEST from source.
+    * Restructured API reference docs and removed outdated and redundant pages.
+
 3.9.0 (2020-12-11)
 ------------------
->>>>>>> a23dd2b4
 * General:
     * Deprecating GDAL 2 and adding support for GDAL 3.
     * Adding function in utils.py to handle InVEST coordindate transformations.
     * Making InVEST compatible with Pygeoprocessing 2.0 by updating:
-<<<<<<< HEAD
-
-      * ``convolve_2d()`` keyword ``ignore_nodata`` to 
-        ``ignore_nodata_and_edges``.
-      * ``get_raster_info()`` / ``get_vector_info()`` keyword ``projection`` to
-        ``projection_wkt``.
-=======
         * ``convolve_2d()`` keyword ``ignore_nodata`` to
           ``ignore_nodata_and_edges``.
         * ``get_raster_info()`` / ``get_vector_info()`` keyword ``projection`` 
           to ``projection_wkt``.
->>>>>>> a23dd2b4
     * Improve consistency and context for error messages related to raster
       reclassification across models by using ``utils.reclassify_raster``.
     * Fixed bug that was causing a TypeError when certain input rasters had an
@@ -79,10 +69,6 @@
     * No longer include the HTML docs or HISTORY.rst in the macOS distribution.
     * Bumped the ``shapely`` requirements to ``>=1.7.1`` to address a library
       import issue on Mac OS Big Sur.
-<<<<<<< HEAD
-    * Updated documentation on installing InVEST from source and wheels.
-    * Restructured API reference docs and removed outdated and redundant pages.
-=======
     * Fixing model local documentation links for Windows and Mac binaries.
     * The InVEST binary builds now launch on Mac OS 11 "Big Sur".  This was
       addressed by defining the ``QT_MAC_WANTS_LAYER`` environment variable.
@@ -90,7 +76,6 @@
 * Annual Water Yield:
     * Fixing bug that limited ``rsupply`` result when ``wyield_mn`` or
       ``consump_mn`` was 0.
->>>>>>> a23dd2b4
 * Coastal Blue Carbon
     * Refactor of Coastal Blue Carbon that implements TaskGraph for task
       management across the model and fixes a wide range of issues with the model
