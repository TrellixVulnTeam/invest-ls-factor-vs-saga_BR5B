--- conflicted
+++ resolved
@@ -4,15 +4,12 @@
 
 Unreleased Changes
 ------------------
-<<<<<<< HEAD
 * Redesign/refactor of pollination model. Long term bugs in the model are resolved, managed pollinators added, and many simplifications to the end user's experience.  The updated user's guide chapter is available here: http://data.naturalcapitalproject.org/nightly-build/invest-users-guide/html/croppollination.html
-=======
 * Scenario Generator - Rule Based now has an optional input to define a seed.
   This input is used to seed the random shuffling of parcels that have equal
   priorities.
 * InVEST on mac is now distributed as a single application bundle, allowing InVEST to run as expected on mac OSX Sierra.  Individual models are selected and launched from a new launcher window.
 * The InVEST CLI now has a GUI model launcher:  ``$ invest launcher``
->>>>>>> 97e2b0f7
 * Updated the Coastal Blue Carbon model to improve handling of blank lines in input CSV tables and improve memory efficiency of the current implementation.
 * Improved the readability of a cryptic error message in Coastal Vulnerability that is normally raised when the depth threshold is too high or the exposure proportion is too low to detect any shoreline segments.
 * Adding InVEST HTML documentation to the Mac disk image distribution.
