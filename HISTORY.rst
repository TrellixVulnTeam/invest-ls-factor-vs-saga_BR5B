..
  Changes should be grouped for readability.

  InVEST model names:
  - Carbon
  - Coastal Blue Carbon
  - Coastal Vulnerability
  - Crop Production
  - Delineateit
  - Finfish
  - Fisheries
  - Forest Carbon Edge Effects
  - Globio
  - Habitat Quality
  - HRA
  - Annual Water Yield
  - NDR
  - Pollination
  - Recreation
  - Routedem
  - Scenario Generator
  - Scenic Quality
  - SDR
  - Seasonal Water Yield
  - Urban Cooling
  - Urban Flood Risk
  - Wave Energy
  - Wind Energy

  Everything else:
  - General


.. :changelog:

Unreleased Changes (3.9.1)
--------------------------
* General:
    * Updated documentation on installing InVEST from source.
    * Restructured API reference docs and removed outdated and redundant pages.
    * Include logger name in the logging format. This is helpful for the cython
      modules, which can't log module, function, or line number info.
    * Fixed a bug in makefile that prevented ``make env`` from working properly.
    * Fixed an issue with the InVEST application launching on Mac OS X 11
      "Big Sur".  When launching the InVEST ``.app`` bundle, the environment
      variable ``QT_MAC_WANTS_LAYER`` is defined.  If running InVEST through
      python, this environment variable may need to be defined by hand like
      so: ``QT_MAC_WANTS_LAYER=1 python -m natcap.invest``.  A warning will
      be raised if this environment variable is not present on mac.
    * Fixing an issue on Mac OS X where saving the InVEST application to a
      filepath containing spaces would prevent the application from launching.
    * Fixed an issue on Mac OS when certain models would loop indefinitely and
      never complete.  This was addressed by bumping the ``taskgraph``
      requirement version to ``0.10.3``
<<<<<<< HEAD
    * Allow Windows users to install for all users or current user. This allows
      non-admin users to install InVEST locally.
=======
    * Provide a better validation error message when an overview '.ovr' file
      is input instead of a valid raster.
* Carbon
    * Fixed a bug where, if rate change and discount rate were set to 0, the
      valuation results were in $/year rather than $, too small by a factor of 
      ``lulc_fut_year - lulc_cur_year``.
>>>>>>> 6c1a017d
* Fisheries Habitat Scenario Tool
    * Fixed divide-by-zero bug that was causing a RuntimeWarning in the logs.
      This bug did not affect the output.
* SDR
    * Fixed a bug in validation that did not warn against different coordinate
      systems (all SDR inputs must share a common coordinate system).
* Wind Energy
    * Raising ValueError when AOI does not intersect Wind Data points.

3.9.0 (2020-12-11)
------------------
* General:
    * Deprecating GDAL 2 and adding support for GDAL 3.
    * Adding function in utils.py to handle InVEST coordindate transformations.
    * Making InVEST compatible with Pygeoprocessing 2.0 by updating:
        * ``convolve_2d()`` keyword ``ignore_nodata`` to
          ``ignore_nodata_and_edges``.
        * ``get_raster_info()`` / ``get_vector_info()`` keyword ``projection``
          to ``projection_wkt``.
    * Improve consistency and context for error messages related to raster
      reclassification across models by using ``utils.reclassify_raster``.
    * Fixed bug that was causing a TypeError when certain input rasters had an
      undefined nodata value. Undefined nodata values should now work
      everywhere.
    * Include logging in python script generated from
      "Save to python script..." in the "Development" menu. Now logging
      messages from the model execution will show up when you run the script.
    * InVEST is now a 64-bit binary built against Python 3.7.
    * Adding Python 3.8 support for InVEST testing.
    * Add warning message to installer for 32-bit computers about installing
      64-bit software.
    * Stop running validation extra times when model inputs autofill, saving
      a small but noticeable amount of time in launching a model.
    * The number of files included in the python source distribution has been
      reduced to just those needed to install the python package and run tests.
    * Code-sign the macOS distribution, and switch to a DMG distribution format.
    * No longer include the HTML docs or HISTORY.rst in the macOS distribution.
    * Bumped the ``shapely`` requirements to ``>=1.7.1`` to address a library
      import issue on Mac OS Big Sur.
    * Fixing model local documentation links for Windows and Mac binaries.
    * The InVEST binary builds now launch on Mac OS 11 "Big Sur".  This was
      addressed by defining the ``QT_MAC_WANTS_LAYER`` environment variable.
    * Fixed the alphabetical ordering of Windows Start Menu shortcuts.
* Annual Water Yield:
    * Fixing bug that limited ``rsupply`` result when ``wyield_mn`` or
      ``consump_mn`` was 0.
* Coastal Blue Carbon
    * Refactor of Coastal Blue Carbon that implements TaskGraph for task
      management across the model and fixes a wide range of issues with the model
      that were returning incorrect results in all cases.
    * Corrected an issue with the model where available memory would be exhausted
      on a large number of timesteps.
    * In addition to the ``execute`` entrypoint, another entrypoint,
      ``execute_transition_analysis`` has been added that allows access to the
      transition analysis timeseries loop at a lower level.  This will enable
      users comfortable with python to provide spatially-explicit maps of
      accumulation rates, half lives and other parameters that can only be
      provided via tables to ``execute``.
    * Snapshot years and rasters, including the baseline year/raster, are now all
      provided via a table mapping snapshot years to the path to a raster on
      disk.  The baseline year is the earliest year of these.
    * The model's "initial" and "lulc lookup" and "transient" tables have been
      combined into a single "biophysical" table, indexed by LULC code/LULC class
      name, that includes all of the columns from all of these former tables.
    * The "analysis year" is now a required input that must be >= the final
      snapshot year in the snapshots CSV.
    * Litter can now accumulate at an annual rate if desired.
    * The model now produces many more files, which allows for greater
      flexibility in post-processing of model outputs.
* Coastal Vulnerability
    * 'shore_points_missing_geomorphology.gpkg' output file name now includes
      the suffix if any, and its one layer now is renamed from
      'missing_geomorphology' to be the same as the file name
      (including suffix).
    * Fixed a memory bug that occurred during shore point interpolation when
      dealing with very large landmass vectors.
* Delineateit
    * The layer in the 'preprocessed_geometries.gpkg' output is renamed from
      'verified_geometries' to be the same as the file name (including suffix).
    * The layer in the 'snapped_outlets.gpkg' output is renamed from
      'snapped' to be the same as the file name (including suffix).
    * The layer in the 'watersheds.gpkg' output has been renamed from
      'watersheds' to match the name of the vector file (including the suffix).
    * Added pour point detection option as an alternative to providing an
      outlet features vector.
* Finfish
    * Fixed a bug where the suffix input was not being used for output paths.
* Forest Carbon Edge Effect
    * Fixed a broken link to the local User's Guide
    * Fixed bug that was causing overflow errors to appear in the logs when
      running with the sample data.
    * Mask out nodata areas of the carbon map output. Now there should be no
      output data outside of the input LULC rasater area.
* GLOBIO
    * Fixing a bug with how the ``msa`` results were masked and operated on
      that could cause bad results in the ``msa`` outputs.
* Habitat Quality:
    * Refactor of Habitat Quality that implements TaskGraph
    * Threat files are now indicated in the Threat Table csv input under
      required columns: ``BASE_PATH``, ``CUR_PATH``, ``FUT_PATH``.
    * Threat and Sensitivity column names are now case-insensitive.
    * Sensitivity threat columns now match threat names from Threat Table
      exactly, without the need for ``L_``. ``L_`` prefix is deprecated.
    * Threat raster input folder has been removed.
    * Validation enhancements that check whether threat raster paths are valid.
    * HQ update to User's Guide.
    * Changing sample data to reflect Threat Table csv input changes and
      bumping revision.
    * More comprehensive testing for Habitat Quality and validation.
    * Checking if Threat raster values are between 0 and 1 range, raising
      ValueError if not. No longer snapping values less than 0 to 0 and greater
      than 1 to 1.
    * Fixing bug that was setting Threat raster values to 1 even if they were
      floats between 0 and 1.
    * Updating how threats are decayed across distance. Before, nodata edges
      were ignored causing values on the edges to maintain a higher threat
      value. Now, the decay does not ignore those nodata edges causing values
      on the edges to decay more quickly. The area of study should have
      adequate boundaries to account for these edge effects.
    * Update default half saturation value for sample data to 0.05 from 0.1.
* Seasonal Water Yield
    * Fixed a bug where precip or eto rasters of ``GDT_Float64`` with values
      greater than 32-bit would overflow to ``-inf``.
* SDR:
    * Fixing an issue where the LS factor should be capped to an upstream area
      of 333^2 m^2. In previous versions the LS factor was erroneously capped
      to "333" leading to high export spikes in some pixels.
    * Fixed an issue where sediment deposition progress logging was not
      progressing linearly.
    * Fixed a task dependency bug that in rare cases could cause failure.
* Urban Cooling
    * Split energy savings valuation and work productivity valuation into
      separate UI options.
* Urban Flood Risk
    * Changed output field names ``aff.bld`` and ``serv.blt`` to ``aff_bld``
      and ``serv_blt`` respectively to fix an issue where ArcGIS would not
      display properly.

3.8.9 (2020-09-15)
------------------
* Hydropower
    * Fixed bug that prevented validation from ever passing for this model.
      Validation will allow extra keys in addition to those in the ARGS_SPEC.
* Urban Flood Mitigation
    * Fixed incorrect calculation of total quickflow volume.

3.8.8 (2020-09-04)
------------------
* Coastal Vulnerability
    * Improved handling of invalid AOI geometries to avoid crashing and instead
      fix the geometry when possible and skip it otherwise.
    * Added validation check that shows a warning if the SLR vector is not
      a point or multipoint geometry.
* Urban Cooling
    * Energy units are now (correctly) expressed in kWh.  They were previously
      (incorrectly) expressed in kW.
    * Energy savings calculations now require that consumption is in units of
      kWh/degree C/m^2 for each building class.
    * Fixing an issue where blank values of the Cooling Coefficient weights
      (shade, albedo, ETI) would raise an error.  Now, a default value for the
      coefficient is assumed if any single value is left blank.
* HRA
    * Raise ValueError if habitat or stressor inputs are not projected.
    * Make sample data rating filepaths work on Mac. If not on Windows and a rating
      filepath isn't found, try replacing all backslashes with forward slashes.
* Seasonal Water Yield
    * Updated output file name from aggregated_results.shp to aggregated_results_swy.shp
      for consistency with NDR and SDR
* Datastack
    * Saved datastack archives now use helpful identifying names for spatial input folders
* Validation
    * Fixed bug that caused fields activated by a checkbox to make validation fail,
      even when the checkbox was unchecked.
* General
    * Input table column headers are now insensitive to leading/trailing whitespace in
      most places.
    * Modified the script that produces a conda environment file from InVEST's python
      requirements file so that it includes the ``conda-forge`` channel in the file
      itself.
* Recreation
    * Validate values in the type column of predictor tables early in execution. Raise
      a ValueError if a type value isn't valid (leading/trailing whitespace is okay).
* Validation
    * Set a 5-second timeout on validation functions that access a file. This will raise
      a warning and prevent validation from slowing down the UI too much.

3.8.7 (2020-07-17)
------------------
* General
    * Fixed an issue where some users would be unable to launch InVEST binaries
      on Windows.  This crash was due to a configuration issue in
      ``PySide2==5.15.0`` that will be fixed in a future release of PySide2.
* GLOBIO
    * Fix a bug that mishandled combining infrastructure data when only one
      infrastructure data was present.
* Urban Flood Risk
    * The output vector ``flood_risk_service.shp`` now includes a field,
      ``flood_vol`` that is the sum of the modeled flood volume (from
      ``Q_m3.tif``) within the AOI.
    * Fieldnames in ``flood_risk_service.shp`` have been updated to more
      closely match the variables they match as documented in the User's Guide
      chapter.  Specifically, ``serv_bld`` is now ``serv.blt`` and ``aff_bld``
      is now ``aff.bld``.
    * ``Q_mm.tif`` has been moved from the intermediate directory into the
      workspace.
    * Fixed a bug in the flood volume (``Q_m3.tif``) calculations that was
      producing incorrect values in all cases.
    * Fixed a bug where input rasters with nodata values of 0 were not handled
      properly.

3.8.6 (2020-07-03)
------------------
* Crop Production
    * Fixed critical bug in crop regression that caused incorrect yields in
      all cases.

3.8.5 (2020-06-26)
------------------
* General
    * Fix bug in ``utils.build_lookup_from_csv`` that was allowing
      ``key_field`` to be non unique and overwriting values.
    * Fix bug in ``utils.build_lookup_from_csv`` where trailing commas caused
      returned values to be malformed.
    * Add optional argument ``column_list`` to ``utils.build_lookup_from_csv``
      that takes a list of column names and only returns those in the
      dictionary.
    * Remove ``warn_if_missing`` argument from ``utils.build_lookup_from_csv``
      and warning by default.
* Scenic Quality
    * Fixing an issue in Scenic Quality where the creation of the weighted sum
      of visibility rasters could cause "Too Many Open Files" errors and/or
      ``MemoryError`` when the model is run with many viewpoints.
    * Progress logging has been added to several loops that may take a longer
      time when the model is run with thousands of points at a time.
    * A major part of the model's execution was optimized for speed,
      particularly when the model is run with many, many points.
* SDR:
    * Removed the unused parameter ``args['target_pixel_size']`` from the SDR
      ``execute`` docstring.
* Urban Flood Risk Mitigation
    * Fixed an issue where the output vector ``flood_risk_service.shp`` would
      only be created when the built infrastructure vector was provided.  Now,
      the ``flood_risk_service.shp`` vector is always created, but the fields
      created differ depending on whether the built infrastructure input is
      present during the model run.
    * Fixed an issue where the model would crash if an infrastructure geometry
      were invalid or absent.  Such features are now skipped.

3.8.4 (2020-06-05)
------------------
* General:
    * Advanced the ``Taskgraph`` version requirement to fix a bug where workspace
      directories created by InVEST versions <=3.8.0 could not be re-used by more
      recent InVEST versions.
* NDR:
    * The Start Menu shortcut on Windows and launcher label on Mac now have
      consistent labels for NDR: "NDR: Nutrient Delivery Ratio".
* SDR:
    * The Start Menu shortcut on Windows and launcher label on Mac now have
      consistent labels for SDR: "SDR: Sediment Delivery Ratio".

3.8.3 (2020-05-29)
------------------
* SDR
    * SDR's compiled core now defines its own ``SQRT2`` instead of relying on an
      available standard C library definition. This new definition helps to avoid
      some compiler issues on Windows.

3.8.2 (2020-05-15)
------------------
* InVEST's CSV encoding requirements are now described in the validation
  error message displayed when a CSV cannot be opened.

3.8.1 (2020-05-08)
------------------
* Fixed a compilation issue on Mac OS X Catalina.
* Fixed an issue with NDR's raster normalization function so that Float64
  nodata values are now correctly cast to Float32.  This issue was affecting
  the summary vector, where the ``surf_n``, ``sub_n`` and ``n_export_tot``
  columns would contain values of ``-inf``.
* Fixed minor bug in Coastal Vulnerability shore point creation. Also added a
  check to fail fast when zero shore points are found within the AOI.
* The Finfish Aquaculture model no longer generates histograms for
  uncertainty analysis due to issues with matplotlib that make InVEST
  unstable. See https://github.com/natcap/invest/issues/87 for more.
* Corrected the Urban Cooling Model's help text for the "Cooling Capacity
  Calculation Method" in the User Interface.
* Fixing an issue with SDR's ``LS`` calculations.  The ``x`` term is now
  the weighted mean of proportional flow from the current pixel into its
  neighbors.  Note that for ease of debugging, this has been implemented as a
  separate raster and is now included in ``RKLS`` calculations instead of in
  the ``LS`` calculations.
* Fixed a bug in validation where checking for spatial overlap would be skipped
  entirely in cases where optional model arguments were not used.
* Bumping the ``psutil`` dependency requirement to ``psutil>=5.6.6`` to address
  a double-free vulnerability documented in CVE-2019-18874.
* Adding a GitHub Actions workflow for building python wheels for Mac and Windows
  as well as a source distribution.
* Updating links in ``setup.py``, ``README.rst`` and ``README_PYTHON.rst`` to
  refer to the repository's new home on github.
* Binary builds for Windows and Mac OS X have been moved to GitHub Actions from
  AppVeyor.  All AppVeyor-specific configuration has been removed.
* Fixing an issue with the InVEST Makefile where ``make deploy`` was
  attempting to synchronize nonexistent sample data zipfiles with a storage
  bucket on GCP.  Sample data zipfiles are only built on Windows, and so
  ``make deploy`` will only attempt to upload them when running on Windows.
* Fixed a bug in CLI logging where logfiles created by the CLI were
  incompatible with the ``natcap.invest.datastack`` operation that
  allows the UI to load model arguments from logfiles.
* Added error-handling in Urban Flood Risk Mitigation to tell users to
  "Check that the Soil Group raster does not contain values other than
  (1, 2, 3, 4)" when a ``ValueError`` is raised from ``_lu_to_cn_op``.
* Updated the ``Makefile`` to use the new git location of the InVEST User's
  Guide repository at https://github.com/natcap/invest.users-guide
* Automated tests are now configured to use Github Actions for 32- and 64-bit
  build targets for Python 3.6 and 3.7 on Windows.  We are still using
  AppVeyor for our binary builds for the time being.
* Makefile has been updated to fetch the version string from ``git`` rather
  than ``hg``.  A mercurial client is still needed in order to clone the
  InVEST User's Guide.
* Removing Python 2 compatibility code such as ``future``, ``pyqt4``,
  ``basestring``, ``unicode``, ``six``, unicode casting, etc...
* Update api-docs conf file to mock sdr.sdr_core and to use updated unittest
  mock

3.8.0 (2020-02-07)
------------------
* Created a sub-directory for the sample data in the installation directory.
* Fixed minor bug in HRA that was duplicating the ``results_suffix`` in some
  output filenames.
* Updated the DelineateIt UI to improve the language around what the model
  should do when it encounters invalid geometry.  The default is now
  that it should skip invalid geometry.
* Updating how threat rasters are handled in Habitat Quality to address a few
  related and common usability issues for the model.  First, threat
  rasters are now aligned to the LULC instead of the intersection of the whole
  stack.  This means that the model now handles threat inputs that do not all
  completely overlap the LULC (they must all still be in the same projection).
  Second, nodata values in threat rasters are converted to a threat value of 0.
  Any threat pixel values other than 0 or nodata are interpreted as a threat
  value of 1.
* Updating the ``psutil`` requirement to avoid a possible import issue when
  building binaries under WINE.  Any version of ``psutil`` should work
  except for ``5.6.0``.
* InVEST sample data was re-organized to simply have one folder per model.
  New datastacks were added for SDR, NDR, Seasonal Water Yield,
  Annual Water Yield, DelineateIt, and Coastal Vulnerability.
* Fixed an issue with NDR where the model was not properly checking for the
  bounds of the raster, which could in some cases lead to exceptions being
  printed to the command-line.  The model now correctly checks for these
  raster boundaries.
* Habitat Risk Assessment model supports points and lines -- in addition to
  previously supported polygons and rasters -- for habitats or stressors.
* Updated raster percentile algorithms in Scenic Quality and Wave Energy
  models to use a more efficient and reliable raster percentile function
  from pygeoprocessing.
* InVEST is now compatible with pygeoprocessing 1.9.1.
* All InVEST models now have an ``ARGS_SPEC`` object that contains metadata
  about the model and describes the model's arguments.  Validation has been
  reimplemented across all models to use these ``ARGS_SPEC`` objects.
* The results suffix key for the Wave Energy and Wind Energy models has been
  renamed ``results_suffix`` (was previously ``suffix``).  This is for
  consistency across InVEST models.
* Speed and memory optimization of raster processing in the Recreation model.
* Removed a constraint in Coastal Vulnerability so the AOI polygon no longer
  needs to intersect the continental shelf contour line. So the AOI can now be
  used exclusively to delineate the coastal area of interest.
* Improved how Coastal Vulnerability calculates local wind-driven waves.
  This requires a new bathymetry raster input and implements equation 10
  of the User Guide. Also minor updates to fields in intermediate outputs,
  notably a 'shore_id' field is now the unique ID for joining tables and
  FIDs are no longer used.
* Added a status message to the UI if a datastack file fails to load,
  instead of staying silent.
* Correcting an issue with repository fetching in the InVEST ``Makefile``.
  Managed repositories will now be fetched and updated to the expected revision
  even if the repository already exists.
* Fixed the duplicate ``results_suffix`` input in Wave Energy UI.
* Added a human-friendly message on NDR model ``KeyError``.
* Adding a check to Annual Water Yield to ensure that the ``LULC_veg`` column
  has correct values.
* Improved how Seasonal Water Yield handles nodata values when processing
  floating-point precipitation and quickflow rasters.
* Add SDR feature to model sediment deposition across the landscape.
* Fixed an issue that would cause an exception if SDR landcover map was masked
  out if the original landcover map had no-nodata value defined.
* Fixed an issue in the SDR model that could cause reported result vector
  values to not correspond with known input vectors if the input watershed
  vector was not an ESRI Shapefile.
* Fixed issue in Seasonal Water Yield model that would cause an unhandled
  exception when input rasters had areas of a valid DEM but nodata in other
  input layers that overlap that dem.
* Fixed an issue in the NDR model that would cause an exception if the critical
  length of a landcover field was set to 0.
* Implemented PEP518-compatible build system definition in the file
  ``pyproject.toml``.  This should make it easier to install ``natcap.invest``
  from a source distribution.
* Fixed a ``TypeError`` issue in Seasonal Water Yield that would occur when
  the Land-Use/Land-Cover raster did not have a defined nodata value.  This
  case is now handled correctly.
* The binary build process for InVEST on Windows (which includes binaries
  based on PyInstaller and an NSIS Installer package) has been migrated
  to 32-bit Python 3.7.  The build itself is taking place on AppVeyor, and
  the configuration for this is contained within ``appveyor.yml``.
  Various python scripts involved in the distribution and release processes
  have been updated for compatibility with python 3.7 as a part of this
  migration.
* Fixed an ``IndexError`` issue in Wave Energy encountered in runs using
  the global wave energy dataset.  This error was the result of an incorrect
  spatial query of points and resulted in some wave energy points being
  double-counted.
* Fixed taskgraph-related issues with Habitat Risk Assessment where
  1) asynchronous mode was failing due to missing task dependencies and
  2) avoided recomputation was confounded by two tasks modifying the same files.
* Fixed an issue with Habitat Quality where the model was incorrectly
  expecting the sensitivity table to have a landcover code of 0.
* The InVEST CLI has been completely rebuilt to divide
  functionality into various topic-specific subcommands.  The various internal
  consumers of this API have been updated accordingly.  ``invest --help`` will
  contain details of the new interface.
* Updated the InVEST Launcher to list the human-readable model names rather
  than the internal model identifiers.
* Updated Coastal Vulnerability Model with significant speedups including
  ~40x speedup for geomorphology process and ~3x speedup for wind exposure process.
  Also saving an intermediate vector with wave energy values and a geomorphology
  vector with points that were assigned the ``geomorphology_fill_value``.
* Updated trove classifiers to indicate support for python versions 2.7, 3.6
  and 3.7.
* Updated all InVEST models to be compatible with a Python 2.7 or a Python 3.6
  environment. Also tested all models against GDAL versions 2.2.4 and 2.4.1.
* Fixed an issue with Habitat Quality where convolutions over threat rasters
  were not excluding nodata values, leading to incorrect outputs.  Nodata values
  are now handled correctly and excluded from the convolution entirely.
* Updated the subpackage ``natcap.invest.ui`` to work with python 3.6 and later
  and also to support the PySide2 bindings to Qt5.
* InVEST Coastal Blue Carbon model now writes out a net present value
  raster for the year of the current landcover, each transition year,
  and the final analysis year (if provided).
* Correcting an issue with InVEST Coastal Blue Carbon where incorrect
  configuration of a nodata value would result in ``-inf`` values in
  output rasters.  Now, any values without a defined reclassification
  rule that make it past validation will be written out as nodata.
* DelineateIt has been reimplemented using the latest version of
  pygeoprocessing (and the watershed delineation routine it provides) and now
  uses ``taskgraph`` for avoiding unnecessary recomputation.
* Fixed a bug in Recreation Model that was causing server-side code
  to execute twice for every client-side call.
* Fixed a bug in Recreation model that did not apply ``results_suffix`` to
  the monthly_table.csv output.
* Various fixes in Coastal Vulnerability Model. CSV output files now
  have FID column for joining to vector outputs. ``results_suffix`` can be
  used without triggering task re-execution. Raster processing maintains original
  resolution of the input raster so long as it is projected. Otherwise resamples
  to ``model_resolution``.
* Fixed a bug in Coastal Vulnerability model's task graph that sometimes
  caused an early task to re-execute when it should be deemed pre-calculated.
* Fixed a bug in the pollination model that would cause outputs to be all 0
  rasters if all the ``relative_abundance`` fields in the guild table were
  integers.
* Fixed a file cache flushing issue observed on Debian in
  ``utils.exponential_decay_kernel_raster`` that would cause an exponential
  kernel raster to contain random values rather than expected value.
* Added a new InVEST model: Urban Flood Risk Mitigation.
* Fixed an issue in the SDR model that would cause an unhandled exception
  if either the erosivity or erodibility raster had an undefined nodata value.
* Added a new InVEST model: Urban Cooling Model.

3.7.0 (2019-05-09)
------------------
* Refactoring Coastal Vulnerability (CV) model. CV now uses TaskGraph and
  Pygeoprocessing >=1.6.1. The model is now largely vector-based instead of
  raster-based. Fewer input datasets are required for the same functionality.
  Runtime in sycnhronous mode is similar to previous versions, but runtime can
  be reduced with multiprocessing. CV also supports avoided recomputation for
  successive runs in the same workspace, even if a different file suffix is
  used. Output vector files are in CSV and geopackage formats.
* Model User Interface 'Report an Issue' link points to our new
  community.naturalcapitalproject.org
* Correcting an issue with the Coastal Blue Carbon preprocessor where
  using misaligned landcover rasters would cause an exception to be raised.
* Correcting an issue with RouteDEM where runs of the tool with Flow Direction
  enabled would cause the tool to crash if ``n_workers > 0``.
* Correcting an issue with Habitat Quality's error checking where nodata values
  in landcover rasters were not being taken into account.
* Valuation is now an optional component of the InVEST Scenic Quality model.
* Fixing a bug in the percentiles algorithm used by Scenic Quality that
  would result in incorrect visual quality outputs.
* Carbon Model and Crop Production models no longer crash if user-input
  rasters do not have a nodata value defined. In this case these models
  treat all pixel values as valid data.
* Adding bitbucket pipelines and AppVeyor build configurations.
* Refactoring Recreation Model client to use taskgraph and the latest
  pygeoprocessing. Avoided re-computation from taskgraph means that
  successive model runs with the same AOI and gridding option can re-use PUD
  results and avoid server communication entirely. Successive runs with the
  same predictor data will re-use intermediate geoprocessing results.
  Multiprocessing offered by taskgraph means server-side PUD calculations
  and client-side predictor data processing can happen in parallel. Some
  output filenames have changed.
* Upgrading to SDR to use new PyGeoprocessing multiflow routing, DEM pit
  filling, contiguous stream extraction, and TaskGraph integration. This
  also includes a new TaskGraph feature that avoids recomputation by copying
  results from previous runs so long as the expected result would be
  identical. To use this feature, users must execute successive runs of SDR
  in the same workspace but use a different file suffix. This is useful when
  users need to do a parameter study or run scenarios with otherwise minor
  changes to inputs.
* Refactoring Habitat Risk Assessment (HRA) Model to use TaskGraph >= 0.8.2 and
  Pygeoprocessing >= 1.6.1. The HRA Proprocessor is removed and its previous
  functionality was simplified and merged into the HRA model itself.
  The model will no longer generate HTML plots and tables.
* Adding a software update notification button, dialog, and a link to the
  download page on the User Interface when a new InVEST version is available.
* Migrating the subversion sample and test data repositories to Git LFS
  repositories on BitBucket. Update the repository URL and fetch commands on
  Makefile accordingly.
* Fixing a bug in Habitat Quality UI where the absence of the required
  half_saturation_constant variable did not raise an exception.
* Adding encoding='utf-8-sig' to pandas.read_csv() to support
  utils.build_lookup_from_csv() to read CSV files encoded with UTF-8 BOM
  (byte-order mark) properly.

3.6.0 (2019-01-30)
------------------
* Correcting an issue with the InVEST Carbon Storage and Sequestration model
  where filepaths containing non-ASCII characters would cause the model's
  report generation to crash.  The output report is now a UTF-8 document.
* Refactoring RouteDEM to use taskgraph and the latest pygeoprocessing
  (``>=1.5.0``).  RouteDEM now fills hydrological sinks and users have the
  option to use either of the D8 or Multiple Flow Direction (MFD) routing
  algorithms.
* Adding a new input to the InVEST Settings window to allow users to customize
  the value that should be used for the ``n_workers`` parameter in
  taskgraph-enabled models.  This change involves removing the "Number of
  Parallel Workers" input from the model inputs pane for some models in
  favor of this new location.  The default value for this setting is ``-1``,
  indicating synchronous (non-threaded, non-multiprocessing) execution of
  tasks.
* Removing Scenario Generator: Rule-based model.
* Fixing a bug in Hydropower model where watershed aggregations would be incorrect
  if a watershed is partially covering nodata raster values. Nodata values are now
  ignored in zonal statistics. Numerical results change very slightly in the
  case where a watershed only includes a few nodata pixels.
* Adding TaskGraph functionality to GLOBIO model.
* Adding some TaskGraph functionality to Scenario Generator: Proximity.
* Fixing an issue with the InVEST Fisheries model that would prevent the model
  from batch-processing a directory of population tables.  The model will now
  process these files as expected.
* Reimplementing Crop Production models using taskgraph.
* Fixing an issue with Crop Production Regression's result_table.csv where the
  'production_modeled' and '<nutrient>_modeled' values calculated for each crop
  were done so using the same crop raster (e.g. wheat, soybean, and barley values
  were all based on soybean data).
* Hydropower subwatershed results now include all the same metrics as the
  watershed results, with the exception of economic valuation metrics.
* Reimplementing the Hydropower model using taskgraph.
* Reimplementing the Carbon model using taskgraph.
* Fixing an issue with Coastal Blue Carbon validation to allow column names to
  ignore case.
* Updating core carbon forest edge regression data coefficient to drop
  impossible negative coefficients.
* Fixing an issue with the Scenario Generator: Proximity model that would
  raise an exception if no AOI were passed in even though the AOI is optional.
* Removing Overlap Analysis and Overlap Analysis: Management Zones.
* Removing Habitat Suitability.
* Added comprehensive error checking to hydropower model to test for the VERY
  common errors of missing biophysical, demand, and valuation coefficients in
  their respective tables.
* Fixing an issue with Hydropower Water Yield ("Annual Water Yield") where
  valuation would never be triggered when running the model through the User
  Interface. And a related issue where the model would crash if a valuation table
  was provided but a demand table was not. The UI no longer validates that config.
* Fixing an issue with how logging is captured when a model is run through the
  InVEST User Interface.  Now, logging from any thread started by the executor
  thread will be written to the log file, which we expect to aid in debugging.
* Fixing an issue with Scenic Quality where viewpoints outside of the AOI
  were not being properly excluded.  Viewpoints are now excluded correctly.
* The crop production model has been refactored to drop the "aggregate ID"
  concept when summarizing results across an aggregate polygon. The model now
  uses the polygon FIDs internally and externally when producing the result
  summary table.
* Correcting the rating instructions in the criteria rating instructions on how
  the data quality (DQ) and weight should be rated in the HRA Preprocessor.
  A DQ score of 1 should represent better data quality whereas the score of 3 is
  worse data quality. A weight score of 1 is more important, whereas that of 3
  is less important.
* Fixing a case where a zero discount rate and rate of change in the carbon
  model would cause a divide by zero error.

3.5.0 (2018-08-14)
------------------
* Bumped pygeoprocessing requirement to ``pygeoprocessing>=1.2.3``.
* Bumped taskgraph requirement to ``taskgraph>=0.6.1``.
* Reimplemented the InVEST Scenic Quality model.  This new version removes the
  'population' and 'overlap' postprocessing steps, updates the available
  valuation functions and greatly improves the runtime and memory-efficiency of
  the model.  See the InVEST User's Guide chapter for more information.
* Updated Recreation server's database to include metadata from photos taken
  from 2005-2017 (previous range was 2005-2014). The new range is reflected
  in the UI.
* Fixed an issue with the InVEST binary build where binaries on Windows would
  crash with an error saying Python27.dll could not be loaded.
* Fixed an issue in the Rule-Based Scenario Generator UI where vector column
  names from override and constraint layers were not being loaded.  This bug
  caused the field 'UNKNOWN' to be passed to the model, causing an error.
* Fixed an issue with the InVEST UI (all models), where attempting to
  drag-and-drop a directory onto a model input would cause the application to
  crash.
* Coastal Vulnerability UI now specifies a number of reasonable defaults for
  some numeric inputs.
* Fixed an issue with the Fisheries UI where alpha and beta parameter inputs
  were incorrectly disabled for the Ricker recruitment function.
* InVEST now uses a Makefile to automate the build processes.  GNU Make is
  required to use the Makefile.  See ``README.rst`` for instructions on
  building InVEST.  This replaces the old ``pavement.py`` build entrypoint,
  which has been removed.
* Fixed an issue with the InVEST UI (all models), where attempting to
  drag-and-drop a directory onto a model input would cause the application to
  crash.
* Fixed an issue with Forest Carbon Edge Effect where the UI layer was always
  causing the model to run with only the aboveground carbon pool
* Added functionality to the InVEST UI so that ``Dropdown`` inputs can now map
  dropdown values to different output values.
* Fixed an issue in the Crop Production Percentile model that would treat the
  optional AOI vector field as a filename and crash on a run if it were empty.
* Fixing an issue in the Pollination Model that would cause occasional crashes
  due to a missing dependent task; it had previously been patched by setting
  taskgraph to operate in single thread mode. This restores multithreading
  in the pollination model.
* Fixed an issue in the water yield / hydropower model that would skip
  calculation of water demand tables when "water scarcity" was enabled.
* Fixed an issue in the model data of the crop production model where some
  crops were using incorrect climate bin rasters. Since the error was in the
  data and not the code, users will need to download the most recent version
  of InVEST's crop model data during the installation step to get the fix.

3.4.4 (2018-03-26)
------------------
* InVEST now requires GDAL 2.0.0 and has been tested up to GDAL 2.2.3. Any API users of InVEST will need to use GDAL version >= 2.0. When upgrading GDAL we noticed slight numerical differences in our test suite in both numerical raster differences, geometry transforms, and occasionally a single pixel difference when using `gdal.RasterizeLayer`. Each of these differences in the InVEST test suite is within a reasonable numerical tolerance and we have updated our regression test suite appropriately. Users comparing runs between previous versions of InVEST may also notice reasonable numerical differences between runs.
* Added a UI keyboard shortcut for showing documentation. On Mac OSX, this will be Command-?. On Windows, GNOME and KDE, this will be F1.
* Patching an issue in NDR that was using the nitrogen subsurface retention efficiency for both nitrogen and phosphorous.
* Fixed an issue with the Seasonal Water Yield model that incorrectly required a rain events table when the climate zone mode was in use.
* Fixed a broken link to local and online user documentation from the Seasonal Water Yield model from the model's user interface.

3.4.3 (2018-03-26)
------------------
* Fixed a critical issue in the carbon model UI that would incorrectly state the user needed a "REDD Priority Raster" when none was required.
* Fixed an issue in annual water yield model that required subwatersheds even though it is an optional field.
* Fixed an issue in wind energy UI that was incorrectly validating most of the inputs.

3.4.2 (2017-12-15)
------------------
* Fixed a cross-platform issue with the UI where logfiles could not be dropped onto UI windows.
* Model arguments loaded from logfiles are now cast to their correct literal value.  This addresses an issue where some models containing boolean inputs could not have their parameters loaded from logfiles.
* Fixed an issue where the Pollination Model's UI required a farm polygon. It should have been optional and now it is.
* Fixing an issue with the documentation and forums links on the InVEST model windows.  The links now correctly link to the documentation page or forums as needed.
* Fixing an issue with the ``FileSystemRunDialog`` where pressing the 'X' button in the corner of the window would close the window, but not reset its state.  The window's state is now reset whenever the window is closed (and the window cannot be closed when the model is running)

3.4.1 (2017-12-11)
------------------
* In the Coastal Blue Carbon model, the ``interest_rate`` parameter has been renamed to ``inflation_rate``.
* Fixed issues with sample parameter sets for InVEST Habitat Quality, Habitat Risk Assessment, Coastal Blue Carbon, and Coastal Blue Carbon Preprocessors.  All sample parameter sets now have the correct paths to the model's input files, and correctly note the name of the model that they apply to.
* Added better error checking to the SDR model for missing `ws_id` and invalid `ws_id` values such as `None` or some non-integer value. Also added tests for the `SDR` validation module.

3.4.0 (2017-12-03)
------------------
* Fixed an issue with most InVEST models where the suffix was not being reflected in the output filenames.  This was due to a bug in the InVEST UI, where the suffix args key was assumed to be ``'suffix'``.  Instances of ``InVESTModel`` now accept a keyword argument to defined the suffix args key.
* Fixed an issue/bug in Seasonal Water Yield that would occur when a user provided a datastack that had nodata values overlapping with valid DEM locations. Previously this would generate an NaN for various biophysical values at that pixel and cascade it downslope. Now any question of nodata on a valid DEM pixel is treated as "0". This will make serious visual artifacts on the output, but should help users pinpoint the source of bad data rather than crash.
* Refactored all but routing components of SDR to use PyGeoprocessing 0.5.0 and laid a consistent raster floating point type of 'float32'. This will cause numerically insignificant differences between older versions of SDR and this one. But differences are well within the tolerance of the overall error of the model and expected error rate of data. Advantages are smaller disk footprint per run, cleaner and more maintainable design, and a slight performance increase.
* Bug fixed in SDR that would align the output raster stack to match with the landcover pixel stack even though the rest of the rasters are scaled and clipped to the DEM.
* When loading parameters from a datastack, parameter set or logfile, the UI will check that the model that created the file being loaded matches the name of the model that is currently running.  If there is a mismatch, a dialog is presented for the user to confirm or cancel the loading of parameters. Logfiles from IUI (which do not have clearly-recorded modelname or InVEST version information) can still have their arguments parsed, but the resulting model name and InVEST version will be set to ``"UNKNOWN"``.
* Data Stack files (``*.invest.json``, ``*.invest.tar.gz``) can now be dragged and dropped on an InVEST model window, which will prompt the UI to load that parameter set.
* Spatial inputs to Coastal Blue Carbon are now aligned as part of the model. This resolves a longstanding issue with the model where inputs would need to perfectly overlap (even down to pixel indices), or else the model would yield strange results.
* The InVEST UI now contains a submenu for opening a recently-opened datastack.  This submenu is automatically populated with the 10 most recently-opened datastacks for the current model.
* Removed vendored ``natcap.invest.dbfpy`` subpackage.
* Removed deprecated ``natcap.invest.fileio`` module.
* Removed ``natcap.invest.iui`` UI subpackage in favor of a new UI framework found at ``natcap.invest.ui``. This new UI features a greatly improved API, good test coverage, support for Qt4 and Qt5, and includes updates to all InVEST models to support validation of model arguments from a python script, independent of the UI.
* Updated core model of seasonal water yield to allow for negative `L_avail`.
* Updated RouteDEM to allow for file suffixes, finer control over what DEM routing algorithms to run, and removal of the multiple stepped stream threshold classification.
* Redesign/refactor of pollination model. Long term bugs in the model are resolved, managed pollinators added, and many simplifications to the end user's experience.  The updated user's guide chapter is available here: http://data.naturalcapitalproject.org/nightly-build/invest-users-guide/html/croppollination.html
* Scenario Generator - Rule Based now has an optional input to define a seed.
  This input is used to seed the random shuffling of parcels that have equal
  priorities.
* InVEST on mac is now distributed as a single application bundle, allowing InVEST to run as expected on mac OSX Sierra.  Individual models are selected and launched from a new launcher window.
* The InVEST CLI now has a GUI model launcher:  ``$ invest launcher``
* Updated the Coastal Blue Carbon model to improve handling of blank lines in input CSV tables and improve memory efficiency of the current implementation.
* Improved the readability of a cryptic error message in Coastal Vulnerability that is normally raised when the depth threshold is too high or the exposure proportion is too low to detect any shoreline segments.
* Adding InVEST HTML documentation to the Mac disk image distribution.
* Upgrading dependency of PyGeoprocessing to 0.3.3.  This fixes a memory leak associated with any model that aggregates rasters over complicated overlapping polygons.
* Adding sample data to Blue Carbon model that were missing.
* Deprecating the InVEST Marine Water Quality model.  This also removes InVEST's dependancy on the pyamg package which has been removed from REQUIREMENTS.TXT.
* Deprecating the ArcGIS-based Coastal Protection model and ArcGIS-based data-preprocessing scripts.  The toolbox and scripts may still be found at https://bitbucket.org/natcap/invest.arcgis.
* Fixing an issue in the carbon edge effect model that caused output values in the shapefile to be rounded to the nearest integer.
* Fixing issue in SDR model that would occasionally cause users to see errors about field widths in the output shapefile generation.
* Updated the erodibility sample raster that ships with InVEST for the SDR model.  The old version was in US units, in this version we convert to SI units as the model requires, and clipped the raster to the extents of the other stack to save disk space.

3.3.3 (2017-02-06)
------------------
* Fixed an issue in the UI where the carbon model wouldn't accept negative numbers in the price increase of carbon.
* RouteDEM no longer produces a "tiled_dem.tif" file since that functionality is being deprecated in PyGeoprocessing.
* Fixing an issue in SDR where the optional drainage layer would not be used in most of the SDR biophysical calculations.
* Refactoring so water yield pixels with Kc and et0 equal to be 0 now yields a 0.0 value of water yield on that pixel rather than nodata.
* Light optimization refactor of wind energy model that improves runtimes in some cases by a factor of 2-3.
* Performance optimizations to HRA that improve runtimes by approximately 30%.
* Fixed a broken UI link to Seasonal Water Yield's user's guide.
* Fixed an issue with DelineateIT that caused ArcGIS users to see both the watershed and inverse watershed polygons when viewing the output of the tool.
* Upgrading dependency to PyGeoprocessing 0.3.2.
* Fixed an issue with SDR that caused the LS factor to be an order of magnitue too high in areas where the slope was greater than 9%.  In our sample case this caused sediment export estimates to be about 6% too high, but in cases where analyses are run over steep slopes the error would have been greater.
* ``paver check`` now warns if the ``PYTHONHOME`` environment variable is set.
* API docs now correctly reflect installation steps needed for python development headers on linux.
* Fixed a side effect in the InVEST user interface that would cause ``tempfile.tempdir`` to be set and then not be reset after a model run is finished.
* The InVEST user interface will now record GDAL/OGR log messages in the log messages window and in the logfile written to the workspace.
* Updated branding and usability of the InVEST installer for Windows, and the Mac Disk Image (.dmg).


3.3.2 (2016-10-17)
------------------
* Partial test coverage for HRA model.
* Full test coverage for Overlap Analysis model.
* Full test coverage for Finfish Aquaculture.
* Full test coverage for DelineateIT.
* Full test coverage for RouteDEM.
* Fixed an issue in Habitat Quality where an error in the sample table or malformed threat raster names would display a confusing message to the user.
* Full test coverage for scenario generator proximity model.
* Patching an issue in seasonal water yield that causes an int overflow error if the user provides a floating point landcover map and the nodata value is outside of the range of an int64.
* Full test coverage for the fisheries model.
* Patched an issue that would cause the Seasonal Water Edge model to crash when the curve number was 100.
* Patching a critical issue with forest carbon edge that would give incorrect results for edge distance effects.
* Patching a minor issue with forest carbon edge that would cause the model to crash if only one  interpolation point were selected.
* Full test coverage for pollination model.
* Removed "farms aggregation" functionality from the InVEST pollination model.
* Full test coverage for the marine water quality model.
* Full test coverage for GLOBIO model.
* Full test coverage for carbon forest edge model.
* Upgraded SciPy dependancy to 0.16.1.
* Patched bug in NDR that would cause a phosphorus density to be reported per pixel rather than total amount of phosporous in a pixel.
* Corrected an issue with the uses of buffers in the euclidean risk function of Habitat Risk Assessment.  (issue #3564)
* Complete code coverage tests for Habitat Quality model.
* Corrected an issue with the ``Fisheries_Inputs.csv`` sample table used by Overlap Analysis.  (issue #3548)
* Major modifications to Terrestrial Carbon model to include removing the harvested wood product pool, uncertainty analysis, and updated efficient raster calculations for performance.
* Fixed an issue in GLOBIO that would cause model runs to crash if the AOI marked as optional was not present.
* Removed the deprecated and incomplete Nearshore Wave and Erosion model (``natcap.invest.nearshore_wave_and_erosion``).
* Removed the deprecated Timber model (``natcap.invest.timber``).
* Fixed an issue where seasonal water yield would raise a divide by zero error if a watershed polygon didn't cover a valid data region.  Now sets aggregation quantity to zero and reports a warning in the log.
* ``natcap.invest.utils.build_file_registry`` now raises a ``ValueError`` if a path is not a string or list of strings.
* Fixed issues in NDR that would indicate invalid values were being processed during runtimes by skipping the invalid calculations in the first place rather than calculating them and discarding after the fact.
* Complete code coverage tests for NDR model.
* Minor (~10% speedup) performance improvements to NDR.
* Added functionality to recreation model so that the `monthly_table.csv` file now receives a file suffix if one is provided by the user.
* Fixed an issue in SDR where the m exponent was calculated incorrectly in many situations resulting in an error of about 1% in total export.
* Fixed an issue in SDR that reported runtime overflow errors during normal processing even though the model completed without other errors.

3.3.1 (2016-06-13)
------------------
* Refactored API documentation for readability, organization by relevant topics, and to allow docs to build on `invest.readthedocs.io <http://invest.readthedocs.io>`_,
* Installation of ``natcap.invest`` now requires ``natcap.versioner``.  If this is not available on the system at runtime, setuptools will make it available at runtime.
* InVEST Windows installer now includes HISTORY.rst as the changelog instead of the old ``InVEST_Updates_<version>`` files.
* Habitat suitability model is generalized and released as an API only accessible model.  It can be found at ``natcap.invest.habitat_suitability.execute``.  This model replaces the oyster habitat suitability model.
    * The refactor of this model requires an upgrade to ``numpy >= 1.11.0``.
* Fixed a crash in the InVEST CLI where calling ``invest`` without a parameter would raise an exception on linux-based systems.  (Issue `#3528 <https://bitbucket.org/natcap/invest/issues/3515>`_)
* Patched an issue in Seasonal Water Yield model where a nodata value in the landcover map that was equal to ``MAX_INT`` would cause an overflow error/crash.
* InVEST NSIS installer will now optionally install the Microsoft Visual C++ 2008 redistributable on Windows 7 or earlier.  This addresses a known issue on Windows 7 systems when importing GDAL binaries (Issue `#3515 <https://bitbucket.org/natcap/invest/issues/3515>`_).  Users opting to install this redistributable agree to abide by the terms and conditions therein.
* Removed the deprecated subpackage ``natcap.invest.optimization``.
* Updated the InVEST license to legally define the Natural Capital Project.
* Corrected an issue in Coastal Vulnerability where an output shapefile was being recreated for each row, and where field values were not being stored correctly.
* Updated Scenario Generator model to add basic testing, file registry support, PEP8 and PEP257 compliance, and to fix several bugs.
* Updated Crop Production model to add a simplified UI, faster runtime, and more testing.

3.3.0 (2016-03-14)
------------------
* Refactored Wind Energy model to use a CSV input for wind data instead of a Binary file.
* Redesigned InVEST recreation model for a single input streamlined interface, advanced analytics, and refactored outputs.  While the model is still based on "photo user days" old model runs are not backward compatable with the new model or interface. See the Recreation Model user's guide chapter for details.
    * The refactor of this model requires an upgrade to ``GDAL >=1.11.0 <2.0`` and ``numpy >= 1.10.2``.
* Removed nutrient retention (water purification) model from InVEST suite and replaced it with the nutrient delivery ratio (NDR) model.  NDR has been available in development relseases, but has now officially been added to the set of Windows Start Menu models and the "under development" tag in its users guide has been removed.  See the InVEST user's guide for details between the differences and advantages of NDR over the old nutrient model.
* Modified NDR by adding a required "Runoff Proxy" raster to the inputs.  This allows the model to vary the relative intensity of nutrient runoff based on varying precipitation variability.
* Fixed a bug in the Area Change rule of the Rule-Based Scenario Generator, where units were being converted incorrectly. (Issue `#3472 <https://bitbucket.org/natcap/invest/issues/3472>`_) Thanks to Fosco Vesely for this fix.
* InVEST Seasonal Water Yield model released.
* InVEST Forest Carbon Edge Effect model released.
* InVEST Scenario Generator: Proximity Based model released and renamed the previous "Scenario Generator" to "Scenario Generator: Rule Based".
* Implemented a blockwise exponential decay kernel generation function, which is now used in the Pollination and Habitat Quality models.
* GLOBIO now uses an intensification parameter and not a map to average all agriculture across the GLOBIO 8 and 9 classes.
* GLOBIO outputs modified so core outputs are in workspace and intermediate outputs are in a subdirectory called 'intermediate_outputs'.
* Fixed a crash with the NDR model that could occur if the DEM and landcover maps were different resolutions.
* Refactored all the InVEST model user interfaces so that Workspace defaults to the user's home "Documents" directory.
* Fixed an HRA bug where stessors with a buffer of zero were being buffered by 1 pixel
* HRA enhancement which creates a common raster to burn all input shapefiles onto, ensuring consistent alignment.
* Fixed an issue in SDR model where a landcover map that was smaller than the DEM would create extraneous "0" valued cells.
* New HRA feature which allows for "NA" values to be entered into the "Ratings" column for a habitat / stressor pair in the Criteria Ratings CSV. If ALL ratings are set to NA, the habitat / stressor will be treated as having no interaction. This means in the model, that there will be no overlap between the two sources. All rows parameters with an NA rating will not be used in calculating results.
* Refactored Coastal Blue Carbon model for greater speed, maintainability and clearer documentation.
* Habitat Quality bug fix when given land cover rasters with different pixel sizes than threat rasters. Model would use the wrong pixel distance for the convolution kernel.
* Light refactor of Timber model. Now using CSV input attribute file instead of DBF file.
* Fixed clipping bug in Wave Energy model that was not properly clipping polygons correctly. Found when using global data.
* Made the following changes / updates to the coastal vulnerability model:
    * Fixed a bug in the model where the geomorphology ranks were not always being used correctly.
    * Removed the HTML summary results output and replaced with a link to a dashboard that helps visualize and interpret CV results.
    * Added a point shapefile output: 'outputs/coastal_exposure.shp' that is a shapefile representation of the corresponding CSV table.
    * The model UI now requires the 'Relief' input. No longer optional.
    * CSV outputs and Shapefile outputs based on rasters now have x, y coorinates of the center of the pixel instead of top left of the pixel.
* Turning setuptools' zip_safe to False for consistency across the Natcap Namespace.
* GLOBIO no longer requires user to specify a keyfield in the AOI.
* New feature to GLOBIO to summarize MSA by AOI.
* New feature to GLOBIO to use a user defined MSA parameter table to do the MSA thresholds for infrastructure, connectivity, and landuse type
* Documentation to the GLOBIO code base including the large docstring for 'execute'.

3.2.0 (2015-05-31)
------------------
InVEST 3.2.0 is a major release with the addition of several experimental models and tools as well as an upgrade to the PyGeoprocessing core:

* Upgrade to PyGeoprocessing v0.3.0a1 for miscelaneous performance improvements to InVEST's core geoprocessing routines.
* An alpha unstable build of the InVEST crop production model is released with partial documentation and sample data.
* A beta build of the InVEST fisheries model is released with documentation and sample data.
* An alpha unstable build of the nutrient delivery ratio (NDR) model is available directly under InVEST's instalation directory at  ``invest-x86/invest_ndr.exe``; eventually this model will replace InVEST's current "Nutrient" model.  It is currently undocumented and unsupported but inputs are similar to that of InVEST's SDR model.
* An alpha unstable build of InVEST's implementation of GLOBIO is available directly under InVEST's instalation directory at ``invest-x86/invest_globio.exe``.  It is currently undocumented but sample data are provided.
* DelinateIT, a watershed delination tool based on PyGeoprocessing's d-infinity flow algorithm is released as a standalone tool in the InVEST repository with documentation and sample data.
* Miscelaneous performance patches and bug fixes.

3.1.3 (2015-04-23)
------------------
InVEST 3.1.3 is a hotfix release patching a memory blocking issue resolved in PyGeoprocessing version 0.2.1.  Users might have experienced slow runtimes on SDR or other routed models.

3.1.2 (2015-04-15)
------------------
InVEST 3.1.2 is a minor release patching issues mostly related to the freshwater routing models and signed GDAL Byte datasets.

* Patching an issue where some projections were not regognized and InVEST reported an UnprojectedError.
* Updates to logging that make it easier to capture logging messages when scripting InVEST.
* Shortened water yield user interface height so it doesn't waste whitespace.
* Update PyGeoprocessing dependency to version 0.2.0.
* Fixed an InVEST wide issue related to bugs stemming from the use of signed byte raster inputs that resulted in nonsensical outputs or KeyErrors.
* Minor performance updates to carbon model.
* Fixed an issue where DEMS with 32 bit ints and INT_MAX as the nodata value nodata value incorrectly treated the nodata value in the raster as a very large DEM value ultimately resulting in rasters that did not drain correctly and empty flow accumulation rasters.
* Fixed an issue where some reservoirs whose edges were clipped to the edge of the watershed created large plateaus with no drain except off the edge of the defined raster.  Added a second pass in the plateau drainage algorithm to test for these cases and drains them to an adjacent nodata area if they occur.
* Fixed an issue in the Fisheries model where the Results Suffix input was invariably initializing to an empty string.
* Fixed an issue in the Blue Carbon model that prevented the report from being generated in the outputs file.

3.1.1 (2015-03-13)
------------------
InVEST 3.1.1 is a major performance and memory bug patch to the InVEST toolsuite.  We recommend all users upgrade to this version.

* Fixed an issue surrounding reports of SDR or Nutrient model outputs of zero values, nodata holes, excessive runtimes, or out of memory errors.  Some of those problems happened to be related to interesting DEMs that would break the flat drainage algorithm we have inside RouteDEM that adjusted the heights of those regions to drain away from higher edges and toward lower edges, and then pass the height adjusted dem to the InVEST model to do all its model specific calculations.  Unfortunately this solution was not amenable to some degenerate DEM cases and we have now adjusted the algorithm to treat each plateau in the DEM as its own separate region that is processed independently from the other regions. This decreases memory use so we never effectively run out of memory at a minor hit to overall runtime.  We also now adjust the flow direction directly instead of adjust the dem itself.  This saves us from having to modify the DEM and potentially get it into a state where a drained plateau would be higher than its original pixel neighbors that used to drain into it.

There are side effects that result in sometimes large changes to un calibrated runs of SDR or nutrient.  These are related to slightly different flow directions across the landscape and a bug fix on the distance to stream calculation.

* InVEST geoprocessing now uses the PyGeoprocessing package (v0.1.4) rather than the built in functionality that used to be in InVEST.  This will not affect end users of InVEST but may be of interest to users who script InVEST calls who want a standalone Python processing package for raster stack math and hydrological routing.  The project is hosted at https://bitbucket.org/richpsharp/pygeoprocessing.

* Fixed an marine water quality issue where users could input AOIs that were unprojected, but output pixel sizes were specified in meters.  Really the output pixel size should be in the units of the polygon and are now specified as such.  Additionally an exception is raised if the pixel size is too small to generate a numerical solution that is no longer a deep scipy error.

* Added a suffix parameter to the timber and marine water quality models that append a user defined string to the output files; consistent with most of the other InVEST models.

* Fixed a user interface issue where sometimes the InVEST model run would not open a windows explorer to the user's workspace.  Instead it would open to C:\User[..]\My Documents.  This would often happen if there were spaces in the the workspace name or "/" characters in the path.

* Fixed an error across all InVEST models where a specific combination of rasters of different cell sizes and alignments and unsigned data types could create errors in internal interpolation of the raster stacks.  Often these would appear as 'KeyError: 0' across a variety of contexts.  Usually the '0' was an erroneous value introduced by a faulty interpolation scheme.

* Fixed a MemoryError that could occur in the pollination and habitat quality models when the the base landcover map was large and the biophysical properties table allowed the effect to be on the order of that map.  Now can use any raster or range values with only a minor hit to runtime performance.

* Fixed a serious bug in the plateau resolution algorithm that occurred on DEMs with large plateau areas greater than 10x10 in size.  The underlying 32 bit floating point value used to record small height offsets did not have a large enough precision to differentiate between some offsets thus creating an undefined flow direction and holes in the flow accumulation algorithm.

* Minor performance improvements in the routing core, in some cases decreasing runtimes by 30%.

* Fixed a minor issue in DEM resolution that occurred when a perfect plateau was encountered.  Rather that offset the height so the plateau would drain, it kept the plateau at the original height.  This occurred because the uphill offset was nonexistent so the algorithm assumed no plateau resolution was needed.  Perfect plateaus now drain correctly.  In practice this kind of DEM was encountered in areas with large bodies of water where the remote sensing algorithm would classify the center of a lake 1 meter higher than the rest of the lake.

* Fixed a serious routing issue where divergent flow directions were not getting accumulated 50% of the time. Related to a division speed optimization that fell back on C-style modulus which differs from Python.

* InVEST SDR model thresholded slopes in terms of radians, not percent thus clipping the slope tightly between 0.001 and 1%.  The model now only has a lower threshold of 0.00005% for the IC_0 factor, and no other thresholds.  We believe this was an artifact left over from an earlier design of the model.


* Fixed a potential memory inefficiency in Wave Energy Model when computing the percentile rasters. Implemented a new memory efficient percentile algorithm and updated the outputs to reflect the new open source framework of the model. Now outputting csv files that describe the ranges and meaning of the percentile raster outputs.

* Fixed a bug in Habitat Quality where the future output "quality_out_f.tif" was not reflecting the habitat value given in the sensitivity table for the specified landcover types.


3.1.0 (2014-11-19)
------------------
InVEST 3.1.0 (http://www.naturalcapitalproject.org/download.html) is a major software and science milestone that includes an overhauled sedimentation model, long awaited fixes to exponential decay routines in habitat quality and pollination, and a massive update to the underlying hydrological routing routines.  The updated sediment model, called SDR (sediment delivery ratio), is part of our continuing effort to improve the science and capabilities of the InVEST tool suite.  The SDR model inputs are backwards comparable with the InVEST 3.0.1 sediment model with two additional global calibration parameters and removed the need for the retention efficiency parameter in the biophysical table; most users can run SDR directly with the data they have prepared for previous versions.  The biophysical differences between the models are described in a section within the SDR user's guide and represent a superior representation of the hydrological connectivity of the watershed, biophysical parameters that are independent of cell size, and a more accurate representation of sediment retention on the landscape.  Other InVEST improvements to include standard bug fixes, performance improvements, and usability features which in part are described below:

* InVEST Sediment Model has been replaced with the InVEST Sediment Delivery Ratio model.  See the SDR user's guide chapter for the difference between the two.
* Fixed an issue in the pollination model where the exponential decay function decreased too quickly.
* Fixed an issue in the habitat quality model where the exponential decay function decreased too quickly and added back linear decay as an option.
* Fixed an InVEST wide issue where some input rasters that were signed bytes did not correctly map to their negative nodata values.
* Hydropower input rasters have been normalized to the LULC size so sampling error is the same for all the input watersheds.
* Adding a check to make sure that input biophysical parameters to the water yield model do not exceed invalid scientific ranges.
* Added a check on nutrient retention in case the upstream water yield was less than 1 so that the log value did not go negative.  In that case we clamp upstream water yield to 0.
* A KeyError issue in hydropower was resolved that occurred when the input rasters were at such a coarse resolution that at least one pixel was completely contained in each watershed.  Now a value of -9999 will be reported for watersheds that don't contain any valid data.
* An early version of the monthly water yield model that was erroneously included in was in the installer; it was removed in this version.
* Python scripts necessary for running the ArcGIS version of Coastal Protection were missing.  They've since been added back to the distribution.
* Raster calculations are now processed by raster block sizes.  Improvements in raster reads and writes.
* Fixed an issue in the routing core where some wide DEMs would cause out of memory errors.
* Scenario generator marked as stable.
* Fixed bug in HRA where raster extents of shapefiles were not properly encapsulating the whole AOI.
* Fixed bug in HRA where any number of habitats over 4 would compress the output plots. Now extends the figure so that all plots are correctly scaled.
* Fixed a bug in HRA where the AOI attribute 'name' could not be an int. Should now accept any type.
* Fixed bug in HRA which re-wrote the labels if it was run immediately without closing the UI.
* Fixed nodata masking bug in Water Yield when raster extents were less than that covered by the watershed.
* Removed hydropower calibration parameter form water yield model.
* Models that had suffixes used to only allow alphanumeric characters.  Now all suffix types are allowed.
* A bug in the core platform that would occasionally cause routing errors on irregularly pixel sized rasters was fixed.  This often had the effect that the user would see broken streams and/or nodata values scattered through sediment or nutrient results.
* Wind Energy:
        * Added new framework for valuation component. Can now input a yearly price table that spans the lifetime of the wind farm. Also if no price table is made, can specify a price for energy and an annual rate of change.
        * Added new memory efficient distance transform functionality
        * Added ability to leave out 'landing points' in 'grid connection points' input. If not landing points are found, it will calculate wind farm directly to grid point distances
* Error message added in Wave Energy if clip shape has no intersection
* Fixed an issue where the data type of the nodata value in a raster might be different than the values in the raster.  This was common in the case of 64 bit floating point values as nodata when the underlying raster was 32 bit.  Now nodata values are cast to the underlying types which improves the reliability of many of the InVEST models.


3.0.1 (2014-05-19)
------------------
* Blue Carbon model released.

* HRA UI now properly reflects that the Resolution of Analysis is in meters, not meters squared, and thus will be applied as a side length for a raster pixel.

* HRA now accepts CSVs for ratings scoring that are semicolon separated as well as comma separated.

* Fixed a minor bug in InVEST's geoprocessing aggregate core that now consistently outputs correct zonal stats from the underlying pixel level hydro outputs which affects the water yield, sediment, and nutrient models.

* Added compression to InVEST output geotiff files.  In most cases this reduces output disk usage by a factor of 5.

* Fixed an issue where CSVs in the sediment model weren't open in universal line read mode.

* Fixed an issue where approximating whether pixel edges were the same size was not doing an approximately equal function.

* Fixed an issue that made the CV model crash when the coastline computed from the landmass didn't align perfectly with that defined in the geomorphology layer.

* Fixed an issue in the CV model where the intensity of local wave exposure was very low, and yielded zero local wave power for the majority of coastal segments.

* Fixed an issue where the CV model crashes if a coastal segment is at the edge of the shore exposure raster.

* Fixed the exposure of segments surrounded by land that appeared as exposed when their depth was zero.

* Fixed an issue in the CV model where the natural habitat values less than 5 were one unit too low, leading to negative habitat values in some cases.

* Fixed an exponent issue in the CV model where the coastal vulnerability index was raised to a power that was too high.

* Fixed a bug in the Scenic Quality model that prevented it from starting, as well as a number of other issues.

* Updated the pollination model to conform with the latest InVEST geoprocessing standards, resulting in an approximately 33% speedup.

* Improved the UI's ability to remember the last folder visited, and to have all file and folder selection dialogs have access to this information.

* Fixed an issue in Marine Water Quality where the UV points were supposed to be optional, but instead raised an exception when not passed in.

3.0.0 (2014-03-23)
------------------
The 3.0.0 release of InVEST represents a shift away from the ArcGIS to the InVEST standalone computational platform.  The only exception to this shift is the marine coastal protection tier 1 model which is still supported in an ArcGIS toolbox and has no InVEST 3.0 standalone at the moment.  Specific changes are detailed below

* A standalone version of the aesthetic quality model has been developed and packaged along with this release.  The standalone outperforms the ArcGIS equivalent and includes a valuation component.  See the user's guide for details.

* The core water routing algorithms for the sediment and nutrient models have been overhauled.  The routing algorithms now correctly adjust flow in plateau regions, address a bug that would sometimes not route large sections of a DEM, and has been optimized for both run time and memory performance.  In most cases the core d-infinity flow accumulation algorithm out performs TauDEM.  We have also packaged a simple interface to these algorithms in a standalone tool called RouteDEM; the functions can also be referenced from the scripting API in the invest_natcap.routing package.

* The sediment and nutrient models are now at a production level release.  We no longer support the ArcGIS equivalent of these models.

* The sediment model has had its outputs simplified with major changes including the removal of the 'pixel mean' outputs, a direct output of the pixel level export and retention maps, and a single output shapefile whose attribute table contains aggregations of sediment output values.  Additionally all inputs to the sediment biophysical table including p, c, and retention coefficients are now expressed as a proportion between 0 and 1; the ArcGIS model had previously required those inputs were integer values between 0 and 1000.  See the "Interpreting Results" section of sediment model for full details on the outputs.

* The nutrient model has had a similar overhaul to the sediment model including a simplified output structure with many key outputs contained in the attribute table of the shapefile.  Retention coefficients are also expressed in proportions between 0 and 1.  See the "Interpreting Results" section of nutrient model for full details on the outputs.

* Fixed a bug in Habitat Risk Assessment where the HRA module would incorrectly error if a criteria with a 0 score (meant to be removed from the assessment) had a 0 data quality or weight.

* Fixed a bug in Habitat Risk Assessment where the average E/C/Risk values across the given subregion were evaluating to negative numbers.

* Fixed a bug in Overlap Analysis where Human Use Hubs would error if run without inter-activity weighting, and Intra-Activity weighting would error if run without Human Use Hubs.

* The runtime performance of the hydropower water yield model has been improved.

* Released InVEST's implementation of the D-infinity flow algorithm in a tool called RouteDEM available from the start menu.

* Unstable version of blue carbon available.

* Unstable version of scenario generator available.

* Numerous other minor bug fixes and performance enhacnements.



2.6.0 (2013-12-16)
------------------
The 2.6.0 release of InVEST removes most of the old InVEST models from the Arc toolbox in favor of the new InVEST standalone models.  While we have been developing standalone equivalents for the InVEST Arc models since version 2.3.0, this is the first release in which we removed support for the deprecated ArcGIS versions after an internal review of correctness, performance, and stability on the standalones.  Additionally, this is one of the last milestones before the InVEST 3.0.0 release later next year which will transition InVEST models away from strict ArcGIS dependence to a standalone form.

Specifically, support for the following models have been moved from the ArcGIS toolbox to their Windows based standalones: (1) hydropower/water yield, (2) finfish aquaculture, (3) coastal protection tier 0/coastal vulnerability, (4) wave energy, (5) carbon, (6) habitat quality/biodiversity, (7) pollination, (8) timber, and (9) overlap analysis.  Additionally, documentation references to ArcGIS for those models have been replaced with instructions for launching standalone InVEST models from the Windows start menu.

This release also addresses minor bugs, documentation updates, performance tweaks, and new functionality to the toolset, including:

*  A Google doc to provide guidance for scripting the InVEST standalone models: https://docs.google.com/document/d/158WKiSHQ3dBX9C3Kc99HUBic0nzZ3MqW3CmwQgvAqGo/edit?usp=sharing

* Fixed a bug in the sample data that defined Kc as a number between 0 and 1000 instead of a number between 0 and 1.

* Link to report an issue now takes user to the online forums rather than an email address.

* Changed InVEST Sediment model standalone so that retention values are now between 0 and 1 instead of 0 and 100.

* Fixed a bug in Biodiversity where if no suffix were entered output filenames would have a trailing underscore (_) behind them.

* Added documentation to the water purification/nutrient retention model documentation about the standalone outputs since they differ from the ArcGIS version of the model.

* Fixed an issue where the model would try to move the logfile to the workspace after the model run was complete and Windows would erroneously report that the move failed.

* Removed the separation between marine and freshwater terrestrial models in the user's guide.  Now just a list of models.

* Changed the name of InVEST "Biodiversity" model to "Habitat Quality" in the module names, start menu, user's guide, and sample data folders.

* Minor bug fixes, performance enhancements, and better error reporting in the internal infrastructure.

* HRA risk in the unstable standalone is calculated differently from the last release. If there is no spatial overlap within a cell, there is automatically a risk of 0. This also applies to the E and C intermediate files for a given pairing. If there is no spatial overlap, E and C will be 0 where there is only habitat. However, we still create a recovery potential raster which has habitat- specific risk values, even without spatial overlap of a stressor. HRA shapefile outputs for high, medium, low risk areas are now calculated using a user-defined maximum number of overlapping stressors, rather than all potential stressors. In the HTML subregion averaged output, we now attribute what portion of risk to a habitat comes from each habitat-stressor pairing. Any pairings which don't overlap will have an automatic risk of 0.

* Major changes to Water Yield : Reservoir Hydropower Production. Changes include an alternative equation for calculating Actual Evapotranspiration (AET) for non-vegetated land cover types including wetlands. This allows for a more accurate representation of processes on land covers such as urban, water, wetlands, where root depth values aren't applicable. To differentiate between the two equations a column 'LULC_veg' has been added to the Biophysical table in Hydropower/input/biophysical_table.csv. In this column a 1 indicates vegetated and 0 indicates non-vegetated.

* The output structure and outputs have also change in Water Yield : Reservoir Hydropower Production. There is now a folder 'output' that contains all output files including a sub directory 'per_pixel' which has three pixel raster outputs. The subwatershed results are only calculated for the water yield portion and those results can be found as a shapefile, 'subwatershed_results.shp', and CSV file, 'subwatershed_results.csv'. The watershed results can be found in similar files: watershed_results.shp and watershed_results.csv. These two files for the watershed outputs will aggregate the Scarcity and Valuation results as well.

* The evapotranspiration coefficients for crops, Kc, has been changed to a decimal input value in the biophysical table. These values used to be multiplied by 1000 so that they were in integer format, that pre processing step is no longer necessary.

* Changing support from richsharp@stanford.edu to the user support forums at http://ncp-yamato.stanford.edu/natcapforums.

2.5.6 (2013-09-06)
------------------
The 2.5.6 release of InVEST that addresses minor bugs, performance
tweaks, and new functionality of the InVEST standalone models.
Including:

* Change the changed the Carbon biophysical table to use code field
  name from LULC to lucode so it is consistent with the InVEST water
  yield biophysical table.

* Added Monte Carlo uncertainty analysis and documentation to finfish
  aquaculture model.

* Replaced sample data in overlap analysis that was causing the model
  to crash.

* Updates to the overlap analysis user's guide.

* Added preprocessing toolkit available under
  C:\{InVEST install directory}\utils

* Biodiversity Model now exits gracefully if a threat raster is not
  found in the input folder.

* Wind Energy now uses linear (bilinear because its over 2D space?)
  interpolation.

* Wind Energy has been refactored to current API.

* Potential Evapotranspiration input has been properly named to
  Reference Evapotranspiration.

* PET_mn for Water Yield is now Ref Evapotranspiration times Kc
  (evapotranspiration coefficient).

* The soil depth field has been renamed 'depth to root restricting
  layer' in both the hydropower and nutrient retention models.

* ETK column in biophysical table for Water Yield is now Kc.

* Added help text to Timber model.

* Changed the behavior of nutrient retention to return nodata values
  when the mean runoff index is zero.

* Fixed an issue where the hydropower model didn't use the suffix
  inputs.

* Fixed a bug in Biodiversity that did not allow for numerals in the
  threat names and rasters.

* Updated routing algorithm to use a modern algorithm for plateau
  direction resolution.

* Fixed an issue in HRA where individual risk pixels weren't being
  calculated correctly.

* HRA will now properly detect in the preprocessed CSVs when criteria
  or entire habitat-stressor pairs are not desired within an
  assessment.

* Added an infrastructure feature so that temporary files are created
  in the user's workspace rather than at the system level
  folder.  This lets users work in a secondary workspace on a USB
  attached hard drive and use the space of that drive, rather than the
  primary operating system drive.

2.5.5 (2013-08-06)
------------------
The 2.5.5 release of InVEST that addresses minor bugs, performance
tweaks, and new functionality of the InVEST standalone models.  Including:

 * Production level release of the 3.0 Coastal Vulnerability model.
    - This upgrades the InVEST 2.5.4 version of the beta standalone CV
      to a full release with full users guide.  This version of the
      CV model should be used in all cases over its ArcGIS equivalent.

 * Production level release of the Habitat Risk Assessment model.
    - This release upgrades the InVEST 2.5.4 beta version of the
      standalone habitat risk assessment model. It should be used in
      all cases over its ArcGIS equivalent.

 * Uncertainty analysis in Carbon model (beta)
    - Added functionality to assess uncertainty in sequestration and
      emissions given known uncertainty in carbon pool stocks.  Users
      can now specify standard  deviations of carbon pools with
      normal distributions as well as desired uncertainty levels.
      New outputs include masks for regions which both sequester and
      emit carbon with a high probability of confidence.  Please see
      the "Uncertainty Analysis" section of the carbon user's guide
      chapter for more information.

 * REDD+ Scenario Analysis in Carbon model (beta)
    - Additional functionality to assist users evaluating REDD
      and REDD+ scenarios in the carbon model.  The uncertainty analysis
      functionality can also be used with these scenarios.
      Please see the "REDD Scenario Analysis" section of the
      carbon user's guide chapter for more information.

 * Uncertainty analysis in Finfish Aquaculture model (beta)
    - Additionally functionality to account for uncertainty in
      alpha and beta growth parameters as well as histogram
      plots showing the distribution of harvest weights and
      net present value.   Uncertainty analysis is performed
      through Monte Carlo runs that normally sample the
      growth parameters.

 * Streamlined Nutrient Retention model functionality
    - The nutrient retention module no longer requires users to explicitly
      run the water yield model.  The model now seamlessly runs water yield
      during execution.

 * Beta release of the recreation model
    - The recreation is available for beta use with limited documentation.

 * Full release of the wind energy model
    - Removing the 'beta' designation on the wind energy model.


Known Issues:

 * Flow routing in the standalone sediment and nutrient models has a
   bug that prevents routing in some (not all) landscapes.  This bug is
   related to resolving d-infinity flow directions across flat areas.
   We are implementing the solution in Garbrecht and Martx (1997).
   In the meanwhile the sediment and nutrient models are still marked
   as beta until this issue is resolved.

2.5.4 (2013-06-07)
------------------
This is a minor release of InVEST that addresses numerous minor bugs and performance tweaks in the InVEST 3.0 models.  Including:

 * Refactor of Wave Energy Model:
    - Combining the Biophysical and Valuation modules into one.
    - Adding new data for the North Sea and Australia
    - Fixed a bug where elevation values that were equal to or greater than zero
      were being used in calculations.
    - Fixed memory issues when dealing with large datasets.
    - Updated core functions to remove any use of depracated functions

 * Performance updates to the carbon model.

 * Nodata masking fix for rarity raster in Biodiversity Model.
    - When computing rarity from a base landuse raster and current or future
      landuse raster, the intersection of the two was not being properly taken.

 * Fixes to the flow routing algorithms in the sediment and nutrient
   retention models in cases where stream layers were burned in by ArcGIS
   hydro tools.  In those cases streams were at the same elevation and caused
   routing issues.

 * Fixed an issue that affected several InVEST models that occured
   when watershed polygons were too small to cover a pixel.  Excessively
   small watersheds are now handled correctly

 * Arc model deprecation.  We are deprecating the following ArcGIS versions
   of our InVEST models in the sense we recommend ALL users use the InVEST
   standalones over the ArcGIS versions, and the existing ArcGIS versions
   of these models will be removed entirely in the next release.

        * Timber
        * Carbon
        * Pollination
        * Biodiversity
        * Finfish Aquaculture

Known Issues:

 * Flow routing in the standalone sediment and nutrient models has a
   bug that prevents routing in several landscapes.  We're not
   certain of the nature of the bug at the moment, but we will fix by
   the next release.  Thus, sediment and nutrient models are marked
   as (beta) since in some cases the DEM routes correctly.

2.5.3 (2013-03-21)
------------------
This is a minor release of InVEST that fixes an issue with the HRA model that caused ArcGIS versions of the model to fail when calculating habitat maps for risk hotspots. This upgrade is strongly recommended for users of InVEST 2.5.1 or 2.5.2.

2.5.2 (2013-03-17)
------------------
This is a minor release of InVEST that fixes an issue with the HRA sample data that caused ArcGIS versions of the model to fail on the training data.  There is no need to upgrade for most users unless you are doing InVEST training.

2.5.1 (2013-03-12)
------------------
This is a minor release of InVEST that does not add any new models, but
does add additional functionality, stability, and increased performance to
one of the InVEST 3.0 standalones:

  - Pollination 3.0 Beta:
        - Fixed a bug where Windows users of InVEST could run the model, but
          most raster outputs were filled with nodata values.

Additionally, this minor release fixes a bug in the InVEST user interface where
collapsible containers became entirely non-interactive.

2.5.0 (2013-03-08)
------------------
This a major release of InVEST that includes new standalone versions (ArcGIS
is not required) our models as well as additional functionality, stability,
and increased performance to many of the existing models.  This release is
timed to support our group's annual training event at Stanford University.
We expect to release InVEST 2.5.1 a couple of weeks after to address any
software issues that arise during the training.  See the release notes
below for details of the release, and please contact richsharp@stanford.edu
for any issues relating to software:

  - *new* Sediment 3.0 Beta:
      - This is a standalone model that executes an order of magnitude faster
        than the original ArcGIS model, but may have memory issues with
	larger datasets. This fix is scheduled for the 2.5.1 release of InVEST.
      - Uses a d-infinity flow algorithm (ArcGIS version uses D8).
      - Includes a more accurate LS factor.
      - Outputs are now summarized by polygon rather than rasterized polygons.
        Users can view results directly as a table rather than sampling a
        GIS raster.
  - *new* Nutrient 3.0 Beta:
      - This is a standalone model that executes an order of magnitude faster
        than the original ArcGIS model, but may have memory issues with
	larger datasets. This fix is scheduled for the 2.5.1 release of InVEST.
      - Uses a d-infinity flow algorithm (ArcGIS version uses D8).
      - Includes a more accurate LS factor.
      - Outputs are now summarized by polygon rather than rasterized polygons.
        Users can view results directly as a table rather than sampling a
        GIS raster.
  - *new* Wind Energy:
      - A new offshore wind energy model.  This is a standalone-only model
        available under the windows start menu.
  - *new* Recreation Alpha:
      - This is a working demo of our soon to be released future land and near
        shore recreation model.  The model itself is incomplete and should only
        be used as a demo or by NatCap partners that know what they're doing.
  - *new* Habitat Risk Assessment 3.0 Alpha:
      - This is a working demo of our soon to be released 3.0 version of habitat
        risk assessment.  The model itself is incomplete and should only
    	be used as a demo or by NatCap partners that know what they're doing.
    	Users that need to use the habitat risk assessment should use the
        ArcGIS version of this model.

  - Improvements to the InVEST 2.x ArcGIS-based toolset:
      - Bug fixes to the ArcGIS based Coastal Protection toolset.

  - Removed support for the ArcGIS invest_VERSION.mxd map.  We expect to
    transition the InVEST toolset exclusive standalone tools in a few months.  In
    preparation of this we are starting to deprecate parts of our old ArcGIS
    toolset including this ArcMap document.  The InVEST ArcToolbox is still
    available in C:\InVEST_2_5_0\invest_250.tbx.

  - Known issues:

    - The InVEST 3.0 standalones generate open source GeoTiffs as
      outputs rather than the proprietary ESRI Grid format.  ArcGIS 9.3.1
      occasionally displays these rasters incorrectly.  We have found
      that these layers can be visualized in ArcGIS 9.3.1 by following
      convoluted steps: Right Click on the layer and select Properties; click on
      the Symbology tab; select Stretch, agree to calculate a histogram (this will
      create an .aux file that Arc can use for visualization), click "Ok", remove
      the raster from the layer list, then add it back. As an alternative, we
      suggest using an open source GIS Desktop Tool like Quantum GIS or ArcGIS
      version 10.0 or greater.

   - The InVEST 3.0 carbon model will generate inaccurate sequestration results
     if the extents of the current and future maps don't align.  This will be
     fixed in InVEST 2.5.1; in the meanwhile a workaround is to clip both LULCs
     so they have identical overlaps.

   - A user reported an unstable run of InVEST 3.0 water yield.  We are not
     certain what is causing the issue, but we do have a fix that will go out
     in InVEST 2.5.1.

   - At the moment the InVEST standalones do not run on Windows XP.  This appears
     to be related to an incompatibility between Windows XP and GDAL, the an open
     source gis library we use to create and read GIS data.  At the moment we are
     uncertain if we will be able to fix this bug in future releases, but will
     pass along more information in the future.

2.4.5 (2013-02-01)
------------------
This is a minor release of InVEST that does not add any new models, but
does add additional functionality, stability, and increased performance to
many of the InVEST 3.0 standalones:

  - Pollination 3.0 Beta:
      - Greatly improved memory efficiency over previous versions of this model.
      - 3.0 Beta Pollination Biophysical and Valuation have been merged into a
        single tool, run through a unified user interface.
      - Slightly improved runtime through the use of newer core InVEST GIS libraries.
      - Optional ability to weight different species individually.  This feature
        adds a column to the Guilds table that allows the user to specify a
        relative weight for each species, which will be used before combining all
        species supply rasters.
      - Optional ability to aggregate pollinator abundances at specific points
        provided by an optional points shapefile input.
      - Bugfix: non-agricultural pixels are set to a value of 0.0 to indicate no
        value on the farm value output raster.
      - Bugfix: sup_val_<beename>_<scenario>.tif rasters are now saved to the
        intermediate folder inside the user's workspace instead of the output
        folder.
  - Carbon Biophysical 3.0 Beta:
        * Tweaked the user interface to require the user to
          provide a future LULC raster when the 'Calculate Sequestration' checkbox
          is checked.
        * Fixed a bug that restricted naming of harvest layers.  Harvest layers are
          now selected simply by taking the first available layer.
  - Better memory efficiency in hydropower model.
  - Better support for unicode filepaths in all 3.0 Beta user interfaces.
  - Improved state saving and retrieval when loading up previous-run parameters
    in all 3.0 Beta user interfaces.
  - All 3.0 Beta tools now report elapsed time on completion of a model.
  - All 3.0 Beta tools now provide disk space usage reports on completion of a
    model.
  - All 3.0 Beta tools now report arguments at the top of each logfile.
  - Biodiversity 3.0 Beta: The half-saturation constant is now allowed to be a
    positive floating-point number.
  - Timber 3.0 Beta: Validation has been added to the user interface for this
    tool for all tabular and shapefile inputs.
  - Fixed some typos in Equation 1 in the Finfish Aquaculture user's guide.
  - Fixed a bug where start menu items were not getting deleted during an InVEST
    uninstall.
  - Added a feature so that if the user selects to download datasets but the
    datasets don't successfully download the installation alerts the user and
    continues normally.
  - Fixed a typo with tau in aquaculture guide, originally said 0.8, really 0.08.

  - Improvements to the InVEST 2.x ArcGIS-based toolset:
      - Minor bugfix to Coastal Vulnerability, where an internal unit of
        measurements was off by a couple digits in the Fetch Calculator.
      - Minor fixes to various helper tools used in InVEST 2.x models.
      - Outputs for Hargreaves are now saved as geoTIFFs.
      - Thornwaite allows more flexible entering of hours of sunlight.

2.4.4 (2012-10-24)
------------------
- Fixes memory errors experienced by some users in the Carbon Valuation 3.0 Beta model.
- Minor improvements to logging in the InVEST User Interface
- Fixes an issue importing packages for some officially-unreleased InVEST models.

2.4.3 (2012-10-19)
------------------
- Fixed a minor issue with hydropower output vaulation rasters whose statistics were not pre-calculated.  This would cause the range in ArcGIS to show ther rasters at -3e38 to 3e38.
- The InVEST installer now saves a log of the installation process to InVEST_<version>\install_log.txt
- Fixed an issue with Carbon 3.0 where carbon output values were incorrectly calculated.
- Added a feature to Carbon 3.0 were total carbon stored and sequestered is output as part of the running log.
- Fixed an issue in Carbon 3.0 that would occur when users had text representations of floating point numbers in the carbon pool dbf input file.
- Added a feature to all InVEST 3.0 models to list disk usage before and after each run and in most cases report a low free space error if relevant.

2.4.2 (2012-10-15)
------------------
- Fixed an issue with the ArcMap document where the paths to default data were not saved as relative paths.  This caused the default data in the document to not be found by ArcGIS.
- Introduced some more memory-efficient processing for Biodiversity 3.0 Beta.  This fixes an out-of-memory issue encountered by some users when using very large raster datasets as inputs.

2.4.1 (2012-10-08)
------------------
- Fixed a compatibility issue with ArcGIS 9.3 where the ArcMap and ArcToolbox were unable to be opened by Arc 9.3.

2.4.0 (2012-10-05)
------------------
Changes in InVEST 2.4.0

General:

This is a major release which releases two additional beta versions of the
InVEST models in the InVEST 3.0 framework.  Additionally, this release
introduces start menu shortcuts for all available InVEST 3.0 beta models.
Existing InVEST 2.x models can still be found in the included Arc toolbox.

Existing InVEST models migrated to the 3.0 framework in this release
include:

- Biodiversity 3.0 Beta
    - Minor bug fixes and usability enhancements
    - Runtime decreased by a factor of 210
- Overlap Analysis 3.0 Beta
    - In most cases runtime decreased by at least a factor of 15
    - Minor bug fixes and usability enhancements
    - Split into two separate tools:
        * Overlap Analysis outputs rasters with individually-weighted pixels
        * Overlap Analysis: Management Zones produces a shapefile output.
    - Updated table format for input activity CSVs
    - Removed the "grid the seascape" step

Updates to ArcGIS models:

- Coastal vulnerability
    - Removed the "structures" option
    - Minor bug fixes and usability enhancements
- Coastal protection (erosion protection)
    - Incorporated economic valuation option
    - Minor bug fixes and usability enhancements

Additionally there are a handful of minor fixes and feature
enhancements:

- InVEST 3.0 Beta standalones (identified by a new InVEST icon) may be run
  from the Start Menu (on windows navigate to
  Start Menu -> All Programs -> InVEST 2.4.0
- Bug fixes for the calculation of raster statistics.
- InVEST 3.0 wave energy no longer requires an AOI for global runs, but
  encounters memory issues on machines with less than 4GB of RAM.  This
  is a known issue that will be fixed in a minor release.
- Minor fixes to several chapters in the user's guide.
- Minor bug fix to the 3.0 Carbon model: harvest maps are no longer required
  inputs.
- Other minor bug fixes and runtime performance tweaks in the 3.0 framework.
- Improved installer allows users to remove InVEST from the Windows Add/Remove
  programs menu.
- Fixed a visualization bug with wave energy where output rasters did not have the min/max/stdev calculations on them.  This made the default visualization in arc be a gray blob.

2.3.0 (2012-08-02)
------------------
Changes in InVEST 2.3.0

General:

This is a major release which releases several beta versions of the
InVEST models in the InVEST 3.0 framework.  These models run as
standalones, but a GIS platform is needed to edit and view the data
inputs and outputs.  Until InVEST 3.0 is released the original ArcGIS
based versions of these tools will remain the release.

Existing InVEST models migrated to the 3.0 framework in this release
include:

- Reservoir Hydropower Production 3.0 beta
    - Minor bug fixes.
- Finfish Aquaculture
    - Minor bug fixes and usability enhancements.
- Wave Energy 3.0 beta
    - Runtimes for non-global runs decreased by a factor of 7
    - Minor bugs in interpolation that exist in the 2.x model is fixed in
      3.0 beta.
- Crop Pollination 3.0 beta
    - Runtimes decreased by a factor of over 10,000

This release also includes the new models which only exist in the 3.0
framework:

- Marine Water Quality 3.0 alpha with a preliminary  user's guide.

InVEST models in the 3.0 framework from previous releases that now
have a standalone executable include:

- Managed Timber Production Model
- Carbon Storage and Sequestration

Additionally there are a handful of other minor fixes and feature
enhancements since the previous release:

- Minor bug fix to 2.x sedimentation model that now correctly
  calculates slope exponentials.
- Minor fixes to several chapters in the user's guide.
- The 3.0 version of the Carbon model now can value the price of carbon
  in metric tons of C or CO2.
- Other minor bug fixes and runtime performance tweaks in the 3.0 framework.

2.2.2 (2012-03-03)
------------------
Changes in InVEST 2.2.2

General:

This is a minor release which fixes the following defects:

-Fixed an issue with sediment retention model where large watersheds
 allowed loading per cell was incorrectly rounded to integer values.

-Fixed bug where changing the threshold didn't affect the retention output
 because function was incorrectly rounded to integer values.

-Added total water yield in meters cubed to to output table by watershed.

-Fixed bug where smaller than default (2000) resolutions threw an error about
 not being able to find the field in "unitynew".  With non-default resolution,
 "unitynew" was created without an attribute table, so one was created by
 force.

-Removed mention of beta state and ecoinformatics from header of software
 license.

-Modified overlap analysis toolbox so it reports an error directly in the
 toolbox if the workspace name is too long.

2.2.1 (2012-01-26)
------------------
Changes in InVEST 2.2.1

General:

This is a minor release which fixes the following defects:

-A variety of miscellaneous bugs were fixed that were causing crashes of the Coastal Protection model in Arc 9.3.
-Fixed an issue in the Pollination model that was looking for an InVEST1005 directory.
-The InVEST "models only" release had an entry for the InVEST 3.0 Beta tools, but was missing the underlying runtime.  This has been added to the models only 2.2.1 release at the cost of a larger installer.
-The default InVEST ArcMap document wouldn't open in ArcGIS 9.3.  It can now be opened by Arc 9.3 and above.
-Minor updates to the Coastal Protection user's guide.

2.2.0 (2011-12-22)
------------------
In this release we include updates to the habitat risk assessment
model, updates to Coastal Vulnerability Tier 0 (previously named
Coastal Protection), and a new tier 1 Coastal Vulnerability tool.
Additionally, we are releasing a beta version of our 3.0 platform that
includes the terrestrial timber and carbon models.

See the "Marine Models" and "InVEST 3.0 Beta" sections below for more details.

**Marine Models**

1. Marine Python Extension Check

   This tool has been updated to include extension requirements for the new
   Coastal Protection T1 model.  It also reflects changes to the Habitat Risk
   Assessment and Coastal Protection T0 models, as they no longer require the
   PythonWin extension.

2. Habitat Risk Assessment (HRA)

   This model has been updated and is now part of three-step toolset.  The
   first step is a new Ratings Survey Tool which eliminates the need for
   Microsoft Excel when users are providing habitat-stressor ratings.  This
   Survey Tool now allows users to up- and down-weight the importance of
   various criteria.  For step 2, a copy of the Grid the Seascape tool has been
   placed in the HRA toolset.  In the last step, users will run the HRA model
   which includes the following updates:

   - New habitat outputs classifying risk as low, medium, and high
   - Model run status updates (% complete) in the message window
   - Improved habitat risk plots embedded in the output HTML

3. Coastal Protection

   This module is now split into sub-models, each with two parts.  The first
   sub-model is Coastal Vulnerability (Tier 0) and the new addition is Coastal
   Protection (Tier 1).

   Coastal Vulnerability (T0)
   Step 1) Fetch Calculator - there are no updates to this tool.
   Step 2) Vulnerability Index

   - Wave Exposure: In this version of the model, we define wave exposure for
     sites facing the open ocean as the maximum of the weighted average of
     wave's power coming from the ocean or generated by local winds.  We
     weight wave power coming from each of the 16 equiangular sector by the
     percent of time that waves occur in that sector, and based on whether or
     not fetch in that sector exceeds 20km.  For sites that are sheltered, wave
     exposure is the average of wave power generated by the local storm winds
     weighted by the percent occurrence of those winds in each sector.  This
     new method takes into account the seasonality of wind and wave patterns
     (storm waves generally come from a preferential direction), and helps
     identify regions that are not exposed to powerful waves although they are
     open to the ocean (e.g. the leeside of islands).

   - Natural Habitats: The ranking is now computed using the rank of all
     natural habitats present in front of a segment, and we weight the lowest
     ranking habitat 50% more than all other habitats.  Also, rankings and
     protective distance information are to be provided by CSV file instead of
     Excel.  With this new method, shoreline segments that have more habitats
     than others will have a lower risk of inundation and/or erosion during
     storms.

   - Structures: The model has been updated to now incorporate the presence of
     structures by decreasing the ranking of shoreline segments that adjoin
     structures.

   Coastal Protection (T1) - This is a new model which plots the amount of
   sandy beach erosion or consolidated bed scour that backshore regions
   experience in the presence or absence of natural habitats.  It is composed
   of two steps: a Profile Generator and Nearshore Waves and Erosion.  It is
   recommended to run the Profile Generator before the Nearshore Waves and
   Erosion model.

   Step 1) Profile Generator:  This tool helps the user generate a 1-dimensional
   bathymetric and topographic profile perpendicular to the shoreline at the
   user-defined location.  This model provides plenty of guidance for building
   backshore profiles for beaches, marshes and mangroves.  It will help users
   modify bathymetry profiles that they already have, or can generate profiles
   for sandy beaches if the user has not bathymetric data.  Also, the model
   estimates and maps the location of natural habitats present in front of the
   region of interest.  Finally, it provides sample wave and wind data that
   can be later used in the Nearshore Waves and Erosion model, based on
   computed fetch values and default Wave Watch III data.

   Step 2) Nearshore Waves and Erosion: This model estimates profiles of beach
   erosion or values of rates of consolidated bed scour at a site as a function
   of the type of habitats present in the area of interest.  The model takes
   into account the protective effects of vegetation, coral and oyster reefs,
   and sand dunes.  It also shows the difference of protection provided when
   those habitats are present, degraded, or gone.

4. Aesthetic Quality

   This model no longer requires users to provide a projection for Overlap
   Analysis.  Instead, it uses the projection from the user-specified Area of
   Interest (AOI) polygon.  Additionally, the population estimates for this
   model have been fixed.

**InVEST 3.0 Beta**

The 2.2.0 release includes a preliminary version of our InVEST 3.0 beta
platform.  It is included as a toolset named "InVEST 3.0 Beta" in the
InVEST220.tbx.  It is currently only supported with ArcGIS 10.  To launch
an InVEST 3.0 beta tool, double click on the desired tool in the InVEST 3.0
toolset then click "Ok" on the Arc toolbox screen that opens. The InVEST 3.0
tool panel has inputs very similar to the InVEST 2.2.0 versions of the tools
with the following modifications:

InVEST 3.0 Carbon:
  * Fixes a minor bug in the 2.2 version that ignored floating point values
    in carbon pool inputs.
  * Separation of carbon model into a biophysical and valuation model.
  * Calculates carbon storage and sequestration at the minimum resolution of
    the input maps.
  * Runtime efficiency improved by an order of magnitude.
  * User interface streamlined including dynamic activation of inputs based
    on user preference, direct link to documentation, and recall of inputs
    based on user's previous run.

InVEST 3.0 Timber:
  * User interface streamlined including dynamic activation of inputs based
    on user preference, direct link to documentation, and recall of inputs
    based on user's previous run.


2.1.1 (2011-10-17)
------------------
Changes in InVEST 2.1.1

General:

This is a minor release which fixes the following defects:

-A truncation error was fixed on nutrient retention and sedimentation model that involved division by the number of cells in a watershed.  Now correctly calculates floating point division.
-Minor typos were fixed across the user's guide.

2.1 Beta (2011-05-11)
---------------------
Updates to InVEST Beta

InVEST 2.1 . Beta

Changes in InVEST 2.1

General:

1.	InVEST versioning
We have altered our versioning scheme.  Integer changes will reflect major changes (e.g. the addition of marine models warranted moving from 1.x to 2.0).  An increment in the digit after the primary decimal indicates major new features (e.g the addition of a new model) or major revisions.  For example, this release is numbered InVEST 2.1 because two new models are included).  We will add another decimal to reflect minor feature revisions or bug fixes.  For example, InVEST 2.1.1 will likely be out soon as we are continually working to improve our tool.
2.	HTML guide
With this release, we have migrated the entire InVEST users. guide to an HTML format.  The HTML version will output a pdf version for use off-line, printing, etc.


**MARINE MODELS**

1.Marine Python Extension Check

-This tool has been updated to allow users to select the marine models they intend to run.  Based on this selection, it will provide a summary of which Python and ArcGIS extensions are necessary and if the Python extensions have been successfully installed on the user.s machine.

2.Grid the Seascape (GS)

-This tool has been created to allow marine model users to generate an seascape analysis grid within a specified area of interest (AOI).

-It only requires an AOI and cell size (in meters) as inputs, and produces a polygon grid which can be used as inputs for the Habitat Risk Assessment and Overlap Analysis models.

3. Coastal Protection

- This is now a two-part model for assessing Coastal Vulnerability.  The first part is a tool for calculating fetch and the second maps the value of a Vulnerability Index, which differentiates areas with relatively high or low exposure to erosion and inundation during storms.

- The model has been updated to now incorporate coastal relief and the protective influence of up to eight natural habitat input layers.

- A global Wave Watch 3 dataset is also provided to allow users to quickly generate rankings for wind and wave exposure worldwide.

4. Habitat Risk Assessment (HRA)

This new model allows users to assess the risk posed to coastal and marine habitats by human activities and the potential consequences of exposure for the delivery of ecosystem services and biodiversity.  The HRA model is suited to screening the risk of current and future human activities in order to prioritize management strategies that best mitigate risk.

5. Overlap Analysis

This new model maps current human uses in and around the seascape and summarizes the relative importance of various regions for particular activities.  The model was designed to produce maps that can be used to identify marine and coastal areas that are most important for human use, in particular recreation and fisheries, but also other activities.

**FRESHWATER MODELS**

All Freshwater models now support ArcMap 10.


Sample data:

1. Bug fix for error in Water_Tables.mdb Biophysical table where many field values were shifted over one column relative to the correct field name.

2. Bug fix for incorrect units in erosivity layer.


Hydropower:

1.In Water Yield, new output tables have been added containing mean biophysical outputs (precipitation, actual and potential evapotranspiration, water yield)  for each watershed and sub-watershed.


Water Purification:

1. The Water Purification Threshold table now allows users to specify separate thresholds for nitrogen and phosphorus.   Field names thresh_n and thresh_p replace the old ann_load.

2. The Nutrient Retention output tables nutrient_watershed.dbf and nutrient_subwatershed.dbf now include a column for nutrient retention per watershed/sub-watershed.

3. In Nutrient Retention, some output file names have changed.

4. The user's guide has been updated to explain more accurately the inclusion of thresholds in the biophysical service estimates.


Sedimentation:

1. The Soil Loss output tables sediment_watershed.dbf and sediment_subwatershed.dbf now include a column for sediment retention per watershed/sub-watershed.

2. In Soil Loss, some output file names have changed.

3. The default input value for Slope Threshold is now 75.

4. The user's guide has been updated to explain more accurately the inclusion of thresholds in the biophysical service estimates.

5. Valuation: Bug fix where the present value was not being applied correctly.





2.0 Beta (2011-02-14)
---------------------
Changes in InVEST 2.0

InVEST 1.005 is a minor release with the following modification:

1. Aesthetic Quality

    This new model allows users to determine the locations from which new nearshore or offshore features can be seen.  It generates viewshed maps that can be used to identify the visual footprint of new offshore development.


2. Coastal Vulnerability

    This new model produces maps of coastal human populations and a coastal exposure to erosion and inundation index map.  These outputs can be used to understand the relative contributions of different variables to coastal exposure and to highlight the protective services offered by natural habitats.


3. Aquaculture

    This new model is used to evaluate how human activities (e.g., addition or removal of farms, changes in harvest management practices) and climate change (e.g., change in sea surface temperature) may affect the production and economic value of aquacultured Atlantic salmon.


4. Wave Energy

    This new model provides spatially explicit information, showing potential areas for siting Wave Energy conversion (WEC) facilities with the greatest energy production and value.  This site- and device-specific information for the WEC facilities can then be used to identify and quantify potential trade-offs that may arise when siting WEC facilities.


5. Avoided Reservoir Sedimentation

    - The name of this model has been changed to the Sediment Retention model.

    - We have added a water quality valuation model for sediment retention. The user now has the option to select avoided dredge cost analysis, avoided water treatment cost analysis or both.  The water quality valuation approach is the same as that used in the Water Purification: Nutrient Retention model.

    - The threshold information for allowed sediment loads (TMDL, dead volume, etc.) are now input in a stand alone table instead of being included in the valuation table. This adjusts the biophysical service output for any social allowance of pollution. Previously, the adjustment was only done in the valuation model.

    - The watersheds and sub-watershed layers are now input as shapefiles instead of rasters.

    - Final outputs are now aggregated to the sub-basin scale. The user must input a sub-basin shapefile. We provide the Hydro 1K dataset as a starting option. See users guide for changes to many file output names.

    - Users are strongly advised not to interpret pixel-scale outputs for hydrological understanding or decision-making of any kind. Pixel outputs should only be used for calibration/validation or model checking.


6. Hydropower Production

    - The watersheds and sub-watershed layers are now input as shapefiles instead of rasters.

    - Final outputs are now aggregated to the sub-basin scale. The user must input a sub-basin shapefile. We provide the Hydro 1K dataset as a starting option. See users guide for changes to many file output names.

    - Users are strongly advised not to interpret pixel-scale outputs for hydrological understanding or decision-making of any kind. Pixel outputs should only be used for calibration/validation or model checking.

    - The calibration constant for each watershed is now input in a stand-alone table instead of being included in the valuation table. This makes running the water scarcity model simpler.


7. Water Purification: Nutrient Retention

    - The threshold information for allowed pollutant levels (TMDL, etc.) are now input in a stand alone table instead of being included in the valuation table. This adjusts the biophysical service output for any social allowance of pollution. Previously, the adjustment was only done in the valuation model.

    - The watersheds and sub-watershed layers are now input as shapefiles instead of rasters.

    - Final outputs are now aggregated to the sub-basin scale. The user must input a sub-basin shapefile. We provide the Hydro 1K dataset as a starting option. See users guide for changes to many file output names.

    - Users are strongly advised not to interpret pixel-scale outputs for hydrological understanding or decision-making of any kind. Pixel outputs should only be used for calibration/validation or model checking.


8. Carbon Storage and Sequestration

    The model now outputs an aggregate sum of the carbon storage.


9. Habitat Quality and Rarity

    This model had an error while running ReclassByACII if the land cover codes were not sorted alphabetically.  This has now been corrected and it sorts the reclass file before running the reclassification

    The model now outputs an aggregate sum of the habitat quality.

10. Pollination

    In this version, the pollination model accepts an additional parameter which indicated the proportion of a crops yield that is attributed to wild pollinators.<|MERGE_RESOLUTION|>--- conflicted
+++ resolved
@@ -52,17 +52,14 @@
     * Fixed an issue on Mac OS when certain models would loop indefinitely and
       never complete.  This was addressed by bumping the ``taskgraph``
       requirement version to ``0.10.3``
-<<<<<<< HEAD
     * Allow Windows users to install for all users or current user. This allows
       non-admin users to install InVEST locally.
-=======
     * Provide a better validation error message when an overview '.ovr' file
       is input instead of a valid raster.
 * Carbon
     * Fixed a bug where, if rate change and discount rate were set to 0, the
       valuation results were in $/year rather than $, too small by a factor of 
       ``lulc_fut_year - lulc_cur_year``.
->>>>>>> 6c1a017d
 * Fisheries Habitat Scenario Tool
     * Fixed divide-by-zero bug that was causing a RuntimeWarning in the logs.
       This bug did not affect the output.
