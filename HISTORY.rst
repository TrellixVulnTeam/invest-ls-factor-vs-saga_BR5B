..
  Changes should be grouped for readability.

  InVEST model names:
  - Carbon
  - Coastal Blue Carbon
  - Coastal Vulnerability
  - Crop Production
  - Delineateit
  - Finfish
  - Fisheries
  - Forest Carbon Edge Effects
  - Globio
  - Habitat Quality
  - HRA
  - Annual Water Yield
  - NDR
  - Pollination
  - Recreation
  - Routedem
  - Scenario Generator
  - Scenic Quality
  - SDR
  - Seasonal Water Yield
  - Urban Cooling
  - Urban Flood Risk
  - Wave Energy
  - Wind Energy

  Everything else:
  - General


.. :changelog:
Unreleased Changes (3.9)
------------------------
* Annual Water Yield:
    * Fixing bug that limited ``rsupply`` result when ``wyield_mn`` or
      ``consump_mn`` was 0.
* General:
    * Deprecating GDAL 2 and adding support for GDAL 3.
    * Adding function in utils.py to handle InVEST coordindate transformations.
    * Making InVEST compatible with Pygeoprocessing 2.0 by updating:
      * ``convolve_2d()`` keyword ``ignore_nodata`` to
        ``ignore_nodata_and_edges``.
      * ``get_raster_info()`` / ``get_vector_info()`` keyword ``projection`` to
        ``projection_wkt``.
    * Improve consistency and context for error messages related to raster
      reclassification across models by using ``utils.reclassify_raster``.
    * Fixed bug that was causing a TypeError when certain input rasters had an
      undefined nodata value. Undefined nodata values should now work
      everywhere.
    * Include logging in python script generated from
      "Save to python script..." in the "Development" menu. Now logging
      messages from the model execution will show up when you run the script.
    * InVEST is now a 64-bit binary built against Python 3.7.
    * Adding Python 3.8 support for InVEST testing.
<<<<<<< HEAD
    * Add warning message to installer for 32-bit computers about installing
      64-bit software.
    * Stop running validation extra times when model inputs autofill, saving
      a small but noticeable amount of time in launching a model.
    * The number of files included in the python source distribution has been
      reduced to just those needed to install the python package and run tests.
    * Code-sign the macOS distribution, and switch to a DMG distribution format.
    * No longer include the HTML docs or HISTORY.rst in the macOS distribution.
    * Bumped the ``shapely`` requirements to ``>=1.7.1`` to address a library
      import issue on Mac OS Big Sur.
* Coastal Blue Carbon
    * Refactor of Coastal Blue Carbon that implements TaskGraph for task
      management across the model and fixes a wide range of issues with the model
      that were returning incorrect results in all cases.
    * Corrected an issue with the model where available memory would be exhausted
      on a large number of timesteps.
    * In addition to the ``execute`` entrypoint, another entrypoint,
      ``execute_transition_analysis`` has been added that allows access to the
      transition analysis timeseries loop at a lower level.  This will enable
      users comfortable with python to provide spatially-explicit maps of
      accumulation rates, half lives and other parameters that can only be
      provided via tables to ``execute``.
    * Snapshot years and rasters, including the baseline year/raster, are now all
      provided via a table mapping snapshot years to the path to a raster on
      disk.  The baseline year is the earliest year of these.
    * The model's "initial" and "lulc lookup" and "transient" tables have been
      combined into a single "biophysical" table, indexed by LULC code/LULC class
      name, that includes all of the columns from all of these former tables.
    * The "analysis year" is now a required input that must be >= the final
      snapshot year in the snapshots CSV.
    * Litter can now accumulate at an annual rate if desired.
    * The model now produces many more files, which allows for greater
      flexibility in post-processing of model outputs.
=======
    * Fixing model documentation links for Windows.
>>>>>>> 986f6ac8
* Coastal Vulnerability
    * 'shore_points_missing_geomorphology.gpkg' output file name now includes
      the suffix if any, and its one layer now is renamed from
      'missing_geomorphology' to be the same as the file name
      (including suffix).
    * Fixed a memory bug that occurred during shore point interpolation when
      dealing with very large landmass vectors.
* Delineateit
    * The layer in the 'preprocessed_geometries.gpkg' output is renamed from
      'verified_geometries' to be the same as the file name (including suffix).
    * The layer in the 'snapped_outlets.gpkg' output is renamed from
      'snapped' to be the same as the file name (including suffix).
    * The layer in the 'watersheds.gpkg' output has been renamed from
      'watersheds' to match the name of the vector file (including the suffix).
    * Added pour point detection option as an alternative to providing an
      outlet features vector.
* Habitat Quality:
    * Refactor of Habitat Quality that implements TaskGraph
    * Threat files are now indicated in the Threat Table csv input under
      required columns: ``BASE_PATH``, ``CUR_PATH``, ``FUT_PATH``.
    * Threat and Sensitivity column names are now case-insensitive.
    * Sensitivity threat columns now match threat names from Threat Table
      exactly, without the need for "L_". "L_" prefix is deprecated.
    * Threat raster input folder has been removed.
    * Validation enhancements that check whether threat raster paths are valid.
    * HQ update to User's Guide.
    * Changing sample data to reflect Threat Table csv input changes and
      bumping revision.
    * More comprehensive testing for Habitat Quality and validation.
    * Checking if Threat raster values are between 0 and 1 range, raising
      ValueError if not. No longer snapping values less than 0 to 0 and greater
      than 1 to 1.
    * Fixing bug that was setting Threat raster values to 1 even if they were
      floats between 0 and 1.
    * Updating how threats are decayed across distance. Before, nodata edges
      were ignored causing values on the edges to maintain a higher threat
      value. Now, the decay does not ignore those nodata edges causing values
      on the edges to decay more quickly. The area of study should have
      adequate boundaries to account for these edge effects.
* Seasonal Water Yield
    * Fixed a bug where precip or eto rasters of ``GDT_Float64`` with values
      greater than 32-bit would overflow to ``-inf``.
* SDR:
    * Fixing an issue where the LS factor should be capped to an upstream area
      of 333^2 m^2. In previous versions the LS factor was erroneously capped
      to "333" leading to high export spikes in some pixels.
    * Fixed an issue where sediment deposition progress logging was not
      progressing linearly.
* Finfish
    * Fixed a bug where the suffix input was not being used for output paths.
* Urban Cooling
    * Split energy savings valuation and work productivity valuation into 
      separate UI options.

..
..
..
  Unreleased Changes
  ------------------

3.8.9 (2020-09-15)
------------------
* Hydropower
    * Fixed bug that prevented validation from ever passing for this model.
      Validation will allow extra keys in addition to those in the ARGS_SPEC.
* Urban Flood Mitigation
    * Fixed incorrect calculation of total quickflow volume.

3.8.8 (2020-09-04)
------------------
* Coastal Vulnerability
    * Improved handling of invalid AOI geometries to avoid crashing and instead
      fix the geometry when possible and skip it otherwise.
    * Added validation check that shows a warning if the SLR vector is not
      a point or multipoint geometry.
* Urban Cooling
    * Energy units are now (correctly) expressed in kWh.  They were previously
      (incorrectly) expressed in kW.
    * Energy savings calculations now require that consumption is in units of
      kWh/degree C/m^2 for each building class.
    * Fixing an issue where blank values of the Cooling Coefficient weights
      (shade, albedo, ETI) would raise an error.  Now, a default value for the
      coefficient is assumed if any single value is left blank.
* HRA
    * Raise ValueError if habitat or stressor inputs are not projected.
    * Make sample data rating filepaths work on Mac. If not on Windows and a rating
      filepath isn't found, try replacing all backslashes with forward slashes.
* Seasonal Water Yield
    * Updated output file name from aggregated_results.shp to aggregated_results_swy.shp
      for consistency with NDR and SDR
* Datastack
    * Saved datastack archives now use helpful identifying names for spatial input folders
* Validation
    * Fixed bug that caused fields activated by a checkbox to make validation fail,
      even when the checkbox was unchecked.
* General
    * Input table column headers are now insensitive to leading/trailing whitespace in
      most places.
    * Modified the script that produces a conda environment file from InVEST's python
      requirements file so that it includes the ``conda-forge`` channel in the file
      itself.
* Recreation
    * Validate values in the type column of predictor tables early in execution. Raise
      a ValueError if a type value isn't valid (leading/trailing whitespace is okay).
* Validation
    * Set a 5-second timeout on validation functions that access a file. This will raise
      a warning and prevent validation from slowing down the UI too much.

3.8.7 (2020-07-17)
------------------
* General
    * Fixed an issue where some users would be unable to launch InVEST binaries
      on Windows.  This crash was due to a configuration issue in
      ``PySide2==5.15.0`` that will be fixed in a future release of PySide2.
* GLOBIO
    * Fix a bug that mishandled combining infrastructure data when only one
      infrastructure data was present.
* Urban Flood Risk
    * The output vector ``flood_risk_service.shp`` now includes a field,
      ``flood_vol`` that is the sum of the modeled flood volume (from
      ``Q_m3.tif``) within the AOI.
    * Fieldnames in ``flood_risk_service.shp`` have been updated to more
      closely match the variables they match as documented in the User's Guide
      chapter.  Specifically, ``serv_bld`` is now ``serv.blt`` and ``aff_bld``
      is now ``aff.bld``.
    * ``Q_mm.tif`` has been moved from the intermediate directory into the
      workspace.
    * Fixed a bug in the flood volume (``Q_m3.tif``) calculations that was
      producing incorrect values in all cases.
    * Fixed a bug where input rasters with nodata values of 0 were not handled
      properly.

3.8.6 (2020-07-03)
------------------
* Crop Production
    * Fixed critical bug in crop regression that caused incorrect yields in
      all cases.

3.8.5 (2020-06-26)
------------------
* General
    * Fix bug in ``utils.build_lookup_from_csv`` that was allowing
      ``key_field`` to be non unique and overwriting values.
    * Fix bug in ``utils.build_lookup_from_csv`` where trailing commas caused
      returned values to be malformed.
    * Add optional argument ``column_list`` to ``utils.build_lookup_from_csv``
      that takes a list of column names and only returns those in the
      dictionary.
    * Remove ``warn_if_missing`` argument from ``utils.build_lookup_from_csv``
      and warning by default.
* Scenic Quality
    * Fixing an issue in Scenic Quality where the creation of the weighted sum
      of visibility rasters could cause "Too Many Open Files" errors and/or
      ``MemoryError`` when the model is run with many viewpoints.
    * Progress logging has been added to several loops that may take a longer
      time when the model is run with thousands of points at a time.
    * A major part of the model's execution was optimized for speed,
      particularly when the model is run with many, many points.
* SDR:
    * Removed the unused parameter ``args['target_pixel_size']`` from the SDR
      ``execute`` docstring.
* Urban Flood Risk Mitigation
    * Fixed an issue where the output vector ``flood_risk_service.shp`` would
      only be created when the built infrastructure vector was provided.  Now,
      the ``flood_risk_service.shp`` vector is always created, but the fields
      created differ depending on whether the built infrastructure input is
      present during the model run.
    * Fixed an issue where the model would crash if an infrastructure geometry
      were invalid or absent.  Such features are now skipped.

3.8.4 (2020-06-05)
------------------
* General:
    * Advanced the ``Taskgraph`` version requirement to fix a bug where workspace
      directories created by InVEST versions <=3.8.0 could not be re-used by more
      recent InVEST versions.
* NDR:
    * The Start Menu shortcut on Windows and launcher label on Mac now have
      consistent labels for NDR: "NDR: Nutrient Delivery Ratio".
* SDR:
    * The Start Menu shortcut on Windows and launcher label on Mac now have
      consistent labels for SDR: "SDR: Sediment Delivery Ratio".

3.8.3 (2020-05-29)
------------------
* sdr
  * SDR's compiled core now defines its own ``SQRT2`` instead of relying on an
    available standard C library definition. This new definition helps to avoid
    some compiler issues on Windows.

3.8.2 (2020-05-15)
------------------
* InVEST's CSV encoding requirements are now described in the validation
  error message displayed when a CSV cannot be opened.

3.8.1 (2020-05-08)
------------------
* Fixed a compilation issue on Mac OS X Catalina.
* Fixed an issue with NDR's raster normalization function so that Float64
  nodata values are now correctly cast to Float32.  This issue was affecting
  the summary vector, where the ``surf_n``, ``sub_n`` and ``n_export_tot``
  columns would contain values of ``-inf``.
* Fixed minor bug in Coastal Vulnerability shore point creation. Also added a
  check to fail fast when zero shore points are found within the AOI.
* The Finfish Aquaculture model no longer generates histograms for
  uncertainty analysis due to issues with matplotlib that make InVEST
  unstable. See https://github.com/natcap/invest/issues/87 for more.
* Corrected the Urban Cooling Model's help text for the "Cooling Capacity
  Calculation Method" in the User Interface.
* Fixing an issue with SDR's ``LS`` calculations.  The ``x`` term is now
  the weighted mean of proportional flow from the current pixel into its
  neighbors.  Note that for ease of debugging, this has been implemented as a
  separate raster and is now included in ``RKLS`` calculations instead of in
  the ``LS`` calculations.
* Fixed a bug in validation where checking for spatial overlap would be skipped
  entirely in cases where optional model arguments were not used.
* Bumping the ``psutil`` dependency requirement to ``psutil>=5.6.6`` to address
  a double-free vulnerability documented in CVE-2019-18874.
* Adding a GitHub Actions workflow for building python wheels for Mac and Windows
  as well as a source distribution.
* Updating links in ``setup.py``, ``README.rst`` and ``README_PYTHON.rst`` to
  refer to the repository's new home on github.
* Binary builds for Windows and Mac OS X have been moved to GitHub Actions from
  AppVeyor.  All AppVeyor-specific configuration has been removed.
* Fixing an issue with the InVEST Makefile where ``make deploy`` was
  attempting to synchronize nonexistent sample data zipfiles with a storage
  bucket on GCP.  Sample data zipfiles are only built on Windows, and so
  ``make deploy`` will only attempt to upload them when running on Windows.
* Fixed a bug in CLI logging where logfiles created by the CLI were
  incompatible with the ``natcap.invest.datastack`` operation that
  allows the UI to load model arguments from logfiles.
* Added error-handling in Urban Flood Risk Mitigation to tell users to
  "Check that the Soil Group raster does not contain values other than
  (1, 2, 3, 4)" when a ``ValueError`` is raised from ``_lu_to_cn_op``.
* Updated the ``Makefile`` to use the new git location of the InVEST User's
  Guide repository at https://github.com/natcap/invest.users-guide
* Automated tests are now configured to use Github Actions for 32- and 64-bit
  build targets for Python 3.6 and 3.7 on Windows.  We are still using
  AppVeyor for our binary builds for the time being.
* Makefile has been updated to fetch the version string from ``git`` rather
  than ``hg``.  A mercurial client is still needed in order to clone the
  InVEST User's Guide.
* Removing Python 2 compatibility code such as ``future``, ``pyqt4``,
  ``basestring``, ``unicode``, ``six``, unicode casting, etc...
* Update api-docs conf file to mock sdr.sdr_core and to use updated unittest
  mock

3.8.0 (2020-02-07)
------------------
* Created a sub-directory for the sample data in the installation directory.
* Fixed minor bug in HRA that was duplicating the ``results_suffix`` in some
  output filenames.
* Updated the DelineateIt UI to improve the language around what the model
  should do when it encounters invalid geometry.  The default is now
  that it should skip invalid geometry.
* Updating how threat rasters are handled in Habitat Quality to address a few
  related and common usability issues for the model.  First, threat
  rasters are now aligned to the LULC instead of the intersection of the whole
  stack.  This means that the model now handles threat inputs that do not all
  completely overlap the LULC (they must all still be in the same projection).
  Second, nodata values in threat rasters are converted to a threat value of 0.
  Any threat pixel values other than 0 or nodata are interpreted as a threat
  value of 1.
* Updating the ``psutil`` requirement to avoid a possible import issue when
  building binaries under WINE.  Any version of ``psutil`` should work
  except for ``5.6.0``.
* InVEST sample data was re-organized to simply have one folder per model.
  New datastacks were added for SDR, NDR, Seasonal Water Yield,
  Annual Water Yield, DelineateIt, and Coastal Vulnerability.
* Fixed an issue with NDR where the model was not properly checking for the
  bounds of the raster, which could in some cases lead to exceptions being
  printed to the command-line.  The model now correctly checks for these
  raster boundaries.
* Habitat Risk Assessment model supports points and lines -- in addition to
  previously supported polygons and rasters -- for habitats or stressors.
* Updated raster percentile algorithms in Scenic Quality and Wave Energy
  models to use a more efficient and reliable raster percentile function
  from pygeoprocessing.
* InVEST is now compatible with pygeoprocessing 1.9.1.
* All InVEST models now have an ``ARGS_SPEC`` object that contains metadata
  about the model and describes the model's arguments.  Validation has been
  reimplemented across all models to use these ``ARGS_SPEC`` objects.
* The results suffix key for the Wave Energy and Wind Energy models has been
  renamed ``results_suffix`` (was previously ``suffix``).  This is for
  consistency across InVEST models.
* Speed and memory optimization of raster processing in the Recreation model.
* Removed a constraint in Coastal Vulnerability so the AOI polygon no longer
  needs to intersect the continental shelf contour line. So the AOI can now be
  used exclusively to delineate the coastal area of interest.
* Improved how Coastal Vulnerability calculates local wind-driven waves.
  This requires a new bathymetry raster input and implements equation 10
  of the User Guide. Also minor updates to fields in intermediate outputs,
  notably a 'shore_id' field is now the unique ID for joining tables and
  FIDs are no longer used.
* Added a status message to the UI if a datastack file fails to load,
  instead of staying silent.
* Correcting an issue with repository fetching in the InVEST ``Makefile``.
  Managed repositories will now be fetched and updated to the expected revision
  even if the repository already exists.
* Fixed the duplicate ``results_suffix`` input in Wave Energy UI.
* Added a human-friendly message on NDR model ``KeyError``.
* Adding a check to Annual Water Yield to ensure that the ``LULC_veg`` column
  has correct values.
* Improved how Seasonal Water Yield handles nodata values when processing
  floating-point precipitation and quickflow rasters.
* Add SDR feature to model sediment deposition across the landscape.
* Fixed an issue that would cause an exception if SDR landcover map was masked
  out if the original landcover map had no-nodata value defined.
* Fixed an issue in the SDR model that could cause reported result vector
  values to not correspond with known input vectors if the input watershed
  vector was not an ESRI Shapefile.
* Fixed issue in Seasonal Water Yield model that would cause an unhandled
  exception when input rasters had areas of a valid DEM but nodata in other
  input layers that overlap that dem.
* Fixed an issue in the NDR model that would cause an exception if the critical
  length of a landcover field was set to 0.
* Implemented PEP518-compatible build system definition in the file
  ``pyproject.toml``.  This should make it easier to install ``natcap.invest``
  from a source distribution.
* Fixed a ``TypeError`` issue in Seasonal Water Yield that would occur when
  the Land-Use/Land-Cover raster did not have a defined nodata value.  This
  case is now handled correctly.
* The binary build process for InVEST on Windows (which includes binaries
  based on PyInstaller and an NSIS Installer package) has been migrated
  to 32-bit Python 3.7.  The build itself is taking place on AppVeyor, and
  the configuration for this is contained within ``appveyor.yml``.
  Various python scripts involved in the distribution and release processes
  have been updated for compatibility with python 3.7 as a part of this
  migration.
* Fixed an ``IndexError`` issue in Wave Energy encountered in runs using
  the global wave energy dataset.  This error was the result of an incorrect
  spatial query of points and resulted in some wave energy points being
  double-counted.
* Fixed taskgraph-related issues with Habitat Risk Assessment where
  1) asynchronous mode was failing due to missing task dependencies and
  2) avoided recomputation was confounded by two tasks modifying the same files.
* Fixed an issue with Habitat Quality where the model was incorrectly
  expecting the sensitivity table to have a landcover code of 0.
* The InVEST CLI has been completely rebuilt to divide
  functionality into various topic-specific subcommands.  The various internal
  consumers of this API have been updated accordingly.  ``invest --help`` will
  contain details of the new interface.
* Updated the InVEST Launcher to list the human-readable model names rather
  than the internal model identifiers.
* Updated Coastal Vulnerability Model with significant speedups including
  ~40x speedup for geomorphology process and ~3x speedup for wind exposure process.
  Also saving an intermediate vector with wave energy values and a geomorphology
  vector with points that were assigned the ``geomorphology_fill_value``.
* Updated trove classifiers to indicate support for python versions 2.7, 3.6
  and 3.7.
* Updated all InVEST models to be compatible with a Python 2.7 or a Python 3.6
  environment. Also tested all models against GDAL versions 2.2.4 and 2.4.1.
* Fixed an issue with Habitat Quality where convolutions over threat rasters
  were not excluding nodata values, leading to incorrect outputs.  Nodata values
  are now handled correctly and excluded from the convolution entirely.
* Updated the subpackage ``natcap.invest.ui`` to work with python 3.6 and later
  and also to support the PySide2 bindings to Qt5.
* InVEST Coastal Blue Carbon model now writes out a net present value
  raster for the year of the current landcover, each transition year,
  and the final analysis year (if provided).
* Correcting an issue with InVEST Coastal Blue Carbon where incorrect
  configuration of a nodata value would result in ``-inf`` values in
  output rasters.  Now, any values without a defined reclassification
  rule that make it past validation will be written out as nodata.
* DelineateIt has been reimplemented using the latest version of
  pygeoprocessing (and the watershed delineation routine it provides) and now
  uses ``taskgraph`` for avoiding unnecessary recomputation.
* Fixed a bug in Recreation Model that was causing server-side code
  to execute twice for every client-side call.
* Fixed a bug in Recreation model that did not apply ``results_suffix`` to
  the monthly_table.csv output.
* Various fixes in Coastal Vulnerability Model. CSV output files now
  have FID column for joining to vector outputs. ``results_suffix`` can be
  used without triggering task re-execution. Raster processing maintains original
  resolution of the input raster so long as it is projected. Otherwise resamples
  to ``model_resolution``.
* Fixed a bug in Coastal Vulnerability model's task graph that sometimes
  caused an early task to re-execute when it should be deemed pre-calculated.
* Fixed a bug in the pollination model that would cause outputs to be all 0
  rasters if all the ``relative_abundance`` fields in the guild table were
  integers.
* Fixed a file cache flushing issue observed on Debian in
  ``utils.exponential_decay_kernel_raster`` that would cause an exponential
  kernel raster to contain random values rather than expected value.
* Added a new InVEST model: Urban Flood Risk Mitigation.
* Fixed an issue in the SDR model that would cause an unhandled exception
  if either the erosivity or erodibility raster had an undefined nodata value.
* Added a new InVEST model: Urban Cooling Model.

3.7.0 (2019-05-09)
------------------
* Refactoring Coastal Vulnerability (CV) model. CV now uses TaskGraph and
  Pygeoprocessing >=1.6.1. The model is now largely vector-based instead of
  raster-based. Fewer input datasets are required for the same functionality.
  Runtime in sycnhronous mode is similar to previous versions, but runtime can
  be reduced with multiprocessing. CV also supports avoided recomputation for
  successive runs in the same workspace, even if a different file suffix is
  used. Output vector files are in CSV and geopackage formats.
* Model User Interface 'Report an Issue' link points to our new
  community.naturalcapitalproject.org
* Correcting an issue with the Coastal Blue Carbon preprocessor where
  using misaligned landcover rasters would cause an exception to be raised.
* Correcting an issue with RouteDEM where runs of the tool with Flow Direction
  enabled would cause the tool to crash if ``n_workers > 0``.
* Correcting an issue with Habitat Quality's error checking where nodata values
  in landcover rasters were not being taken into account.
* Valuation is now an optional component of the InVEST Scenic Quality model.
* Fixing a bug in the percentiles algorithm used by Scenic Quality that
  would result in incorrect visual quality outputs.
* Carbon Model and Crop Production models no longer crash if user-input
  rasters do not have a nodata value defined. In this case these models
  treat all pixel values as valid data.
* Adding bitbucket pipelines and AppVeyor build configurations.
* Refactoring Recreation Model client to use taskgraph and the latest
  pygeoprocessing. Avoided re-computation from taskgraph means that
  successive model runs with the same AOI and gridding option can re-use PUD
  results and avoid server communication entirely. Successive runs with the
  same predictor data will re-use intermediate geoprocessing results.
  Multiprocessing offered by taskgraph means server-side PUD calculations
  and client-side predictor data processing can happen in parallel. Some
  output filenames have changed.
* Upgrading to SDR to use new PyGeoprocessing multiflow routing, DEM pit
  filling, contiguous stream extraction, and TaskGraph integration. This
  also includes a new TaskGraph feature that avoids recomputation by copying
  results from previous runs so long as the expected result would be
  identical. To use this feature, users must execute successive runs of SDR
  in the same workspace but use a different file suffix. This is useful when
  users need to do a parameter study or run scenarios with otherwise minor
  changes to inputs.
* Refactoring Habitat Risk Assessment (HRA) Model to use TaskGraph >= 0.8.2 and
  Pygeoprocessing >= 1.6.1. The HRA Proprocessor is removed and its previous
  functionality was simplified and merged into the HRA model itself.
  The model will no longer generate HTML plots and tables.
* Adding a software update notification button, dialog, and a link to the
  download page on the User Interface when a new InVEST version is available.
* Migrating the subversion sample and test data repositories to Git LFS
  repositories on BitBucket. Update the repository URL and fetch commands on
  Makefile accordingly.
* Fixing a bug in Habitat Quality UI where the absence of the required
  half_saturation_constant variable did not raise an exception.
* Adding encoding='utf-8-sig' to pandas.read_csv() to support
  utils.build_lookup_from_csv() to read CSV files encoded with UTF-8 BOM
  (byte-order mark) properly.

3.6.0 (2019-01-30)
------------------
* Correcting an issue with the InVEST Carbon Storage and Sequestration model
  where filepaths containing non-ASCII characters would cause the model's
  report generation to crash.  The output report is now a UTF-8 document.
* Refactoring RouteDEM to use taskgraph and the latest pygeoprocessing
  (``>=1.5.0``).  RouteDEM now fills hydrological sinks and users have the
  option to use either of the D8 or Multiple Flow Direction (MFD) routing
  algorithms.
* Adding a new input to the InVEST Settings window to allow users to customize
  the value that should be used for the ``n_workers`` parameter in
  taskgraph-enabled models.  This change involves removing the "Number of
  Parallel Workers" input from the model inputs pane for some models in
  favor of this new location.  The default value for this setting is ``-1``,
  indicating synchronous (non-threaded, non-multiprocessing) execution of
  tasks.
* Removing Scenario Generator: Rule-based model.
* Fixing a bug in Hydropower model where watershed aggregations would be incorrect
  if a watershed is partially covering nodata raster values. Nodata values are now
  ignored in zonal statistics. Numerical results change very slightly in the
  case where a watershed only includes a few nodata pixels.
* Adding TaskGraph functionality to GLOBIO model.
* Adding some TaskGraph functionality to Scenario Generator: Proximity.
* Fixing an issue with the InVEST Fisheries model that would prevent the model
  from batch-processing a directory of population tables.  The model will now
  process these files as expected.
* Reimplementing Crop Production models using taskgraph.
* Fixing an issue with Crop Production Regression's result_table.csv where the
  'production_modeled' and '<nutrient>_modeled' values calculated for each crop
  were done so using the same crop raster (e.g. wheat, soybean, and barley values
  were all based on soybean data).
* Hydropower subwatershed results now include all the same metrics as the
  watershed results, with the exception of economic valuation metrics.
* Reimplementing the Hydropower model using taskgraph.
* Reimplementing the Carbon model using taskgraph.
* Fixing an issue with Coastal Blue Carbon validation to allow column names to
  ignore case.
* Updating core carbon forest edge regression data coefficient to drop
  impossible negative coefficients.
* Fixing an issue with the Scenario Generator: Proximity model that would
  raise an exception if no AOI were passed in even though the AOI is optional.
* Removing Overlap Analysis and Overlap Analysis: Management Zones.
* Removing Habitat Suitability.
* Added comprehensive error checking to hydropower model to test for the VERY
  common errors of missing biophysical, demand, and valuation coefficients in
  their respective tables.
* Fixing an issue with Hydropower Water Yield ("Annual Water Yield") where
  valuation would never be triggered when running the model through the User
  Interface. And a related issue where the model would crash if a valuation table
  was provided but a demand table was not. The UI no longer validates that config.
* Fixing an issue with how logging is captured when a model is run through the
  InVEST User Interface.  Now, logging from any thread started by the executor
  thread will be written to the log file, which we expect to aid in debugging.
* Fixing an issue with Scenic Quality where viewpoints outside of the AOI
  were not being properly excluded.  Viewpoints are now excluded correctly.
* The crop production model has been refactored to drop the "aggregate ID"
  concept when summarizing results across an aggregate polygon. The model now
  uses the polygon FIDs internally and externally when producing the result
  summary table.
* Correcting the rating instructions in the criteria rating instructions on how
  the data quality (DQ) and weight should be rated in the HRA Preprocessor.
  A DQ score of 1 should represent better data quality whereas the score of 3 is
  worse data quality. A weight score of 1 is more important, whereas that of 3
  is less important.
* Fixing a case where a zero discount rate and rate of change in the carbon
  model would cause a divide by zero error.

3.5.0 (2018-08-14)
------------------
* Bumped pygeoprocessing requirement to ``pygeoprocessing>=1.2.3``.
* Bumped taskgraph requirement to ``taskgraph>=0.6.1``.
* Reimplemented the InVEST Scenic Quality model.  This new version removes the
  'population' and 'overlap' postprocessing steps, updates the available
  valuation functions and greatly improves the runtime and memory-efficiency of
  the model.  See the InVEST User's Guide chapter for more information.
* Updated Recreation server's database to include metadata from photos taken
  from 2005-2017 (previous range was 2005-2014). The new range is reflected
  in the UI.
* Fixed an issue with the InVEST binary build where binaries on Windows would
  crash with an error saying Python27.dll could not be loaded.
* Fixed an issue in the Rule-Based Scenario Generator UI where vector column
  names from override and constraint layers were not being loaded.  This bug
  caused the field 'UNKNOWN' to be passed to the model, causing an error.
* Fixed an issue with the InVEST UI (all models), where attempting to
  drag-and-drop a directory onto a model input would cause the application to
  crash.
* Coastal Vulnerability UI now specifies a number of reasonable defaults for
  some numeric inputs.
* Fixed an issue with the Fisheries UI where alpha and beta parameter inputs
  were incorrectly disabled for the Ricker recruitment function.
* InVEST now uses a Makefile to automate the build processes.  GNU Make is
  required to use the Makefile.  See ``README.rst`` for instructions on
  building InVEST.  This replaces the old ``pavement.py`` build entrypoint,
  which has been removed.
* Fixed an issue with the InVEST UI (all models), where attempting to
  drag-and-drop a directory onto a model input would cause the application to
  crash.
* Fixed an issue with Forest Carbon Edge Effect where the UI layer was always
  causing the model to run with only the aboveground carbon pool
* Added functionality to the InVEST UI so that ``Dropdown`` inputs can now map
  dropdown values to different output values.
* Fixed an issue in the Crop Production Percentile model that would treat the
  optional AOI vector field as a filename and crash on a run if it were empty.
* Fixing an issue in the Pollination Model that would cause occasional crashes
  due to a missing dependent task; it had previously been patched by setting
  taskgraph to operate in single thread mode. This restores multithreading
  in the pollination model.
* Fixed an issue in the water yield / hydropower model that would skip
  calculation of water demand tables when "water scarcity" was enabled.
* Fixed an issue in the model data of the crop production model where some
  crops were using incorrect climate bin rasters. Since the error was in the
  data and not the code, users will need to download the most recent version
  of InVEST's crop model data during the installation step to get the fix.

3.4.4 (2018-03-26)
------------------
* InVEST now requires GDAL 2.0.0 and has been tested up to GDAL 2.2.3. Any API users of InVEST will need to use GDAL version >= 2.0. When upgrading GDAL we noticed slight numerical differences in our test suite in both numerical raster differences, geometry transforms, and occasionally a single pixel difference when using `gdal.RasterizeLayer`. Each of these differences in the InVEST test suite is within a reasonable numerical tolerance and we have updated our regression test suite appropriately. Users comparing runs between previous versions of InVEST may also notice reasonable numerical differences between runs.
* Added a UI keyboard shortcut for showing documentation. On Mac OSX, this will be Command-?. On Windows, GNOME and KDE, this will be F1.
* Patching an issue in NDR that was using the nitrogen subsurface retention efficiency for both nitrogen and phosphorous.
* Fixed an issue with the Seasonal Water Yield model that incorrectly required a rain events table when the climate zone mode was in use.
* Fixed a broken link to local and online user documentation from the Seasonal Water Yield model from the model's user interface.

3.4.3 (2018-03-26)
------------------
* Fixed a critical issue in the carbon model UI that would incorrectly state the user needed a "REDD Priority Raster" when none was required.
* Fixed an issue in annual water yield model that required subwatersheds even though it is an optional field.
* Fixed an issue in wind energy UI that was incorrectly validating most of the inputs.

3.4.2 (2017-12-15)
------------------
* Fixed a cross-platform issue with the UI where logfiles could not be dropped onto UI windows.
* Model arguments loaded from logfiles are now cast to their correct literal value.  This addresses an issue where some models containing boolean inputs could not have their parameters loaded from logfiles.
* Fixed an issue where the Pollination Model's UI required a farm polygon. It should have been optional and now it is.
* Fixing an issue with the documentation and forums links on the InVEST model windows.  The links now correctly link to the documentation page or forums as needed.
* Fixing an issue with the ``FileSystemRunDialog`` where pressing the 'X' button in the corner of the window would close the window, but not reset its state.  The window's state is now reset whenever the window is closed (and the window cannot be closed when the model is running)

3.4.1 (2017-12-11)
------------------
* In the Coastal Blue Carbon model, the ``interest_rate`` parameter has been renamed to ``inflation_rate``.
* Fixed issues with sample parameter sets for InVEST Habitat Quality, Habitat Risk Assessment, Coastal Blue Carbon, and Coastal Blue Carbon Preprocessors.  All sample parameter sets now have the correct paths to the model's input files, and correctly note the name of the model that they apply to.
* Added better error checking to the SDR model for missing `ws_id` and invalid `ws_id` values such as `None` or some non-integer value. Also added tests for the `SDR` validation module.

3.4.0 (2017-12-03)
------------------
* Fixed an issue with most InVEST models where the suffix was not being reflected in the output filenames.  This was due to a bug in the InVEST UI, where the suffix args key was assumed to be ``'suffix'``.  Instances of ``InVESTModel`` now accept a keyword argument to defined the suffix args key.
* Fixed an issue/bug in Seasonal Water Yield that would occur when a user provided a datastack that had nodata values overlapping with valid DEM locations. Previously this would generate an NaN for various biophysical values at that pixel and cascade it downslope. Now any question of nodata on a valid DEM pixel is treated as "0". This will make serious visual artifacts on the output, but should help users pinpoint the source of bad data rather than crash.
* Refactored all but routing components of SDR to use PyGeoprocessing 0.5.0 and laid a consistent raster floating point type of 'float32'. This will cause numerically insignificant differences between older versions of SDR and this one. But differences are well within the tolerance of the overall error of the model and expected error rate of data. Advantages are smaller disk footprint per run, cleaner and more maintainable design, and a slight performance increase.
* Bug fixed in SDR that would align the output raster stack to match with the landcover pixel stack even though the rest of the rasters are scaled and clipped to the DEM.
* When loading parameters from a datastack, parameter set or logfile, the UI will check that the model that created the file being loaded matches the name of the model that is currently running.  If there is a mismatch, a dialog is presented for the user to confirm or cancel the loading of parameters. Logfiles from IUI (which do not have clearly-recorded modelname or InVEST version information) can still have their arguments parsed, but the resulting model name and InVEST version will be set to ``"UNKNOWN"``.
* Data Stack files (``*.invest.json``, ``*.invest.tar.gz``) can now be dragged and dropped on an InVEST model window, which will prompt the UI to load that parameter set.
* Spatial inputs to Coastal Blue Carbon are now aligned as part of the model. This resolves a longstanding issue with the model where inputs would need to perfectly overlap (even down to pixel indices), or else the model would yield strange results.
* The InVEST UI now contains a submenu for opening a recently-opened datastack.  This submenu is automatically populated with the 10 most recently-opened datastacks for the current model.
* Removed vendored ``natcap.invest.dbfpy`` subpackage.
* Removed deprecated ``natcap.invest.fileio`` module.
* Removed ``natcap.invest.iui`` UI subpackage in favor of a new UI framework found at ``natcap.invest.ui``. This new UI features a greatly improved API, good test coverage, support for Qt4 and Qt5, and includes updates to all InVEST models to support validation of model arguments from a python script, independent of the UI.
* Updated core model of seasonal water yield to allow for negative `L_avail`.
* Updated RouteDEM to allow for file suffixes, finer control over what DEM routing algorithms to run, and removal of the multiple stepped stream threshold classification.
* Redesign/refactor of pollination model. Long term bugs in the model are resolved, managed pollinators added, and many simplifications to the end user's experience.  The updated user's guide chapter is available here: http://data.naturalcapitalproject.org/nightly-build/invest-users-guide/html/croppollination.html
* Scenario Generator - Rule Based now has an optional input to define a seed.
  This input is used to seed the random shuffling of parcels that have equal
  priorities.
* InVEST on mac is now distributed as a single application bundle, allowing InVEST to run as expected on mac OSX Sierra.  Individual models are selected and launched from a new launcher window.
* The InVEST CLI now has a GUI model launcher:  ``$ invest launcher``
* Updated the Coastal Blue Carbon model to improve handling of blank lines in input CSV tables and improve memory efficiency of the current implementation.
* Improved the readability of a cryptic error message in Coastal Vulnerability that is normally raised when the depth threshold is too high or the exposure proportion is too low to detect any shoreline segments.
* Adding InVEST HTML documentation to the Mac disk image distribution.
* Upgrading dependency of PyGeoprocessing to 0.3.3.  This fixes a memory leak associated with any model that aggregates rasters over complicated overlapping polygons.
* Adding sample data to Blue Carbon model that were missing.
* Deprecating the InVEST Marine Water Quality model.  This also removes InVEST's dependancy on the pyamg package which has been removed from REQUIREMENTS.TXT.
* Deprecating the ArcGIS-based Coastal Protection model and ArcGIS-based data-preprocessing scripts.  The toolbox and scripts may still be found at https://bitbucket.org/natcap/invest.arcgis.
* Fixing an issue in the carbon edge effect model that caused output values in the shapefile to be rounded to the nearest integer.
* Fixing issue in SDR model that would occasionally cause users to see errors about field widths in the output shapefile generation.
* Updated the erodibility sample raster that ships with InVEST for the SDR model.  The old version was in US units, in this version we convert to SI units as the model requires, and clipped the raster to the extents of the other stack to save disk space.

3.3.3 (2017-02-06)
------------------
* Fixed an issue in the UI where the carbon model wouldn't accept negative numbers in the price increase of carbon.
* RouteDEM no longer produces a "tiled_dem.tif" file since that functionality is being deprecated in PyGeoprocessing.
* Fixing an issue in SDR where the optional drainage layer would not be used in most of the SDR biophysical calculations.
* Refactoring so water yield pixels with Kc and et0 equal to be 0 now yields a 0.0 value of water yield on that pixel rather than nodata.
* Light optimization refactor of wind energy model that improves runtimes in some cases by a factor of 2-3.
* Performance optimizations to HRA that improve runtimes by approximately 30%.
* Fixed a broken UI link to Seasonal Water Yield's user's guide.
* Fixed an issue with DelineateIT that caused ArcGIS users to see both the watershed and inverse watershed polygons when viewing the output of the tool.
* Upgrading dependency to PyGeoprocessing 0.3.2.
* Fixed an issue with SDR that caused the LS factor to be an order of magnitue too high in areas where the slope was greater than 9%.  In our sample case this caused sediment export estimates to be about 6% too high, but in cases where analyses are run over steep slopes the error would have been greater.
* ``paver check`` now warns if the ``PYTHONHOME`` environment variable is set.
* API docs now correctly reflect installation steps needed for python development headers on linux.
* Fixed a side effect in the InVEST user interface that would cause ``tempfile.tempdir`` to be set and then not be reset after a model run is finished.
* The InVEST user interface will now record GDAL/OGR log messages in the log messages window and in the logfile written to the workspace.
* Updated branding and usability of the InVEST installer for Windows, and the Mac Disk Image (.dmg).


3.3.2 (2016-10-17)
------------------
* Partial test coverage for HRA model.
* Full test coverage for Overlap Analysis model.
* Full test coverage for Finfish Aquaculture.
* Full test coverage for DelineateIT.
* Full test coverage for RouteDEM.
* Fixed an issue in Habitat Quality where an error in the sample table or malformed threat raster names would display a confusing message to the user.
* Full test coverage for scenario generator proximity model.
* Patching an issue in seasonal water yield that causes an int overflow error if the user provides a floating point landcover map and the nodata value is outside of the range of an int64.
* Full test coverage for the fisheries model.
* Patched an issue that would cause the Seasonal Water Edge model to crash when the curve number was 100.
* Patching a critical issue with forest carbon edge that would give incorrect results for edge distance effects.
* Patching a minor issue with forest carbon edge that would cause the model to crash if only one  interpolation point were selected.
* Full test coverage for pollination model.
* Removed "farms aggregation" functionality from the InVEST pollination model.
* Full test coverage for the marine water quality model.
* Full test coverage for GLOBIO model.
* Full test coverage for carbon forest edge model.
* Upgraded SciPy dependancy to 0.16.1.
* Patched bug in NDR that would cause a phosphorus density to be reported per pixel rather than total amount of phosporous in a pixel.
* Corrected an issue with the uses of buffers in the euclidean risk function of Habitat Risk Assessment.  (issue #3564)
* Complete code coverage tests for Habitat Quality model.
* Corrected an issue with the ``Fisheries_Inputs.csv`` sample table used by Overlap Analysis.  (issue #3548)
* Major modifications to Terrestrial Carbon model to include removing the harvested wood product pool, uncertainty analysis, and updated efficient raster calculations for performance.
* Fixed an issue in GLOBIO that would cause model runs to crash if the AOI marked as optional was not present.
* Removed the deprecated and incomplete Nearshore Wave and Erosion model (``natcap.invest.nearshore_wave_and_erosion``).
* Removed the deprecated Timber model (``natcap.invest.timber``).
* Fixed an issue where seasonal water yield would raise a divide by zero error if a watershed polygon didn't cover a valid data region.  Now sets aggregation quantity to zero and reports a warning in the log.
* ``natcap.invest.utils.build_file_registry`` now raises a ``ValueError`` if a path is not a string or list of strings.
* Fixed issues in NDR that would indicate invalid values were being processed during runtimes by skipping the invalid calculations in the first place rather than calculating them and discarding after the fact.
* Complete code coverage tests for NDR model.
* Minor (~10% speedup) performance improvements to NDR.
* Added functionality to recreation model so that the `monthly_table.csv` file now receives a file suffix if one is provided by the user.
* Fixed an issue in SDR where the m exponent was calculated incorrectly in many situations resulting in an error of about 1% in total export.
* Fixed an issue in SDR that reported runtime overflow errors during normal processing even though the model completed without other errors.

3.3.1 (2016-06-13)
------------------
* Refactored API documentation for readability, organization by relevant topics, and to allow docs to build on `invest.readthedocs.io <http://invest.readthedocs.io>`_,
* Installation of ``natcap.invest`` now requires ``natcap.versioner``.  If this is not available on the system at runtime, setuptools will make it available at runtime.
* InVEST Windows installer now includes HISTORY.rst as the changelog instead of the old ``InVEST_Updates_<version>`` files.
* Habitat suitability model is generalized and released as an API only accessible model.  It can be found at ``natcap.invest.habitat_suitability.execute``.  This model replaces the oyster habitat suitability model.
    * The refactor of this model requires an upgrade to ``numpy >= 1.11.0``.
* Fixed a crash in the InVEST CLI where calling ``invest`` without a parameter would raise an exception on linux-based systems.  (Issue `#3528 <https://bitbucket.org/natcap/invest/issues/3515>`_)
* Patched an issue in Seasonal Water Yield model where a nodata value in the landcover map that was equal to ``MAX_INT`` would cause an overflow error/crash.
* InVEST NSIS installer will now optionally install the Microsoft Visual C++ 2008 redistributable on Windows 7 or earlier.  This addresses a known issue on Windows 7 systems when importing GDAL binaries (Issue `#3515 <https://bitbucket.org/natcap/invest/issues/3515>`_).  Users opting to install this redistributable agree to abide by the terms and conditions therein.
* Removed the deprecated subpackage ``natcap.invest.optimization``.
* Updated the InVEST license to legally define the Natural Capital Project.
* Corrected an issue in Coastal Vulnerability where an output shapefile was being recreated for each row, and where field values were not being stored correctly.
* Updated Scenario Generator model to add basic testing, file registry support, PEP8 and PEP257 compliance, and to fix several bugs.
* Updated Crop Production model to add a simplified UI, faster runtime, and more testing.

3.3.0 (2016-03-14)
------------------
* Refactored Wind Energy model to use a CSV input for wind data instead of a Binary file.
* Redesigned InVEST recreation model for a single input streamlined interface, advanced analytics, and refactored outputs.  While the model is still based on "photo user days" old model runs are not backward compatable with the new model or interface. See the Recreation Model user's guide chapter for details.
    * The refactor of this model requires an upgrade to ``GDAL >=1.11.0 <2.0`` and ``numpy >= 1.10.2``.
* Removed nutrient retention (water purification) model from InVEST suite and replaced it with the nutrient delivery ratio (NDR) model.  NDR has been available in development relseases, but has now officially been added to the set of Windows Start Menu models and the "under development" tag in its users guide has been removed.  See the InVEST user's guide for details between the differences and advantages of NDR over the old nutrient model.
* Modified NDR by adding a required "Runoff Proxy" raster to the inputs.  This allows the model to vary the relative intensity of nutrient runoff based on varying precipitation variability.
* Fixed a bug in the Area Change rule of the Rule-Based Scenario Generator, where units were being converted incorrectly. (Issue `#3472 <https://bitbucket.org/natcap/invest/issues/3472>`_) Thanks to Fosco Vesely for this fix.
* InVEST Seasonal Water Yield model released.
* InVEST Forest Carbon Edge Effect model released.
* InVEST Scenario Generator: Proximity Based model released and renamed the previous "Scenario Generator" to "Scenario Generator: Rule Based".
* Implemented a blockwise exponential decay kernel generation function, which is now used in the Pollination and Habitat Quality models.
* GLOBIO now uses an intensification parameter and not a map to average all agriculture across the GLOBIO 8 and 9 classes.
* GLOBIO outputs modified so core outputs are in workspace and intermediate outputs are in a subdirectory called 'intermediate_outputs'.
* Fixed a crash with the NDR model that could occur if the DEM and landcover maps were different resolutions.
* Refactored all the InVEST model user interfaces so that Workspace defaults to the user's home "Documents" directory.
* Fixed an HRA bug where stessors with a buffer of zero were being buffered by 1 pixel
* HRA enhancement which creates a common raster to burn all input shapefiles onto, ensuring consistent alignment.
* Fixed an issue in SDR model where a landcover map that was smaller than the DEM would create extraneous "0" valued cells.
* New HRA feature which allows for "NA" values to be entered into the "Ratings" column for a habitat / stressor pair in the Criteria Ratings CSV. If ALL ratings are set to NA, the habitat / stressor will be treated as having no interaction. This means in the model, that there will be no overlap between the two sources. All rows parameters with an NA rating will not be used in calculating results.
* Refactored Coastal Blue Carbon model for greater speed, maintainability and clearer documentation.
* Habitat Quality bug fix when given land cover rasters with different pixel sizes than threat rasters. Model would use the wrong pixel distance for the convolution kernel.
* Light refactor of Timber model. Now using CSV input attribute file instead of DBF file.
* Fixed clipping bug in Wave Energy model that was not properly clipping polygons correctly. Found when using global data.
* Made the following changes / updates to the coastal vulnerability model:
    * Fixed a bug in the model where the geomorphology ranks were not always being used correctly.
    * Removed the HTML summary results output and replaced with a link to a dashboard that helps visualize and interpret CV results.
    * Added a point shapefile output: 'outputs/coastal_exposure.shp' that is a shapefile representation of the corresponding CSV table.
    * The model UI now requires the 'Relief' input. No longer optional.
    * CSV outputs and Shapefile outputs based on rasters now have x, y coorinates of the center of the pixel instead of top left of the pixel.
* Turning setuptools' zip_safe to False for consistency across the Natcap Namespace.
* GLOBIO no longer requires user to specify a keyfield in the AOI.
* New feature to GLOBIO to summarize MSA by AOI.
* New feature to GLOBIO to use a user defined MSA parameter table to do the MSA thresholds for infrastructure, connectivity, and landuse type
* Documentation to the GLOBIO code base including the large docstring for 'execute'.

3.2.0 (2015-05-31)
------------------
InVEST 3.2.0 is a major release with the addition of several experimental models and tools as well as an upgrade to the PyGeoprocessing core:

* Upgrade to PyGeoprocessing v0.3.0a1 for miscelaneous performance improvements to InVEST's core geoprocessing routines.
* An alpha unstable build of the InVEST crop production model is released with partial documentation and sample data.
* A beta build of the InVEST fisheries model is released with documentation and sample data.
* An alpha unstable build of the nutrient delivery ratio (NDR) model is available directly under InVEST's instalation directory at  ``invest-x86/invest_ndr.exe``; eventually this model will replace InVEST's current "Nutrient" model.  It is currently undocumented and unsupported but inputs are similar to that of InVEST's SDR model.
* An alpha unstable build of InVEST's implementation of GLOBIO is available directly under InVEST's instalation directory at ``invest-x86/invest_globio.exe``.  It is currently undocumented but sample data are provided.
* DelinateIT, a watershed delination tool based on PyGeoprocessing's d-infinity flow algorithm is released as a standalone tool in the InVEST repository with documentation and sample data.
* Miscelaneous performance patches and bug fixes.

3.1.3 (2015-04-23)
------------------
InVEST 3.1.3 is a hotfix release patching a memory blocking issue resolved in PyGeoprocessing version 0.2.1.  Users might have experienced slow runtimes on SDR or other routed models.

3.1.2 (2015-04-15)
------------------
InVEST 3.1.2 is a minor release patching issues mostly related to the freshwater routing models and signed GDAL Byte datasets.

* Patching an issue where some projections were not regognized and InVEST reported an UnprojectedError.
* Updates to logging that make it easier to capture logging messages when scripting InVEST.
* Shortened water yield user interface height so it doesn't waste whitespace.
* Update PyGeoprocessing dependency to version 0.2.0.
* Fixed an InVEST wide issue related to bugs stemming from the use of signed byte raster inputs that resulted in nonsensical outputs or KeyErrors.
* Minor performance updates to carbon model.
* Fixed an issue where DEMS with 32 bit ints and INT_MAX as the nodata value nodata value incorrectly treated the nodata value in the raster as a very large DEM value ultimately resulting in rasters that did not drain correctly and empty flow accumulation rasters.
* Fixed an issue where some reservoirs whose edges were clipped to the edge of the watershed created large plateaus with no drain except off the edge of the defined raster.  Added a second pass in the plateau drainage algorithm to test for these cases and drains them to an adjacent nodata area if they occur.
* Fixed an issue in the Fisheries model where the Results Suffix input was invariably initializing to an empty string.
* Fixed an issue in the Blue Carbon model that prevented the report from being generated in the outputs file.

3.1.1 (2015-03-13)
------------------
InVEST 3.1.1 is a major performance and memory bug patch to the InVEST toolsuite.  We recommend all users upgrade to this version.

* Fixed an issue surrounding reports of SDR or Nutrient model outputs of zero values, nodata holes, excessive runtimes, or out of memory errors.  Some of those problems happened to be related to interesting DEMs that would break the flat drainage algorithm we have inside RouteDEM that adjusted the heights of those regions to drain away from higher edges and toward lower edges, and then pass the height adjusted dem to the InVEST model to do all its model specific calculations.  Unfortunately this solution was not amenable to some degenerate DEM cases and we have now adjusted the algorithm to treat each plateau in the DEM as its own separate region that is processed independently from the other regions. This decreases memory use so we never effectively run out of memory at a minor hit to overall runtime.  We also now adjust the flow direction directly instead of adjust the dem itself.  This saves us from having to modify the DEM and potentially get it into a state where a drained plateau would be higher than its original pixel neighbors that used to drain into it.

There are side effects that result in sometimes large changes to un calibrated runs of SDR or nutrient.  These are related to slightly different flow directions across the landscape and a bug fix on the distance to stream calculation.

* InVEST geoprocessing now uses the PyGeoprocessing package (v0.1.4) rather than the built in functionality that used to be in InVEST.  This will not affect end users of InVEST but may be of interest to users who script InVEST calls who want a standalone Python processing package for raster stack math and hydrological routing.  The project is hosted at https://bitbucket.org/richpsharp/pygeoprocessing.

* Fixed an marine water quality issue where users could input AOIs that were unprojected, but output pixel sizes were specified in meters.  Really the output pixel size should be in the units of the polygon and are now specified as such.  Additionally an exception is raised if the pixel size is too small to generate a numerical solution that is no longer a deep scipy error.

* Added a suffix parameter to the timber and marine water quality models that append a user defined string to the output files; consistent with most of the other InVEST models.

* Fixed a user interface issue where sometimes the InVEST model run would not open a windows explorer to the user's workspace.  Instead it would open to C:\User[..]\My Documents.  This would often happen if there were spaces in the the workspace name or "/" characters in the path.

* Fixed an error across all InVEST models where a specific combination of rasters of different cell sizes and alignments and unsigned data types could create errors in internal interpolation of the raster stacks.  Often these would appear as 'KeyError: 0' across a variety of contexts.  Usually the '0' was an erroneous value introduced by a faulty interpolation scheme.

* Fixed a MemoryError that could occur in the pollination and habitat quality models when the the base landcover map was large and the biophysical properties table allowed the effect to be on the order of that map.  Now can use any raster or range values with only a minor hit to runtime performance.

* Fixed a serious bug in the plateau resolution algorithm that occurred on DEMs with large plateau areas greater than 10x10 in size.  The underlying 32 bit floating point value used to record small height offsets did not have a large enough precision to differentiate between some offsets thus creating an undefined flow direction and holes in the flow accumulation algorithm.

* Minor performance improvements in the routing core, in some cases decreasing runtimes by 30%.

* Fixed a minor issue in DEM resolution that occurred when a perfect plateau was encountered.  Rather that offset the height so the plateau would drain, it kept the plateau at the original height.  This occurred because the uphill offset was nonexistent so the algorithm assumed no plateau resolution was needed.  Perfect plateaus now drain correctly.  In practice this kind of DEM was encountered in areas with large bodies of water where the remote sensing algorithm would classify the center of a lake 1 meter higher than the rest of the lake.

* Fixed a serious routing issue where divergent flow directions were not getting accumulated 50% of the time. Related to a division speed optimization that fell back on C-style modulus which differs from Python.

* InVEST SDR model thresholded slopes in terms of radians, not percent thus clipping the slope tightly between 0.001 and 1%.  The model now only has a lower threshold of 0.00005% for the IC_0 factor, and no other thresholds.  We believe this was an artifact left over from an earlier design of the model.


* Fixed a potential memory inefficiency in Wave Energy Model when computing the percentile rasters. Implemented a new memory efficient percentile algorithm and updated the outputs to reflect the new open source framework of the model. Now outputting csv files that describe the ranges and meaning of the percentile raster outputs.

* Fixed a bug in Habitat Quality where the future output "quality_out_f.tif" was not reflecting the habitat value given in the sensitivity table for the specified landcover types.


3.1.0 (2014-11-19)
------------------
InVEST 3.1.0 (http://www.naturalcapitalproject.org/download.html) is a major software and science milestone that includes an overhauled sedimentation model, long awaited fixes to exponential decay routines in habitat quality and pollination, and a massive update to the underlying hydrological routing routines.  The updated sediment model, called SDR (sediment delivery ratio), is part of our continuing effort to improve the science and capabilities of the InVEST tool suite.  The SDR model inputs are backwards comparable with the InVEST 3.0.1 sediment model with two additional global calibration parameters and removed the need for the retention efficiency parameter in the biophysical table; most users can run SDR directly with the data they have prepared for previous versions.  The biophysical differences between the models are described in a section within the SDR user's guide and represent a superior representation of the hydrological connectivity of the watershed, biophysical parameters that are independent of cell size, and a more accurate representation of sediment retention on the landscape.  Other InVEST improvements to include standard bug fixes, performance improvements, and usability features which in part are described below:

* InVEST Sediment Model has been replaced with the InVEST Sediment Delivery Ratio model.  See the SDR user's guide chapter for the difference between the two.
* Fixed an issue in the pollination model where the exponential decay function decreased too quickly.
* Fixed an issue in the habitat quality model where the exponential decay function decreased too quickly and added back linear decay as an option.
* Fixed an InVEST wide issue where some input rasters that were signed bytes did not correctly map to their negative nodata values.
* Hydropower input rasters have been normalized to the LULC size so sampling error is the same for all the input watersheds.
* Adding a check to make sure that input biophysical parameters to the water yield model do not exceed invalid scientific ranges.
* Added a check on nutrient retention in case the upstream water yield was less than 1 so that the log value did not go negative.  In that case we clamp upstream water yield to 0.
* A KeyError issue in hydropower was resolved that occurred when the input rasters were at such a coarse resolution that at least one pixel was completely contained in each watershed.  Now a value of -9999 will be reported for watersheds that don't contain any valid data.
* An early version of the monthly water yield model that was erroneously included in was in the installer; it was removed in this version.
* Python scripts necessary for running the ArcGIS version of Coastal Protection were missing.  They've since been added back to the distribution.
* Raster calculations are now processed by raster block sizes.  Improvements in raster reads and writes.
* Fixed an issue in the routing core where some wide DEMs would cause out of memory errors.
* Scenario generator marked as stable.
* Fixed bug in HRA where raster extents of shapefiles were not properly encapsulating the whole AOI.
* Fixed bug in HRA where any number of habitats over 4 would compress the output plots. Now extends the figure so that all plots are correctly scaled.
* Fixed a bug in HRA where the AOI attribute 'name' could not be an int. Should now accept any type.
* Fixed bug in HRA which re-wrote the labels if it was run immediately without closing the UI.
* Fixed nodata masking bug in Water Yield when raster extents were less than that covered by the watershed.
* Removed hydropower calibration parameter form water yield model.
* Models that had suffixes used to only allow alphanumeric characters.  Now all suffix types are allowed.
* A bug in the core platform that would occasionally cause routing errors on irregularly pixel sized rasters was fixed.  This often had the effect that the user would see broken streams and/or nodata values scattered through sediment or nutrient results.
* Wind Energy:
        * Added new framework for valuation component. Can now input a yearly price table that spans the lifetime of the wind farm. Also if no price table is made, can specify a price for energy and an annual rate of change.
        * Added new memory efficient distance transform functionality
        * Added ability to leave out 'landing points' in 'grid connection points' input. If not landing points are found, it will calculate wind farm directly to grid point distances
* Error message added in Wave Energy if clip shape has no intersection
* Fixed an issue where the data type of the nodata value in a raster might be different than the values in the raster.  This was common in the case of 64 bit floating point values as nodata when the underlying raster was 32 bit.  Now nodata values are cast to the underlying types which improves the reliability of many of the InVEST models.


3.0.1 (2014-05-19)
------------------
* Blue Carbon model released.

* HRA UI now properly reflects that the Resolution of Analysis is in meters, not meters squared, and thus will be applied as a side length for a raster pixel.

* HRA now accepts CSVs for ratings scoring that are semicolon separated as well as comma separated.

* Fixed a minor bug in InVEST's geoprocessing aggregate core that now consistently outputs correct zonal stats from the underlying pixel level hydro outputs which affects the water yield, sediment, and nutrient models.

* Added compression to InVEST output geotiff files.  In most cases this reduces output disk usage by a factor of 5.

* Fixed an issue where CSVs in the sediment model weren't open in universal line read mode.

* Fixed an issue where approximating whether pixel edges were the same size was not doing an approximately equal function.

* Fixed an issue that made the CV model crash when the coastline computed from the landmass didn't align perfectly with that defined in the geomorphology layer.

* Fixed an issue in the CV model where the intensity of local wave exposure was very low, and yielded zero local wave power for the majority of coastal segments.

* Fixed an issue where the CV model crashes if a coastal segment is at the edge of the shore exposure raster.

* Fixed the exposure of segments surrounded by land that appeared as exposed when their depth was zero.

* Fixed an issue in the CV model where the natural habitat values less than 5 were one unit too low, leading to negative habitat values in some cases.

* Fixed an exponent issue in the CV model where the coastal vulnerability index was raised to a power that was too high.

* Fixed a bug in the Scenic Quality model that prevented it from starting, as well as a number of other issues.

* Updated the pollination model to conform with the latest InVEST geoprocessing standards, resulting in an approximately 33% speedup.

* Improved the UI's ability to remember the last folder visited, and to have all file and folder selection dialogs have access to this information.

* Fixed an issue in Marine Water Quality where the UV points were supposed to be optional, but instead raised an exception when not passed in.

3.0.0 (2014-03-23)
------------------
The 3.0.0 release of InVEST represents a shift away from the ArcGIS to the InVEST standalone computational platform.  The only exception to this shift is the marine coastal protection tier 1 model which is still supported in an ArcGIS toolbox and has no InVEST 3.0 standalone at the moment.  Specific changes are detailed below

* A standalone version of the aesthetic quality model has been developed and packaged along with this release.  The standalone outperforms the ArcGIS equivalent and includes a valuation component.  See the user's guide for details.

* The core water routing algorithms for the sediment and nutrient models have been overhauled.  The routing algorithms now correctly adjust flow in plateau regions, address a bug that would sometimes not route large sections of a DEM, and has been optimized for both run time and memory performance.  In most cases the core d-infinity flow accumulation algorithm out performs TauDEM.  We have also packaged a simple interface to these algorithms in a standalone tool called RouteDEM; the functions can also be referenced from the scripting API in the invest_natcap.routing package.

* The sediment and nutrient models are now at a production level release.  We no longer support the ArcGIS equivalent of these models.

* The sediment model has had its outputs simplified with major changes including the removal of the 'pixel mean' outputs, a direct output of the pixel level export and retention maps, and a single output shapefile whose attribute table contains aggregations of sediment output values.  Additionally all inputs to the sediment biophysical table including p, c, and retention coefficients are now expressed as a proportion between 0 and 1; the ArcGIS model had previously required those inputs were integer values between 0 and 1000.  See the "Interpreting Results" section of sediment model for full details on the outputs.

* The nutrient model has had a similar overhaul to the sediment model including a simplified output structure with many key outputs contained in the attribute table of the shapefile.  Retention coefficients are also expressed in proportions between 0 and 1.  See the "Interpreting Results" section of nutrient model for full details on the outputs.

* Fixed a bug in Habitat Risk Assessment where the HRA module would incorrectly error if a criteria with a 0 score (meant to be removed from the assessment) had a 0 data quality or weight.

* Fixed a bug in Habitat Risk Assessment where the average E/C/Risk values across the given subregion were evaluating to negative numbers.

* Fixed a bug in Overlap Analysis where Human Use Hubs would error if run without inter-activity weighting, and Intra-Activity weighting would error if run without Human Use Hubs.

* The runtime performance of the hydropower water yield model has been improved.

* Released InVEST's implementation of the D-infinity flow algorithm in a tool called RouteDEM available from the start menu.

* Unstable version of blue carbon available.

* Unstable version of scenario generator available.

* Numerous other minor bug fixes and performance enhacnements.



2.6.0 (2013-12-16)
------------------
The 2.6.0 release of InVEST removes most of the old InVEST models from the Arc toolbox in favor of the new InVEST standalone models.  While we have been developing standalone equivalents for the InVEST Arc models since version 2.3.0, this is the first release in which we removed support for the deprecated ArcGIS versions after an internal review of correctness, performance, and stability on the standalones.  Additionally, this is one of the last milestones before the InVEST 3.0.0 release later next year which will transition InVEST models away from strict ArcGIS dependence to a standalone form.

Specifically, support for the following models have been moved from the ArcGIS toolbox to their Windows based standalones: (1) hydropower/water yield, (2) finfish aquaculture, (3) coastal protection tier 0/coastal vulnerability, (4) wave energy, (5) carbon, (6) habitat quality/biodiversity, (7) pollination, (8) timber, and (9) overlap analysis.  Additionally, documentation references to ArcGIS for those models have been replaced with instructions for launching standalone InVEST models from the Windows start menu.

This release also addresses minor bugs, documentation updates, performance tweaks, and new functionality to the toolset, including:

*  A Google doc to provide guidance for scripting the InVEST standalone models: https://docs.google.com/document/d/158WKiSHQ3dBX9C3Kc99HUBic0nzZ3MqW3CmwQgvAqGo/edit?usp=sharing

* Fixed a bug in the sample data that defined Kc as a number between 0 and 1000 instead of a number between 0 and 1.

* Link to report an issue now takes user to the online forums rather than an email address.

* Changed InVEST Sediment model standalone so that retention values are now between 0 and 1 instead of 0 and 100.

* Fixed a bug in Biodiversity where if no suffix were entered output filenames would have a trailing underscore (_) behind them.

* Added documentation to the water purification/nutrient retention model documentation about the standalone outputs since they differ from the ArcGIS version of the model.

* Fixed an issue where the model would try to move the logfile to the workspace after the model run was complete and Windows would erroneously report that the move failed.

* Removed the separation between marine and freshwater terrestrial models in the user's guide.  Now just a list of models.

* Changed the name of InVEST "Biodiversity" model to "Habitat Quality" in the module names, start menu, user's guide, and sample data folders.

* Minor bug fixes, performance enhancements, and better error reporting in the internal infrastructure.

* HRA risk in the unstable standalone is calculated differently from the last release. If there is no spatial overlap within a cell, there is automatically a risk of 0. This also applies to the E and C intermediate files for a given pairing. If there is no spatial overlap, E and C will be 0 where there is only habitat. However, we still create a recovery potential raster which has habitat- specific risk values, even without spatial overlap of a stressor. HRA shapefile outputs for high, medium, low risk areas are now calculated using a user-defined maximum number of overlapping stressors, rather than all potential stressors. In the HTML subregion averaged output, we now attribute what portion of risk to a habitat comes from each habitat-stressor pairing. Any pairings which don't overlap will have an automatic risk of 0.

* Major changes to Water Yield : Reservoir Hydropower Production. Changes include an alternative equation for calculating Actual Evapotranspiration (AET) for non-vegetated land cover types including wetlands. This allows for a more accurate representation of processes on land covers such as urban, water, wetlands, where root depth values aren't applicable. To differentiate between the two equations a column 'LULC_veg' has been added to the Biophysical table in Hydropower/input/biophysical_table.csv. In this column a 1 indicates vegetated and 0 indicates non-vegetated.

* The output structure and outputs have also change in Water Yield : Reservoir Hydropower Production. There is now a folder 'output' that contains all output files including a sub directory 'per_pixel' which has three pixel raster outputs. The subwatershed results are only calculated for the water yield portion and those results can be found as a shapefile, 'subwatershed_results.shp', and CSV file, 'subwatershed_results.csv'. The watershed results can be found in similar files: watershed_results.shp and watershed_results.csv. These two files for the watershed outputs will aggregate the Scarcity and Valuation results as well.

* The evapotranspiration coefficients for crops, Kc, has been changed to a decimal input value in the biophysical table. These values used to be multiplied by 1000 so that they were in integer format, that pre processing step is no longer necessary.

* Changing support from richsharp@stanford.edu to the user support forums at http://ncp-yamato.stanford.edu/natcapforums.

2.5.6 (2013-09-06)
------------------
The 2.5.6 release of InVEST that addresses minor bugs, performance
tweaks, and new functionality of the InVEST standalone models.
Including:

* Change the changed the Carbon biophysical table to use code field
  name from LULC to lucode so it is consistent with the InVEST water
  yield biophysical table.

* Added Monte Carlo uncertainty analysis and documentation to finfish
  aquaculture model.

* Replaced sample data in overlap analysis that was causing the model
  to crash.

* Updates to the overlap analysis user's guide.

* Added preprocessing toolkit available under
  C:\{InVEST install directory}\utils

* Biodiversity Model now exits gracefully if a threat raster is not
  found in the input folder.

* Wind Energy now uses linear (bilinear because its over 2D space?)
  interpolation.

* Wind Energy has been refactored to current API.

* Potential Evapotranspiration input has been properly named to
  Reference Evapotranspiration.

* PET_mn for Water Yield is now Ref Evapotranspiration times Kc
  (evapotranspiration coefficient).

* The soil depth field has been renamed 'depth to root restricting
  layer' in both the hydropower and nutrient retention models.

* ETK column in biophysical table for Water Yield is now Kc.

* Added help text to Timber model.

* Changed the behavior of nutrient retention to return nodata values
  when the mean runoff index is zero.

* Fixed an issue where the hydropower model didn't use the suffix
  inputs.

* Fixed a bug in Biodiversity that did not allow for numerals in the
  threat names and rasters.

* Updated routing algorithm to use a modern algorithm for plateau
  direction resolution.

* Fixed an issue in HRA where individual risk pixels weren't being
  calculated correctly.

* HRA will now properly detect in the preprocessed CSVs when criteria
  or entire habitat-stressor pairs are not desired within an
  assessment.

* Added an infrastructure feature so that temporary files are created
  in the user's workspace rather than at the system level
  folder.  This lets users work in a secondary workspace on a USB
  attached hard drive and use the space of that drive, rather than the
  primary operating system drive.

2.5.5 (2013-08-06)
------------------
The 2.5.5 release of InVEST that addresses minor bugs, performance
tweaks, and new functionality of the InVEST standalone models.  Including:

 * Production level release of the 3.0 Coastal Vulnerability model.
    - This upgrades the InVEST 2.5.4 version of the beta standalone CV
      to a full release with full users guide.  This version of the
      CV model should be used in all cases over its ArcGIS equivalent.

 * Production level release of the Habitat Risk Assessment model.
    - This release upgrades the InVEST 2.5.4 beta version of the
      standalone habitat risk assessment model. It should be used in
      all cases over its ArcGIS equivalent.

 * Uncertainty analysis in Carbon model (beta)
    - Added functionality to assess uncertainty in sequestration and
      emissions given known uncertainty in carbon pool stocks.  Users
      can now specify standard  deviations of carbon pools with
      normal distributions as well as desired uncertainty levels.
      New outputs include masks for regions which both sequester and
      emit carbon with a high probability of confidence.  Please see
      the "Uncertainty Analysis" section of the carbon user's guide
      chapter for more information.

 * REDD+ Scenario Analysis in Carbon model (beta)
    - Additional functionality to assist users evaluating REDD
      and REDD+ scenarios in the carbon model.  The uncertainty analysis
      functionality can also be used with these scenarios.
      Please see the "REDD Scenario Analysis" section of the
      carbon user's guide chapter for more information.

 * Uncertainty analysis in Finfish Aquaculture model (beta)
    - Additionally functionality to account for uncertainty in
      alpha and beta growth parameters as well as histogram
      plots showing the distribution of harvest weights and
      net present value.   Uncertainty analysis is performed
      through Monte Carlo runs that normally sample the
      growth parameters.

 * Streamlined Nutrient Retention model functionality
    - The nutrient retention module no longer requires users to explicitly
      run the water yield model.  The model now seamlessly runs water yield
      during execution.

 * Beta release of the recreation model
    - The recreation is available for beta use with limited documentation.

 * Full release of the wind energy model
    - Removing the 'beta' designation on the wind energy model.


Known Issues:

 * Flow routing in the standalone sediment and nutrient models has a
   bug that prevents routing in some (not all) landscapes.  This bug is
   related to resolving d-infinity flow directions across flat areas.
   We are implementing the solution in Garbrecht and Martx (1997).
   In the meanwhile the sediment and nutrient models are still marked
   as beta until this issue is resolved.

2.5.4 (2013-06-07)
------------------
This is a minor release of InVEST that addresses numerous minor bugs and performance tweaks in the InVEST 3.0 models.  Including:

 * Refactor of Wave Energy Model:
    - Combining the Biophysical and Valuation modules into one.
    - Adding new data for the North Sea and Australia
    - Fixed a bug where elevation values that were equal to or greater than zero
      were being used in calculations.
    - Fixed memory issues when dealing with large datasets.
    - Updated core functions to remove any use of depracated functions

 * Performance updates to the carbon model.

 * Nodata masking fix for rarity raster in Biodiversity Model.
    - When computing rarity from a base landuse raster and current or future
      landuse raster, the intersection of the two was not being properly taken.

 * Fixes to the flow routing algorithms in the sediment and nutrient
   retention models in cases where stream layers were burned in by ArcGIS
   hydro tools.  In those cases streams were at the same elevation and caused
   routing issues.

 * Fixed an issue that affected several InVEST models that occured
   when watershed polygons were too small to cover a pixel.  Excessively
   small watersheds are now handled correctly

 * Arc model deprecation.  We are deprecating the following ArcGIS versions
   of our InVEST models in the sense we recommend ALL users use the InVEST
   standalones over the ArcGIS versions, and the existing ArcGIS versions
   of these models will be removed entirely in the next release.

        * Timber
        * Carbon
        * Pollination
        * Biodiversity
        * Finfish Aquaculture

Known Issues:

 * Flow routing in the standalone sediment and nutrient models has a
   bug that prevents routing in several landscapes.  We're not
   certain of the nature of the bug at the moment, but we will fix by
   the next release.  Thus, sediment and nutrient models are marked
   as (beta) since in some cases the DEM routes correctly.

2.5.3 (2013-03-21)
------------------
This is a minor release of InVEST that fixes an issue with the HRA model that caused ArcGIS versions of the model to fail when calculating habitat maps for risk hotspots. This upgrade is strongly recommended for users of InVEST 2.5.1 or 2.5.2.

2.5.2 (2013-03-17)
------------------
This is a minor release of InVEST that fixes an issue with the HRA sample data that caused ArcGIS versions of the model to fail on the training data.  There is no need to upgrade for most users unless you are doing InVEST training.

2.5.1 (2013-03-12)
------------------
This is a minor release of InVEST that does not add any new models, but
does add additional functionality, stability, and increased performance to
one of the InVEST 3.0 standalones:

  - Pollination 3.0 Beta:
        - Fixed a bug where Windows users of InVEST could run the model, but
          most raster outputs were filled with nodata values.

Additionally, this minor release fixes a bug in the InVEST user interface where
collapsible containers became entirely non-interactive.

2.5.0 (2013-03-08)
------------------
This a major release of InVEST that includes new standalone versions (ArcGIS
is not required) our models as well as additional functionality, stability,
and increased performance to many of the existing models.  This release is
timed to support our group's annual training event at Stanford University.
We expect to release InVEST 2.5.1 a couple of weeks after to address any
software issues that arise during the training.  See the release notes
below for details of the release, and please contact richsharp@stanford.edu
for any issues relating to software:

  - *new* Sediment 3.0 Beta:
      - This is a standalone model that executes an order of magnitude faster
        than the original ArcGIS model, but may have memory issues with
	larger datasets. This fix is scheduled for the 2.5.1 release of InVEST.
      - Uses a d-infinity flow algorithm (ArcGIS version uses D8).
      - Includes a more accurate LS factor.
      - Outputs are now summarized by polygon rather than rasterized polygons.
        Users can view results directly as a table rather than sampling a
        GIS raster.
  - *new* Nutrient 3.0 Beta:
      - This is a standalone model that executes an order of magnitude faster
        than the original ArcGIS model, but may have memory issues with
	larger datasets. This fix is scheduled for the 2.5.1 release of InVEST.
      - Uses a d-infinity flow algorithm (ArcGIS version uses D8).
      - Includes a more accurate LS factor.
      - Outputs are now summarized by polygon rather than rasterized polygons.
        Users can view results directly as a table rather than sampling a
        GIS raster.
  - *new* Wind Energy:
      - A new offshore wind energy model.  This is a standalone-only model
        available under the windows start menu.
  - *new* Recreation Alpha:
      - This is a working demo of our soon to be released future land and near
        shore recreation model.  The model itself is incomplete and should only
        be used as a demo or by NatCap partners that know what they're doing.
  - *new* Habitat Risk Assessment 3.0 Alpha:
      - This is a working demo of our soon to be released 3.0 version of habitat
        risk assessment.  The model itself is incomplete and should only
    	be used as a demo or by NatCap partners that know what they're doing.
    	Users that need to use the habitat risk assessment should use the
        ArcGIS version of this model.

  - Improvements to the InVEST 2.x ArcGIS-based toolset:
      - Bug fixes to the ArcGIS based Coastal Protection toolset.

  - Removed support for the ArcGIS invest_VERSION.mxd map.  We expect to
    transition the InVEST toolset exclusive standalone tools in a few months.  In
    preparation of this we are starting to deprecate parts of our old ArcGIS
    toolset including this ArcMap document.  The InVEST ArcToolbox is still
    available in C:\InVEST_2_5_0\invest_250.tbx.

  - Known issues:

    - The InVEST 3.0 standalones generate open source GeoTiffs as
      outputs rather than the proprietary ESRI Grid format.  ArcGIS 9.3.1
      occasionally displays these rasters incorrectly.  We have found
      that these layers can be visualized in ArcGIS 9.3.1 by following
      convoluted steps: Right Click on the layer and select Properties; click on
      the Symbology tab; select Stretch, agree to calculate a histogram (this will
      create an .aux file that Arc can use for visualization), click "Ok", remove
      the raster from the layer list, then add it back. As an alternative, we
      suggest using an open source GIS Desktop Tool like Quantum GIS or ArcGIS
      version 10.0 or greater.

   - The InVEST 3.0 carbon model will generate inaccurate sequestration results
     if the extents of the current and future maps don't align.  This will be
     fixed in InVEST 2.5.1; in the meanwhile a workaround is to clip both LULCs
     so they have identical overlaps.

   - A user reported an unstable run of InVEST 3.0 water yield.  We are not
     certain what is causing the issue, but we do have a fix that will go out
     in InVEST 2.5.1.

   - At the moment the InVEST standalones do not run on Windows XP.  This appears
     to be related to an incompatibility between Windows XP and GDAL, the an open
     source gis library we use to create and read GIS data.  At the moment we are
     uncertain if we will be able to fix this bug in future releases, but will
     pass along more information in the future.

2.4.5 (2013-02-01)
------------------
This is a minor release of InVEST that does not add any new models, but
does add additional functionality, stability, and increased performance to
many of the InVEST 3.0 standalones:

  - Pollination 3.0 Beta:
      - Greatly improved memory efficiency over previous versions of this model.
      - 3.0 Beta Pollination Biophysical and Valuation have been merged into a
        single tool, run through a unified user interface.
      - Slightly improved runtime through the use of newer core InVEST GIS libraries.
      - Optional ability to weight different species individually.  This feature
        adds a column to the Guilds table that allows the user to specify a
        relative weight for each species, which will be used before combining all
        species supply rasters.
      - Optional ability to aggregate pollinator abundances at specific points
        provided by an optional points shapefile input.
      - Bugfix: non-agricultural pixels are set to a value of 0.0 to indicate no
        value on the farm value output raster.
      - Bugfix: sup_val_<beename>_<scenario>.tif rasters are now saved to the
        intermediate folder inside the user's workspace instead of the output
        folder.
  - Carbon Biophysical 3.0 Beta:
        * Tweaked the user interface to require the user to
          provide a future LULC raster when the 'Calculate Sequestration' checkbox
          is checked.
        * Fixed a bug that restricted naming of harvest layers.  Harvest layers are
          now selected simply by taking the first available layer.
  - Better memory efficiency in hydropower model.
  - Better support for unicode filepaths in all 3.0 Beta user interfaces.
  - Improved state saving and retrieval when loading up previous-run parameters
    in all 3.0 Beta user interfaces.
  - All 3.0 Beta tools now report elapsed time on completion of a model.
  - All 3.0 Beta tools now provide disk space usage reports on completion of a
    model.
  - All 3.0 Beta tools now report arguments at the top of each logfile.
  - Biodiversity 3.0 Beta: The half-saturation constant is now allowed to be a
    positive floating-point number.
  - Timber 3.0 Beta: Validation has been added to the user interface for this
    tool for all tabular and shapefile inputs.
  - Fixed some typos in Equation 1 in the Finfish Aquaculture user's guide.
  - Fixed a bug where start menu items were not getting deleted during an InVEST
    uninstall.
  - Added a feature so that if the user selects to download datasets but the
    datasets don't successfully download the installation alerts the user and
    continues normally.
  - Fixed a typo with tau in aquaculture guide, originally said 0.8, really 0.08.

  - Improvements to the InVEST 2.x ArcGIS-based toolset:
      - Minor bugfix to Coastal Vulnerability, where an internal unit of
        measurements was off by a couple digits in the Fetch Calculator.
      - Minor fixes to various helper tools used in InVEST 2.x models.
      - Outputs for Hargreaves are now saved as geoTIFFs.
      - Thornwaite allows more flexible entering of hours of sunlight.

2.4.4 (2012-10-24)
------------------
- Fixes memory errors experienced by some users in the Carbon Valuation 3.0 Beta model.
- Minor improvements to logging in the InVEST User Interface
- Fixes an issue importing packages for some officially-unreleased InVEST models.

2.4.3 (2012-10-19)
------------------
- Fixed a minor issue with hydropower output vaulation rasters whose statistics were not pre-calculated.  This would cause the range in ArcGIS to show ther rasters at -3e38 to 3e38.
- The InVEST installer now saves a log of the installation process to InVEST_<version>\install_log.txt
- Fixed an issue with Carbon 3.0 where carbon output values were incorrectly calculated.
- Added a feature to Carbon 3.0 were total carbon stored and sequestered is output as part of the running log.
- Fixed an issue in Carbon 3.0 that would occur when users had text representations of floating point numbers in the carbon pool dbf input file.
- Added a feature to all InVEST 3.0 models to list disk usage before and after each run and in most cases report a low free space error if relevant.

2.4.2 (2012-10-15)
------------------
- Fixed an issue with the ArcMap document where the paths to default data were not saved as relative paths.  This caused the default data in the document to not be found by ArcGIS.
- Introduced some more memory-efficient processing for Biodiversity 3.0 Beta.  This fixes an out-of-memory issue encountered by some users when using very large raster datasets as inputs.

2.4.1 (2012-10-08)
------------------
- Fixed a compatibility issue with ArcGIS 9.3 where the ArcMap and ArcToolbox were unable to be opened by Arc 9.3.

2.4.0 (2012-10-05)
------------------
Changes in InVEST 2.4.0

General:

This is a major release which releases two additional beta versions of the
InVEST models in the InVEST 3.0 framework.  Additionally, this release
introduces start menu shortcuts for all available InVEST 3.0 beta models.
Existing InVEST 2.x models can still be found in the included Arc toolbox.

Existing InVEST models migrated to the 3.0 framework in this release
include:

- Biodiversity 3.0 Beta
    - Minor bug fixes and usability enhancements
    - Runtime decreased by a factor of 210
- Overlap Analysis 3.0 Beta
    - In most cases runtime decreased by at least a factor of 15
    - Minor bug fixes and usability enhancements
    - Split into two separate tools:
        * Overlap Analysis outputs rasters with individually-weighted pixels
        * Overlap Analysis: Management Zones produces a shapefile output.
    - Updated table format for input activity CSVs
    - Removed the "grid the seascape" step

Updates to ArcGIS models:

- Coastal vulnerability
    - Removed the "structures" option
    - Minor bug fixes and usability enhancements
- Coastal protection (erosion protection)
    - Incorporated economic valuation option
    - Minor bug fixes and usability enhancements

Additionally there are a handful of minor fixes and feature
enhancements:

- InVEST 3.0 Beta standalones (identified by a new InVEST icon) may be run
  from the Start Menu (on windows navigate to
  Start Menu -> All Programs -> InVEST 2.4.0
- Bug fixes for the calculation of raster statistics.
- InVEST 3.0 wave energy no longer requires an AOI for global runs, but
  encounters memory issues on machines with less than 4GB of RAM.  This
  is a known issue that will be fixed in a minor release.
- Minor fixes to several chapters in the user's guide.
- Minor bug fix to the 3.0 Carbon model: harvest maps are no longer required
  inputs.
- Other minor bug fixes and runtime performance tweaks in the 3.0 framework.
- Improved installer allows users to remove InVEST from the Windows Add/Remove
  programs menu.
- Fixed a visualization bug with wave energy where output rasters did not have the min/max/stdev calculations on them.  This made the default visualization in arc be a gray blob.

2.3.0 (2012-08-02)
------------------
Changes in InVEST 2.3.0

General:

This is a major release which releases several beta versions of the
InVEST models in the InVEST 3.0 framework.  These models run as
standalones, but a GIS platform is needed to edit and view the data
inputs and outputs.  Until InVEST 3.0 is released the original ArcGIS
based versions of these tools will remain the release.

Existing InVEST models migrated to the 3.0 framework in this release
include:

- Reservoir Hydropower Production 3.0 beta
    - Minor bug fixes.
- Finfish Aquaculture
    - Minor bug fixes and usability enhancements.
- Wave Energy 3.0 beta
    - Runtimes for non-global runs decreased by a factor of 7
    - Minor bugs in interpolation that exist in the 2.x model is fixed in
      3.0 beta.
- Crop Pollination 3.0 beta
    - Runtimes decreased by a factor of over 10,000

This release also includes the new models which only exist in the 3.0
framework:

- Marine Water Quality 3.0 alpha with a preliminary  user's guide.

InVEST models in the 3.0 framework from previous releases that now
have a standalone executable include:

- Managed Timber Production Model
- Carbon Storage and Sequestration

Additionally there are a handful of other minor fixes and feature
enhancements since the previous release:

- Minor bug fix to 2.x sedimentation model that now correctly
  calculates slope exponentials.
- Minor fixes to several chapters in the user's guide.
- The 3.0 version of the Carbon model now can value the price of carbon
  in metric tons of C or CO2.
- Other minor bug fixes and runtime performance tweaks in the 3.0 framework.

2.2.2 (2012-03-03)
------------------
Changes in InVEST 2.2.2

General:

This is a minor release which fixes the following defects:

-Fixed an issue with sediment retention model where large watersheds
 allowed loading per cell was incorrectly rounded to integer values.

-Fixed bug where changing the threshold didn't affect the retention output
 because function was incorrectly rounded to integer values.

-Added total water yield in meters cubed to to output table by watershed.

-Fixed bug where smaller than default (2000) resolutions threw an error about
 not being able to find the field in "unitynew".  With non-default resolution,
 "unitynew" was created without an attribute table, so one was created by
 force.

-Removed mention of beta state and ecoinformatics from header of software
 license.

-Modified overlap analysis toolbox so it reports an error directly in the
 toolbox if the workspace name is too long.

2.2.1 (2012-01-26)
------------------
Changes in InVEST 2.2.1

General:

This is a minor release which fixes the following defects:

-A variety of miscellaneous bugs were fixed that were causing crashes of the Coastal Protection model in Arc 9.3.
-Fixed an issue in the Pollination model that was looking for an InVEST1005 directory.
-The InVEST "models only" release had an entry for the InVEST 3.0 Beta tools, but was missing the underlying runtime.  This has been added to the models only 2.2.1 release at the cost of a larger installer.
-The default InVEST ArcMap document wouldn't open in ArcGIS 9.3.  It can now be opened by Arc 9.3 and above.
-Minor updates to the Coastal Protection user's guide.

2.2.0 (2011-12-22)
------------------
In this release we include updates to the habitat risk assessment
model, updates to Coastal Vulnerability Tier 0 (previously named
Coastal Protection), and a new tier 1 Coastal Vulnerability tool.
Additionally, we are releasing a beta version of our 3.0 platform that
includes the terrestrial timber and carbon models.

See the "Marine Models" and "InVEST 3.0 Beta" sections below for more details.

**Marine Models**

1. Marine Python Extension Check

   This tool has been updated to include extension requirements for the new
   Coastal Protection T1 model.  It also reflects changes to the Habitat Risk
   Assessment and Coastal Protection T0 models, as they no longer require the
   PythonWin extension.

2. Habitat Risk Assessment (HRA)

   This model has been updated and is now part of three-step toolset.  The
   first step is a new Ratings Survey Tool which eliminates the need for
   Microsoft Excel when users are providing habitat-stressor ratings.  This
   Survey Tool now allows users to up- and down-weight the importance of
   various criteria.  For step 2, a copy of the Grid the Seascape tool has been
   placed in the HRA toolset.  In the last step, users will run the HRA model
   which includes the following updates:

   - New habitat outputs classifying risk as low, medium, and high
   - Model run status updates (% complete) in the message window
   - Improved habitat risk plots embedded in the output HTML

3. Coastal Protection

   This module is now split into sub-models, each with two parts.  The first
   sub-model is Coastal Vulnerability (Tier 0) and the new addition is Coastal
   Protection (Tier 1).

   Coastal Vulnerability (T0)
   Step 1) Fetch Calculator - there are no updates to this tool.
   Step 2) Vulnerability Index

   - Wave Exposure: In this version of the model, we define wave exposure for
     sites facing the open ocean as the maximum of the weighted average of
     wave's power coming from the ocean or generated by local winds.  We
     weight wave power coming from each of the 16 equiangular sector by the
     percent of time that waves occur in that sector, and based on whether or
     not fetch in that sector exceeds 20km.  For sites that are sheltered, wave
     exposure is the average of wave power generated by the local storm winds
     weighted by the percent occurrence of those winds in each sector.  This
     new method takes into account the seasonality of wind and wave patterns
     (storm waves generally come from a preferential direction), and helps
     identify regions that are not exposed to powerful waves although they are
     open to the ocean (e.g. the leeside of islands).

   - Natural Habitats: The ranking is now computed using the rank of all
     natural habitats present in front of a segment, and we weight the lowest
     ranking habitat 50% more than all other habitats.  Also, rankings and
     protective distance information are to be provided by CSV file instead of
     Excel.  With this new method, shoreline segments that have more habitats
     than others will have a lower risk of inundation and/or erosion during
     storms.

   - Structures: The model has been updated to now incorporate the presence of
     structures by decreasing the ranking of shoreline segments that adjoin
     structures.

   Coastal Protection (T1) - This is a new model which plots the amount of
   sandy beach erosion or consolidated bed scour that backshore regions
   experience in the presence or absence of natural habitats.  It is composed
   of two steps: a Profile Generator and Nearshore Waves and Erosion.  It is
   recommended to run the Profile Generator before the Nearshore Waves and
   Erosion model.

   Step 1) Profile Generator:  This tool helps the user generate a 1-dimensional
   bathymetric and topographic profile perpendicular to the shoreline at the
   user-defined location.  This model provides plenty of guidance for building
   backshore profiles for beaches, marshes and mangroves.  It will help users
   modify bathymetry profiles that they already have, or can generate profiles
   for sandy beaches if the user has not bathymetric data.  Also, the model
   estimates and maps the location of natural habitats present in front of the
   region of interest.  Finally, it provides sample wave and wind data that
   can be later used in the Nearshore Waves and Erosion model, based on
   computed fetch values and default Wave Watch III data.

   Step 2) Nearshore Waves and Erosion: This model estimates profiles of beach
   erosion or values of rates of consolidated bed scour at a site as a function
   of the type of habitats present in the area of interest.  The model takes
   into account the protective effects of vegetation, coral and oyster reefs,
   and sand dunes.  It also shows the difference of protection provided when
   those habitats are present, degraded, or gone.

4. Aesthetic Quality

   This model no longer requires users to provide a projection for Overlap
   Analysis.  Instead, it uses the projection from the user-specified Area of
   Interest (AOI) polygon.  Additionally, the population estimates for this
   model have been fixed.

**InVEST 3.0 Beta**

The 2.2.0 release includes a preliminary version of our InVEST 3.0 beta
platform.  It is included as a toolset named "InVEST 3.0 Beta" in the
InVEST220.tbx.  It is currently only supported with ArcGIS 10.  To launch
an InVEST 3.0 beta tool, double click on the desired tool in the InVEST 3.0
toolset then click "Ok" on the Arc toolbox screen that opens. The InVEST 3.0
tool panel has inputs very similar to the InVEST 2.2.0 versions of the tools
with the following modifications:

InVEST 3.0 Carbon:
  * Fixes a minor bug in the 2.2 version that ignored floating point values
    in carbon pool inputs.
  * Separation of carbon model into a biophysical and valuation model.
  * Calculates carbon storage and sequestration at the minimum resolution of
    the input maps.
  * Runtime efficiency improved by an order of magnitude.
  * User interface streamlined including dynamic activation of inputs based
    on user preference, direct link to documentation, and recall of inputs
    based on user's previous run.

InVEST 3.0 Timber:
  * User interface streamlined including dynamic activation of inputs based
    on user preference, direct link to documentation, and recall of inputs
    based on user's previous run.


2.1.1 (2011-10-17)
------------------
Changes in InVEST 2.1.1

General:

This is a minor release which fixes the following defects:

-A truncation error was fixed on nutrient retention and sedimentation model that involved division by the number of cells in a watershed.  Now correctly calculates floating point division.
-Minor typos were fixed across the user's guide.

2.1 Beta (2011-05-11)
---------------------
Updates to InVEST Beta

InVEST 2.1 . Beta

Changes in InVEST 2.1

General:

1.	InVEST versioning
We have altered our versioning scheme.  Integer changes will reflect major changes (e.g. the addition of marine models warranted moving from 1.x to 2.0).  An increment in the digit after the primary decimal indicates major new features (e.g the addition of a new model) or major revisions.  For example, this release is numbered InVEST 2.1 because two new models are included).  We will add another decimal to reflect minor feature revisions or bug fixes.  For example, InVEST 2.1.1 will likely be out soon as we are continually working to improve our tool.
2.	HTML guide
With this release, we have migrated the entire InVEST users. guide to an HTML format.  The HTML version will output a pdf version for use off-line, printing, etc.


**MARINE MODELS**

1.Marine Python Extension Check

-This tool has been updated to allow users to select the marine models they intend to run.  Based on this selection, it will provide a summary of which Python and ArcGIS extensions are necessary and if the Python extensions have been successfully installed on the user.s machine.

2.Grid the Seascape (GS)

-This tool has been created to allow marine model users to generate an seascape analysis grid within a specified area of interest (AOI).

-It only requires an AOI and cell size (in meters) as inputs, and produces a polygon grid which can be used as inputs for the Habitat Risk Assessment and Overlap Analysis models.

3. Coastal Protection

- This is now a two-part model for assessing Coastal Vulnerability.  The first part is a tool for calculating fetch and the second maps the value of a Vulnerability Index, which differentiates areas with relatively high or low exposure to erosion and inundation during storms.

- The model has been updated to now incorporate coastal relief and the protective influence of up to eight natural habitat input layers.

- A global Wave Watch 3 dataset is also provided to allow users to quickly generate rankings for wind and wave exposure worldwide.

4. Habitat Risk Assessment (HRA)

This new model allows users to assess the risk posed to coastal and marine habitats by human activities and the potential consequences of exposure for the delivery of ecosystem services and biodiversity.  The HRA model is suited to screening the risk of current and future human activities in order to prioritize management strategies that best mitigate risk.

5. Overlap Analysis

This new model maps current human uses in and around the seascape and summarizes the relative importance of various regions for particular activities.  The model was designed to produce maps that can be used to identify marine and coastal areas that are most important for human use, in particular recreation and fisheries, but also other activities.

**FRESHWATER MODELS**

All Freshwater models now support ArcMap 10.


Sample data:

1. Bug fix for error in Water_Tables.mdb Biophysical table where many field values were shifted over one column relative to the correct field name.

2. Bug fix for incorrect units in erosivity layer.


Hydropower:

1.In Water Yield, new output tables have been added containing mean biophysical outputs (precipitation, actual and potential evapotranspiration, water yield)  for each watershed and sub-watershed.


Water Purification:

1. The Water Purification Threshold table now allows users to specify separate thresholds for nitrogen and phosphorus.   Field names thresh_n and thresh_p replace the old ann_load.

2. The Nutrient Retention output tables nutrient_watershed.dbf and nutrient_subwatershed.dbf now include a column for nutrient retention per watershed/sub-watershed.

3. In Nutrient Retention, some output file names have changed.

4. The user's guide has been updated to explain more accurately the inclusion of thresholds in the biophysical service estimates.


Sedimentation:

1. The Soil Loss output tables sediment_watershed.dbf and sediment_subwatershed.dbf now include a column for sediment retention per watershed/sub-watershed.

2. In Soil Loss, some output file names have changed.

3. The default input value for Slope Threshold is now 75.

4. The user's guide has been updated to explain more accurately the inclusion of thresholds in the biophysical service estimates.

5. Valuation: Bug fix where the present value was not being applied correctly.





2.0 Beta (2011-02-14)
---------------------
Changes in InVEST 2.0

InVEST 1.005 is a minor release with the following modification:

1. Aesthetic Quality

    This new model allows users to determine the locations from which new nearshore or offshore features can be seen.  It generates viewshed maps that can be used to identify the visual footprint of new offshore development.


2. Coastal Vulnerability

    This new model produces maps of coastal human populations and a coastal exposure to erosion and inundation index map.  These outputs can be used to understand the relative contributions of different variables to coastal exposure and to highlight the protective services offered by natural habitats.


3. Aquaculture

    This new model is used to evaluate how human activities (e.g., addition or removal of farms, changes in harvest management practices) and climate change (e.g., change in sea surface temperature) may affect the production and economic value of aquacultured Atlantic salmon.


4. Wave Energy

    This new model provides spatially explicit information, showing potential areas for siting Wave Energy conversion (WEC) facilities with the greatest energy production and value.  This site- and device-specific information for the WEC facilities can then be used to identify and quantify potential trade-offs that may arise when siting WEC facilities.


5. Avoided Reservoir Sedimentation

    - The name of this model has been changed to the Sediment Retention model.

    - We have added a water quality valuation model for sediment retention. The user now has the option to select avoided dredge cost analysis, avoided water treatment cost analysis or both.  The water quality valuation approach is the same as that used in the Water Purification: Nutrient Retention model.

    - The threshold information for allowed sediment loads (TMDL, dead volume, etc.) are now input in a stand alone table instead of being included in the valuation table. This adjusts the biophysical service output for any social allowance of pollution. Previously, the adjustment was only done in the valuation model.

    - The watersheds and sub-watershed layers are now input as shapefiles instead of rasters.

    - Final outputs are now aggregated to the sub-basin scale. The user must input a sub-basin shapefile. We provide the Hydro 1K dataset as a starting option. See users guide for changes to many file output names.

    - Users are strongly advised not to interpret pixel-scale outputs for hydrological understanding or decision-making of any kind. Pixel outputs should only be used for calibration/validation or model checking.


6. Hydropower Production

    - The watersheds and sub-watershed layers are now input as shapefiles instead of rasters.

    - Final outputs are now aggregated to the sub-basin scale. The user must input a sub-basin shapefile. We provide the Hydro 1K dataset as a starting option. See users guide for changes to many file output names.

    - Users are strongly advised not to interpret pixel-scale outputs for hydrological understanding or decision-making of any kind. Pixel outputs should only be used for calibration/validation or model checking.

    - The calibration constant for each watershed is now input in a stand-alone table instead of being included in the valuation table. This makes running the water scarcity model simpler.


7. Water Purification: Nutrient Retention

    - The threshold information for allowed pollutant levels (TMDL, etc.) are now input in a stand alone table instead of being included in the valuation table. This adjusts the biophysical service output for any social allowance of pollution. Previously, the adjustment was only done in the valuation model.

    - The watersheds and sub-watershed layers are now input as shapefiles instead of rasters.

    - Final outputs are now aggregated to the sub-basin scale. The user must input a sub-basin shapefile. We provide the Hydro 1K dataset as a starting option. See users guide for changes to many file output names.

    - Users are strongly advised not to interpret pixel-scale outputs for hydrological understanding or decision-making of any kind. Pixel outputs should only be used for calibration/validation or model checking.


8. Carbon Storage and Sequestration

    The model now outputs an aggregate sum of the carbon storage.


9. Habitat Quality and Rarity

    This model had an error while running ReclassByACII if the land cover codes were not sorted alphabetically.  This has now been corrected and it sorts the reclass file before running the reclassification

    The model now outputs an aggregate sum of the habitat quality.

10. Pollination

    In this version, the pollination model accepts an additional parameter which indicated the proportion of a crops yield that is attributed to wild pollinators.<|MERGE_RESOLUTION|>--- conflicted
+++ resolved
@@ -55,7 +55,6 @@
       messages from the model execution will show up when you run the script.
     * InVEST is now a 64-bit binary built against Python 3.7.
     * Adding Python 3.8 support for InVEST testing.
-<<<<<<< HEAD
     * Add warning message to installer for 32-bit computers about installing
       64-bit software.
     * Stop running validation extra times when model inputs autofill, saving
@@ -66,6 +65,7 @@
     * No longer include the HTML docs or HISTORY.rst in the macOS distribution.
     * Bumped the ``shapely`` requirements to ``>=1.7.1`` to address a library
       import issue on Mac OS Big Sur.
+    * Fixing model documentation links for Windows.
 * Coastal Blue Carbon
     * Refactor of Coastal Blue Carbon that implements TaskGraph for task
       management across the model and fixes a wide range of issues with the model
@@ -89,9 +89,6 @@
     * Litter can now accumulate at an annual rate if desired.
     * The model now produces many more files, which allows for greater
       flexibility in post-processing of model outputs.
-=======
-    * Fixing model documentation links for Windows.
->>>>>>> 986f6ac8
 * Coastal Vulnerability
     * 'shore_points_missing_geomorphology.gpkg' output file name now includes
       the suffix if any, and its one layer now is renamed from
@@ -143,7 +140,7 @@
 * Finfish
     * Fixed a bug where the suffix input was not being used for output paths.
 * Urban Cooling
-    * Split energy savings valuation and work productivity valuation into 
+    * Split energy savings valuation and work productivity valuation into
       separate UI options.
 
 ..
