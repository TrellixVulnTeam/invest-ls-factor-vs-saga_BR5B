--- conflicted
+++ resolved
@@ -177,11 +177,8 @@
       ipcMainChannels.SET_LANGUAGE,
       ipcMainChannels.GET_N_CPUS,
       ipcMainChannels.IS_DEV_MODE,
-<<<<<<< HEAD
       ipcMainChannels.INVEST_VERSION,
-=======
       ipcMainChannels.CHECK_STORAGE_TOKEN,
->>>>>>> 69020762
     ];
     const expectedOnChannels = [
       ipcMainChannels.DOWNLOAD_URL,
