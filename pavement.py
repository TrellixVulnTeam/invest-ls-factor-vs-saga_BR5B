import argparse
import distutils
import distutils.ccompiler
import getpass
import glob
import imp
import importlib
import inspect
import json
import os
import pkgutil
import platform
import shutil
import site
import socket
import subprocess
import sys
import tarfile
import textwrap
import time
import warnings
import zipfile
from types import DictType

import pkg_resources
import paver.svn
import paver.path
import paver.virtual
from paver.easy import task, cmdopts, consume_args, might_call,\
    dry, sh, call_task, BuildFailure, no_help, Bunch
import virtualenv
import yaml


# Pip 6.0 introduced the --no-use-wheel option.  Pip 7.0.0 deprecated
# --no-use-wheel in favor of --no-binary.  Stable versions of Fedora
# currently use pip 6.x
# virtualenv 13.0.0 upgraded pip to 7.0.0, but the older flags still work for
# now.
try:
    pkg_resources.require('pip>=7.0.0')
    pkg_resources.require('virtualenv>=13.0.0')
    NO_WHEEL_SUBPROCESS = "'--no-binary', ':all:'"
    NO_WHEEL_SH = '--no-binary :all:'
except pkg_resources.VersionConflict:
    NO_WHEEL_SUBPROCESS = "'--no-use-wheel'"
    NO_WHEEL_SH = '--no-use-wheel'


def supports_color():
    """
    Returns True if the running system's terminal supports color, and False
    otherwise.

    Taken from http://stackoverflow.com/a/22254892/299084
    """
    plat = sys.platform
    supported_platform = plat != 'Pocket PC' and (plat != 'win32' or
                                                  'ANSICON' in os.environ)
    is_a_tty = hasattr(sys.stdout, 'isatty') and sys.stdout.isatty()
    if not supported_platform or not is_a_tty:
        return False
    return True


TERM_IS_COLOR = supports_color()


def _colorize(color_pattern, msg):
    """
    Apply the color pattern (likely an ANSI color escape code sequence)
    to the message if the current terminal supports color.  If the terminal
    does not support color, return the messge.
    """
    if TERM_IS_COLOR:
        return color_pattern % msg
    return msg

def green(msg):
    """
    Return a string that is formatted as ANSI green.
    If the terminal does not support color, the input message is returned.
    """
    return _colorize('\033[92m%s\033[0m', msg)

def yellow(msg):
    """
    Return a string that is formatted as ANSI yellow.
    If the terminal does not support color, the input message is returned.
    """
    return _colorize('\033[93m%s\033[0m', msg)

def red(msg):
    """
    Return a string that is formatted as ANSI red.
    If the terminal does not support color, the input message is returned.
    """
    return _colorize('\033[91m%s\033[0m', msg)

def bold(message):
    """
    Return a string formatted as ANSI bold.
    If the terminal does not support color, the input message is returned.
    """
    return _colorize("\033[1m%s\033[0m", message)


ERROR = red('ERROR:')
WARNING = yellow('WARNING:')
OK = green('OK')


def _import_namespace_pkg(modname, print_msg=True):
    """
    Import a package within the natcap namespace and print helpful
    debug messages as packages are discovered.

    Parameters:
        modname (string): The natcap subpackage name.
        print_msg=True (bool): Whether to print messages about the import
            state.

    Returns:
        Either 'egg' or 'dir' if the package is importable.

    Raises:
        ImportError: If the package cannot be imported.
    """
    module = importlib.import_module('natcap.%s' % modname)
    try:
        version = module.__version__
    except AttributeError:
        packagename = 'natcap.%s' % modname
        version = pkg_resources.require(packagename)[0].version

    is_egg = reduce(
        lambda x, y: x or y,
        [p.endswith('.egg') for p in module.__file__.split(os.sep)])

    if len(module.__path__) > 1:
        module_path = module.__path__
    else:
        module_path = module.__path__[0]

    if not is_egg:
        return_type = 'dir'
        message = '{warn} natcap.{mod}=={ver} ({dir}) not an egg.'.format(
            warn=WARNING, mod=modname, ver=version, dir=module_path)
    else:
        return_type = 'egg'
        message = "natcap.{mod}=={ver} installed as egg ({dir})".format(
            mod=modname, ver=version, dir=module_path)

    if print_msg:
        print message

    return (module, return_type)


def is_exe(fpath):
    """
    Check whether a file is executable and that it exists.

    Parameters:
        fpath (string): The filepath to check.

    Returns:
        A boolean.
    """
    return os.path.isfile(fpath) and os.access(fpath, os.X_OK)


def find_executable(program):
    """
    Locate the provided program.

    Parameters:
        program (string): Either the absolute path to an executable or an exe
            name (e.g. python, git).  On Windows systems, if the program name
            does not already include '.exe', it will be appended to the
            program name provided.

    Returns:
        The absolute path to the executable if it can be found.  Raises
        EnvironmentError if not.

    Raises:
        EnvironmentError: When the program cannot be found.

    """
    if platform.system() == 'Windows' and not program.endswith('.exe'):
        program += '.exe'

    fpath, fname = os.path.split(program)
    if fpath:  # fpath is not '' when an absolute path is given.
        if is_exe(program):
            return program
    else:
        for path in os.environ["PATH"].split(os.pathsep):
            path = path.strip('"')
            exe_file = os.path.join(path, program)
            if is_exe(exe_file):
                return exe_file

    raise EnvironmentError(
        "Executable not found: {program}".format(
            program=program))


def user_os_installer():
    """
    Determine the operating system installer.

    On Linux, this will be either "deb" or "rpm" depending on the presence
    of /usr/bin/rpm.

    Returns:
        One of "rpm", "deb", "dmg", "nsis".  Returns 'UNKNOWN' if the installer
        type could not be determined.

    """
    if platform.system() == 'Linux':
        for path in os.environ["PATH"].split(os.pathsep):
            path = path.strip('"')
            rpm_path = os.path.join(path, 'rpm')
            if is_exe(rpm_path):
                # https://ask.fedoraproject.org/en/question/49738/how-to-check-if-system-is-rpm-or-debian-based/?answer=49850#post-id-49850
                # -q -f /path/to/rpm checks to see if RPM owns RPM.
                # If it's not owned by RPM, we can assume it's owned by apt/dpkg.
                exit_code = subprocess.call([rpm_path, '-q', '-f', rpm_path])
                if exit_code == 0:
                    return 'rpm'
                else:
                    break
        return 'deb'

    if platform.system() == 'Darwin':
        return 'dmg'

    if platform.system() == 'Windows':
        return 'nsis'

    return 'UNKNOWN'

# the options object is used for global paver configuration.  It contains
# default values for all tasks, which makes our handling of parameters much
# easier.
_ENVNAME = 'release_env'
_PYTHON = sys.executable
paver.easy.options(
    dry_run=False,
    build=Bunch(
        force_dev=False,
        skip_data=False,
        skip_installer=False,
        skip_bin=False,
        python=_PYTHON,
        envname=_ENVNAME,
        skip_python=False
    ),
    build_installer=Bunch(
        force_dev=False,
        insttype=user_os_installer(),
        arch=platform.machine(),
        bindir=os.path.join('dist', 'invest_dist')
    ),
    collect_release_files=Bunch(
        python=_PYTHON
    ),
    version=Bunch(
        json=False,
        save=False
    ),
    env=Bunch(
        system_site_packages=False,
        clear=False,
        envname=_ENVNAME,
        with_invest=False,
        requirements='',
        bootstrap_file='bootstrap.py',
        dev=False,
        with_pygeoprocessing=False,
        compiler=None
    ),
    build_docs=Bunch(
        force_dev=False,
        skip_api=False,
        skip_guide=False,
        python=_PYTHON
    ),
    build_data=Bunch(
        force_dev=False
    ),
    build_bin=Bunch(
        force_dev=False,
        python=_PYTHON
    ),
    jenkins_installer=Bunch(
        nodata='false',
        nobin='false',
        nodocs='false',
        noinstaller='false',
        nopush='false'
    ),
    clean=Bunch(),
    virtualenv=Bunch(),
    dev_env=Bunch(
        envname='test_env',
        noinvest=False,
        compiler=None
    ),
    check=Bunch(
        fix_namespace=False,
        allow_errors=False
    )
)


class Repository(object):
    """Abstract class representing a version-controlled repository."""
    tip = ''  # The string representing the latest revision
    statedir = ''  # Where the SCM stores its data, relative to repo root
    cmd = ''  # The command-line exe to call.

    def __init__(self, local_path, remote_url):
        """Initialize the Repository instance

        Parameters:
            local_path (string): The filepath on disk to the repo
                (relative to pavement.py)
            remote_url (string): The string URL to use to identify the repo.
                Used for clones, updates.

        Returns:
            An instance of Repository.
        """
        self.local_path = local_path
        self.remote_url = remote_url

    def get(self, rev):
        """Update to the target revision.

        Parameters:
            rev (string): The revision to update the repo to.

        Returns:
            None
        """
        if not self.ischeckedout():
            self.clone()
        else:
            print 'Repository %s exists' % self.local_path

        # If we're already updated to the correct rev, return.
        if self.at_known_rev():
            print 'Repo %s is in a known state' % self.local_path
            return

        # Try to update to the correct revision.  If we can't pull, then
        # update.
        try:
            self.update(rev)
        except BuildFailure:
            print 'Repo %s not found, falling back to fresh clone and update' % self.local_path
            # When the current repo can't be updated because it doesn't know
            # the change we want to update to
            self.clone(rev)

    def ischeckedout(self):
        """Identify whether the repository is checked out on disk."""
        return os.path.exists(os.path.join(self.local_path, self.statedir))

    def clone(self, rev=None):
        """Clone the repository from the remote URL.

        This method is to be overridden in a subclass with the SCM-specific
        commands.

        Parameters:
            rev=None (string or None): The revision to update to.  If None,
                the revision will be fetched from versions.json.

        Returns:
            None

        Raises:
            NotImplementedError: When the method is not overridden in a subclass
            BuildFailure: When an error is encountered in the clone command.
        """
        raise NotImplementedError

    def update(self, rev=None):
        """Update the repository to a revision.

        This method is to be overridden in a subclass with the SCM-specific
        commands.

        Parameters:
            rev=None (string or None): The revision to update to.  If None,
                the revision will be fetched from versions.json.

        Returns:
            None

        Raises:
            NotImplementedError: When the method is not overridden in a subclass
            BuildFailure: When an error is encountered in the clone command.
        """
        raise NotImplementedError

    def tracked_version(self):
        """Get this repository's expected version from versions.json.

        Returns:
            A string representation of the tracked version.
        """
        tracked_rev = json.load(open('versions.json'))[self.local_path]
        if type(tracked_rev) is DictType:
            user_os = platform.system()
            return tracked_rev[user_os]
        elif tracked_rev.startswith('REQUIREMENTS_TXT'):
            pkgname = tracked_rev.split(':')[1]
            version =_parse_version_requirement(pkgname)
            if version is None:
                raise ValueError((
                    'Versions.json requirement string must have the '
                    'format "REQUIREMENTS_TXT:<pkgname>".  Example: '
                    '"REQUIREMENTS_TXT:pygeoprocessing".  %s found.'
                    ) % tracked_rev)
            tracked_rev = version
        return tracked_rev

    def at_known_rev(self):
        """Identify whether the Repository is at the expected revision.

        Returns:
            A boolean.
        """
        if not self.ischeckedout():
            return False

        tracked_version = self.format_rev(self.tracked_version())
        return self.current_rev() == tracked_version

    def format_rev(self, rev):
        """Get the uniquely-identifiable commit ID of `rev`.

        This is particularly useful for SCMs that have multiple ways of
        identifying commits.

        Parameters:
            rev (string): The revision to identify.

        Returns:
            The string id of the commit.

        Raises:
            NotImplementedError: When the method is not overridden in a subclass
            BuildFailure: When an error is encountered in the clone command.
        """
        raise NotImplementedError

    def current_rev(self):
        """Fetch the current revision of the repository on disk.

        This method should be overridden in a subclass with the SCM-specific
        command(s).

        Raises:
            NotImplementedError: When the method is not overridden in a subclass
            BuildFailure: When an error is encountered in the clone command.
        """
        raise NotImplementedError


class DVCSRepository(Repository):
    """Abstract class for distributed revision control system repositories."""
    tip = ''
    statedir = ''
    cmd = ''

    def pull(self):
        """Pull new changes from the remote.

        This should be overridden in SCM-specific subclasses.

        Returns:
            None
        """
        raise NotImplementedError

    def pull_and_retry(self, shell_string, cwd=None):
        """Run a command, pulling new changes if needed.

        Parameters:
            shell_string (string): The formatted command to run.
            cwd=None(string or None): The directory from which to execute
                the command.  If None, the current working directory will be
                used.

        Returns:
            None

        Raises:
            BuildFailure: Raised when the shell command fails after pulling.
        """
        for check_again in [True, False]:
            try:
                return sh(shell_string, cwd=cwd, capture=True).rstrip()
            except BuildFailure as failure:
                if check_again is True:
                    # Pull and try to run again
                    # Assumes that self.pull is implemented in the DVCS
                    # subclass.
                    self.pull()
                else:
                    raise failure


class HgRepository(DVCSRepository):
    tip = 'tip'
    statedir = '.hg'
    cmd = 'hg'

    def clone(self, rev=None):
        if rev is None:
            rev = self.tracked_version(convert=False)
        sh('hg clone %(url)s %(dest)s -u %(rev)s' % {'url': self.remote_url,
                                                     'dest': self.local_path,
                                                     'rev': rev})

    def pull(self):
        sh('hg pull -R %(dest)s %(url)s' % {'dest': self.local_path,
                                            'url': self.remote_url})

    def update(self, rev):
        update_string = 'hg update -R {dest} -r {rev}'.format(
            dest=self.local_path, rev=rev)
        return self.pull_and_retry(update_string)

    def _format_log(self, template='', rev='.'):
        log_string = 'hg log -R {dest} -r {rev} --template="{template}"'.format(
            dest=self.local_path, rev=rev, template=template)
        return self.pull_and_retry(log_string)

    def format_rev(self, rev):
        return self._format_log('{node}', rev=rev)

    def current_rev(self, convert=True):
        return self._format_log('{node}')

    def tracked_version(self, convert=True):
        json_version = Repository.tracked_version(self)
        if not convert or not os.path.exists(self.local_path):
            return json_version
        return self._format_log(template='{node}', rev=json_version)


class SVNRepository(Repository):
    tip = 'HEAD'
    statedir = '.svn'
    cmd = 'svn'

    def at_known_rev(self):
        """Determine repo status from `svn status`

        Overridden from Repository.at_known_rev(...).  SVN info does not
        correctly report the status of the repository in the version number,
        so we must parse the output of `svn status` to see if a checkout or
        update was interrupted.

        Returns True if the repository is up-to-date.  False if not."""
        # Parse the output of SVN status.
        repo_status = sh('svn status', cwd=self.local_path, capture=True)
        for line in repo_status:
            # If the line is empty, skip it.
            if line.strip() == '':
                continue

            if line.split()[0] in ['!', 'L']:
                print 'Checkout or update incomplete!  Repo NOT at known rev.'
                return False

        print 'Status ok.'
        return Repository.at_known_rev(self)

    def _cleanup_and_retry(self, cmd, *args, **kwargs):
        """Run SVN cleanup."""
        for retry in [True, False]:
            try:
                cmd(*args, **kwargs)
            except BuildFailure as failure:
                if retry and self.ischeckedout():
                    # We should only retry if the repo is checked out.
                    print 'Cleaning up SVN repository %s' % self.local_path
                    sh('svn cleanup', cwd=self.local_path)
                    # Now we'll try the original command again!
                else:
                    # If there was a failure before the repo is checked out,
                    # then the issue is probably identified in stderr.
                    raise failure

    def clone(self, rev=None):
        if rev is None:
            rev = self.tracked_version()
        self._cleanup_and_retry(paver.svn.checkout, self.remote_url,
                                self.local_path, revision=rev)

    def update(self, rev):
        # check that the repository URL hasn't changed.  If it has, update to
        # the new URL
        local_copy_info = paver.svn.info(self.local_path)
        if local_copy_info.repository_root != self.remote_url:
            sh('svn switch --relocate {orig_url} {new_url}'.format(
                orig_url=local_copy_info.repository_root,
                new_url=self.remote_url), cwd=self.local_path)

        self._cleanup_and_retry(paver.svn.update, self.local_path, rev)

    def current_rev(self):
        try:
            return paver.svn.info(self.local_path).revision
        except AttributeError:
            # happens when we're in a dry run
            # In this case, paver.svn.info() returns an empty Bunch object.
            # Returning 'Unknown' for now until we implement something more
            # stable.
            warnings.warn('SVN version info does not work when in a dry run')
            return 'Unknown'

    def format_rev(self, rev):
        return rev


class GitRepository(DVCSRepository):
    tip = 'master'
    statedir = '.git'
    cmd = 'git'

    def clone(self, rev=None):
        sh('git clone {url} {dest}'.format(**{'url': self.remote_url,
                                              'dest': self.local_path}))
        if rev is None:
            rev = self.tracked_version()
            self.update(rev)

    def pull(self):
        sh('git fetch %(url)s' % {'url': self.remote_url}, cwd=self.local_path)

    def update(self, rev):
        update_string = 'git checkout {rev}'.format(rev=rev)
        self.pull_and_retry(update_string, cwd=self.local_path)

    def current_rev(self):
        rev_cmd_string = 'git rev-parse --verify HEAD'
        return self.pull_and_retry(rev_cmd_string, cwd=self.local_path)

    def format_rev(self, rev):
        log_string = 'git log --format=format:%H -1 {rev}'.format(rev=rev)
        return self.pull_and_retry(log_string, cwd=self.local_path)


REPOS_DICT = {
    'users-guide': HgRepository('doc/users-guide', 'https://bitbucket.org/natcap/invest.users-guide'),
    'invest-data': SVNRepository('data/invest-data', 'svn://scm.naturalcapitalproject.org/svn/invest-sample-data'),
    'test-data': SVNRepository('data/invest-test-data', 'svn://scm.naturalcapitalproject.org/svn/invest-test-data'),
    'invest-2': HgRepository('src/invest-natcap.default', 'http://bitbucket.org/natcap/invest.arcgis'),
    'pyinstaller': GitRepository('src/pyinstaller', 'https://github.com/pyinstaller/pyinstaller.git'),
    'pygeoprocessing': HgRepository('src/pygeoprocessing', 'https://bitbucket.org/richpsharp/pygeoprocessing'),
}
REPOS = REPOS_DICT.values()


def _invest_version(python_exe=None):
    """
    Load the InVEST version string and return it.

    Fetches the string from natcap.invest if the package is installed and
    is able to be imported.  Otherwise, fetches the version string from
    the natcap.invest source.

    Parameters:
        python_exe=None (string): The path to the python interpreter to use.
            If None, the PATH python will be used.

    Returns:
        The version string.
    """

    try:
        import natcap.versioner
        print 'Retrieved version from natcap.versioner'
        return natcap.versioner.parse_version()
    except ImportError:
        print 'natcap.versioner not available'

    try:
        import natcap.invest as invest
        print 'Retrieved version from natcap.invest'
        return invest.__version__
    except ImportError:
        print 'natcap.invest not available'

    if python_exe is None:
        python_exe = 'python'
    else:
        python_exe = os.path.abspath(python_exe)

    # try to get the version from setup.py
    invest_version = sh('{python} setup.py --version'.format(
        python=python_exe), capture=True).rstrip()

    invest_version_strings = invest_version.split(os.linesep)
    if len(invest_version_strings) > 1:

        print 'Retrieved version from setup.py --version'
        # leave out the PEP440 warning strings if present.
        if platform.system() == 'Windows':
            return invest_version_strings[0]
        else:
            return invest_version_strings[-1]

    if invest_version != '':
        # In case the version wasn't imported for some reason.
        return invest_version

    # try to get it from the designated python
    invest_version = sh(
        '{python} -c "import natcap.invest; print natcap.invest.__version__"'.format(
            python=python_exe),
        capture=True).rstrip()
    print 'Retrieved version from site-packages'
    return invest_version


def _repo_is_valid(repo, options):
    # repo is a repository object
    # options is the Options object passed in when using the @cmdopts
    # decorator.
    try:
        options.force_dev
    except AttributeError:
        # options.force_dev not specified as a cmd opt, defaulting to False.
        options.force_dev = False

    if not os.path.exists(repo.local_path):
        print "WARNING: Repository %s has not been cloned." % repo.local_path
        print "To clone, run this command:"
        print "    paver fetch %s" % repo.local_path
        return False

    if not repo.at_known_rev() and not options.force_dev:
        current_rev = repo.current_rev()
        print 'ERROR: Revision mismatch in repo %s' % repo.local_path
        print '*****  Repository at rev %s' % current_rev
        print '*****  Expected rev: %s' % repo.tracked_version()
        print '*****  To override, use the --force-dev flag.'
        return False
    return True


@task
@cmdopts([
    ('json', '', 'Export to json'),
    ('save', '', 'Write json to versions.json')
])
def version(options):
    """
    Display the versions of nested repositories and exit.  UNIMPLEMENTED
    """
    # If --json and --save are both specified, raise an error.
    # These options should be mutually exclusive.
    if options.json and options.save:
        raise BuildFailure("ERROR: --json and --save are mutually exclusive")

    # print the version information.
    data = dict((repo.local_path, repo.current_rev() if os.path.exists(
        repo.local_path) else None) for repo in REPOS)
    json_string = json.dumps(data, sort_keys=True, indent=4)
    try:
        options.json
        print json_string
        return
    except AttributeError:
        pass

    try:
        options.save
        open('versions.json', 'w').write(json_string)
        return
    except AttributeError:
        pass

    # print a formatted table of repository versions and whether the repo is at
    # the known version.
    # Columns:
    # local_path | repo_type | rev_matches
    repo_col_width = max(map(lambda x: len(x.local_path), REPOS)) + 4
    fmt_string = "%(path)-" + str(repo_col_width) + "s %(type)-10s %(is_tracked)-10s"
    data = []
    for repo in sorted(REPOS, key=lambda x: x.local_path):
        if not os.path.exists(repo.local_path):
            at_known_rev = 'not cloned'
        else:
            try:
                at_known_rev = repo.at_known_rev()
                if not at_known_rev:
                    at_known_rev = 'MODIFIED'
            except KeyError:
                at_known_rev = 'UNTRACKED'

        data.append({
            "path": repo.local_path,
            "type": repo.cmd,
            "is_tracked": at_known_rev,
        })

    this_repo_rev = sh('hg log -r . --template="{node}"', capture=True)
    this_repo_branch = sh('hg branch', capture=True)
    local_version = _get_local_version()
    print
    print '*** THIS REPO ***'
    print 'Pretty: %s' % local_version
    print 'Rev:    %s' % this_repo_rev
    print 'Branch: %s' % this_repo_branch

    print
    print '*** SUBREPOS ***'
    headers = {"path": 'REPO PATH', "type": 'REPO TYPE', "is_tracked": 'AT TRACKED REV'}
    print fmt_string % headers
    for repo_data in data:
        print fmt_string % repo_data


@task
@cmdopts([
    ('envname=', 'e', 'The name of the environment to use'),
    ('noinvest', '', 'Skip installing InVEST'),
    ('compiler=', 'c', ('The compiler to use.  Must be a valid distutils '
                      'compiler string. See `python setup.py build '
                      '--help-compiler` for available compiler strings.'))
])
def dev_env(options):
    """
    Set up a development environment with common parameters.


    Setup a development environment with:
        * access to system-site-packages
        * InVEST installed
        * pygeoprocessing installed

    Saved to test_env, or the envname of choice.  If an env of the same name
    exists, clear out the existing env.
    """
    call_task('env', options={
        'system_site_packages': True,
        'clear': True,
        'with_invest': not options.dev_env.noinvest,
        'with_pygeoprocessing': True,
        'envname': options.dev_env.envname,
        'compiler': options.dev_env.compiler,
        'dev': True,
    })


def _read_requirements_dict():
    """Read requirments.txt into a dict.

    Returns:
        A dict mapping {projectname: requirement}.

    Example:
        >>> _read_requirements_dict()
        {'pygeoprocessing': 'pygeoprocessing>=0.3.0a12', ...}
    """
    reqs = {}
    for line in open('requirements.txt'):
        line = line.strip()
        parsed_req = pkg_resources.Requirement.parse(line)
        reqs[parsed_req.project_name] = line
    return reqs


def _parse_version_requirement(pkg_name):
    """Parse a version requirement from requirements.txt.

    Returns the first parsed version that meets the >= requirement.

    Parameters:
        pkg_name (string): The string package name to search for.

    Returns:
        The string version or None if no >= version requirement can be parsed.

    """
    for line in open('requirements.txt'):
        if line.startswith(pkg_name):
            # Assume that we only have one version spec to deal with.
            version_specs = pkg_resources.Requirement.parse(line).specs
            for requirement_type, version in version_specs:
                if requirement_type == '>=':
                    return version


@task
@cmdopts([
    ('system-site-packages', '', ('Give the virtual environment access '
                                  'to the global site-packages')),
    ('clear', '', 'Clear out the non-root install and start from scratch.'),
    ('envname=', 'e', ('The name of the environment to use')),
    ('with-invest', '', 'Install the current version of InVEST into the env'),
    ('with-pygeoprocessing', '', ('Install the current version of '
                                  'pygeoprocessing into the env')),
    ('requirements=', 'r', 'Install requirements from a file'),
    ('dev', 'd', ('Install InVEST namespace packages as flat eggs instead of '
                  'in a single folder hierarchy.  Better for development, '
                  'not so great for pyinstaller build')),
    ('compiler=', 'c', ('The compiler to use.  Must be a valid distutils '
                      'compiler string. See `python setup.py build '
                      '--help-compiler` for available compiler strings.'))
])
def env(options):
    """
    Set up a virtualenv for the project.
    """
    # paver provides paver.virtual.bootstrap(), but this does not afford the
    # degree of control that we want and need with installing needed packages.
    # We therefore make our own bootstrapping function calls here.
    install_string = """
import os, subprocess, platform
def after_install(options, home_dir):
    etc = join(home_dir, 'etc')
    if not os.path.exists(etc):
        os.makedirs(etc)
    if platform.system() == 'Windows':
        bindir = 'Scripts'
        distutils_dir = os.path.join(home_dir, 'Lib', 'distutils')
    else:
        bindir = 'bin'
        distutils_dir = os.path.join(home_dir, 'lib', 'python27', 'distutils')
    distutils_cfg = os.path.join(distutils_dir, 'distutils.cfg')

"""

    # If the user has a distutils.cfg file defined in their global distutils
    # installation, copy that over.
    source_file = os.path.join(distutils.__path__[0],
                               'distutils.cfg')
    install_string += (
        "    if os.path.exists('{src_distutils_cfg}'):\n"
        "       if not os.path.exists(distutils_dir):\n"
        "           os.makedirs(distutils_dir)\n"
        "       shutil.copyfile('{src_distutils_cfg}', distutils_cfg)\n"
    ).format(src_distutils_cfg=source_file)

    # Track preinstalled packages so we don't install them twice.
    preinstalled_pkgs = set([])

    if options.env.compiler:
        _valid_compilers = distutils.ccompiler.compiler_class.keys()
        if options.env.compiler not in _valid_compilers:
            raise BuildFailure('Invalid compiler: %s not in %s' % (
                options.env.compiler, _valid_compilers))
        print 'Preferring user-defined compiler %s' % str(options.env.compiler)
        # If the user defined a compiler to use, customize the available pip
        # options to pass the compiler flag through to the setup.py build_ext
        # command that precedes the install.
        compiler_string = ("'--global-option', 'build_ext', '--global-option', "
                           "'--compiler={compiler}', ").format(
                               compiler=options.env.compiler)
    else:
        # If the user didn't specify the compiler as a command-line option,
        # we'll default to whatever pip thinks is best.
        compiler_string = ''

    if options.env.with_pygeoprocessing:
<<<<<<< HEAD
        # install with --no-deps (will otherwise try to install numpy, gdal,
        # etc.), and -I to ignore any existing pygeoprocessing install (as
        # might exist in system-site-packages).
        # Installing as egg grants pygeoprocessing greater precendence in the
        # import order.  If I install as a wheel, the system install of
        # pygeoprocessing takes precedence.  I believe this to be a bug in
        # pygeoprocessing (poster, for example, does not have this issue!).
        install_string += (
            "    subprocess.call([join(home_dir, bindir, 'pip'), 'install', "
            "'--no-deps', '-I', '--egg', {compiler_flags} "
            "'./src/pygeoprocessing'])\n"
        ).format(compiler_flags=compiler_string)
=======
        # Verify that natcap.versioner is present and importable.
        # pygeoprocessing won't install properly unless this is present.
        _import_namespace_pkg('versioner')

        # Check and update the pygeoprocessing repo if needed.
        call_task('check_repo', options={
            'force-dev': False,
            'repo': 'src/pygeoprocessing',
            'fetch': True,
        })

        try:
            # Determine the required pygeoprocessing and only install it to the
            # env if the system version isn't suitable.
            pygeo_version = REPOS_DICT['pygeoprocessing'].tracked_version(
                convert=False)
            pkg_resources.require('pygeoprocessing>=%s' % pygeo_version)
        except (pkg_resources.DistributionNotFound,
                pkg_resources.VersionConflict) as (required_pkg, found_pkg):
            print yellow(('Unsuitable pygeoprocessing %s found, but %s '
                          'required. Installing the correct version to the '
                          'dev_env.') % (found_pkg, required_pkg))
            # install with --no-deps (will otherwise try to install numpy, gdal,
            # etc.), and -I to ignore any existing pygeoprocessing install (as
            # might exist in system-site-packages).
            # Installing as egg grants pygeoprocessing greater precendence in the
            # import order.  If I install as a wheel, the system install of
            # pygeoprocessing takes precedence.  I believe this to be a bug in
            # pygeoprocessing (poster, for example, does not have this issue!).
            install_string += (
                "    subprocess.call([join(home_dir, bindir, 'pip'), 'install', "
                "'--no-deps', '-I', '--egg', './src/pygeoprocessing'])\n"
            )

>>>>>>> f11c0ab0
        preinstalled_pkgs.add('pygeoprocessing')
    else:
        print 'Skipping the installation of pygeoprocessing per user input.'

    requirements_files = ['requirements.txt']
    if options.env.requirements not in [None, '']:
        requirements_files.append(options.env.requirements)

    # extra parameter strings needed for installing certain packages
    # Always install nose, natcap.versioner to the env over whatever else
    # is there.
    pkg_pip_params = {
        'nose': ['-I'],
        'natcap.versioner': ['-I'],
        # Pygeoprocessing wheels are compiled against specific versions of
        # numpy.  Sometimes the wheel on PyPI is incompatible with the locally
        # installed numpy.  Force compilation from source to avoid this issue.
        'pygeoprocessing': NO_WHEEL_SH.split(),
    }
    if options.env.dev:
        # I only want to install natcap namespace packages as flat wheels if
        # we're in a development environment (not a build environment).
        # Pyinstaller seems to work best with namespace packages that are all
        # in a single source tree, though python will happily import multiple
        # eggs from different places.
        pkg_pip_params['natcap.versioner'] += ['--egg', '--no-use-wheel']

    def _format_params(param_list):
        """
        Convert a list of string parameters to a string suitable for adding to
        the environment bootstrap file.

        Returns:
            A string
        """
        params_as_strings = ["'{param}'".format(param=x) for x in param_list]
        extra_params = ", %s" % ', '.join(params_as_strings)
        return extra_params

    pip_template = "    subprocess.call([join(home_dir, bindir, 'pip'), 'install', '{pkgname}' {extra_params}])\n"
    for reqs_file in requirements_files:
        for requirement in pkg_resources.parse_requirements(open(reqs_file).read()):
            projectname = requirement.project_name  # project name w/o version req
            if projectname in preinstalled_pkgs:
                print ('Requirement %s from requirements.txt already '
                       'handled by bootstrap script') % projectname
                continue
            try:
                install_params = pkg_pip_params[projectname]
                extra_params = _format_params(install_params)
            except KeyError:
                # No extra parameters needed for this package.
                extra_params = ''

            install_string += pip_template.format(pkgname=requirement, extra_params=extra_params)

    if options.env.with_invest:
        # Build an sdist and install it as an egg.  Works better with
        # pyinstaller, it would seem.  Also, namespace packages complicate
        # imports, so installing all natcap pkgs as eggs seems to work as
        # expected.
        install_string += (
            "    subprocess.call([join(home_dir, bindir, 'python'), 'setup.py', 'egg_info', 'sdist', '--formats=gztar'])\n"
            "    version = subprocess.check_output([join(home_dir, bindir, 'python'), 'setup.py', '--version'])\n"
            "    version = version.rstrip()  # clean trailing whitespace\n"
            "    invest_sdist = join('dist', 'natcap.invest-{version}.tar.gz'.format(version=version))\n"
            "    # Sometimes, don't know why, sdist ends up with - instead of + as local ver. separator.\n"
            "    if not os.path.exists(invest_sdist):\n"
            "        invest_sdist = invest_sdist.replace('+', '-')\n"
        )

        if not options.env.dev:
            install_string += (
                # Recent versions of pip build wheels by default before
                # installing, but wheel has a bug preventing builds for
                # namespace packages.
                # Therefore, skip wheel builds for invest.
                # Pyinstaller also doesn't handle namespace packages all that
                # well, so --egg --no-use-wheel doesn't really work in a
                # release environment either.
                "    subprocess.call([join(home_dir, bindir, 'pip'), 'install'"
                ", {no_wheel_flag}, {compiler_flags}"
                " invest_sdist])\n"
            ).format(no_wheel_flag=NO_WHEEL_SUBPROCESS,
                     compiler_flags=compiler_string)
        else:
            install_string += (
                # If we're in a development environment, it's ok (even
                # preferable) to install natcap namespace packages as flat
                # eggs.
                "    subprocess.call([join(home_dir, bindir, 'pip'), "
                "'install', '--egg', {no_wheel_flag}, {compiler_flags}"
                " invest_sdist])\n"
            ).format(no_wheel_flag=NO_WHEEL_SUBPROCESS,
                     compiler_flags=compiler_string)
    else:
        print 'Skipping the installation of natcap.invest per user input'

    output = virtualenv.create_bootstrap_script(textwrap.dedent(install_string))
    open(options.env.bootstrap_file, 'w').write(output)

    # Built the bootstrap env via a subprocess call.
    # Calling via the shell so that virtualenv has access to environment
    # vars as needed.
    try:
        pkg_resources.require('virtualenv>=13.0.0')
        no_wheel_flag = '--no-wheel'
    except pkg_resources.VersionConflict:
        # Early versions of virtualenv don't ship wheel, so there's no flag for
        # us to provide.
        no_wheel_flag = ''

    bootstrap_cmd = "%(python)s %(bootstrap_file)s %(site-pkgs)s %(clear)s %(no-wheel)s %(env_name)s"
    bootstrap_opts = {
        "python": sys.executable,
        "bootstrap_file": options.env.bootstrap_file,
        "env_name": options.env.envname,
        "site-pkgs": '--system-site-packages' if options.env.system_site_packages else '',
        "clear": '--clear' if options.env.clear else '',
        "no-wheel": no_wheel_flag,  # exclude wheel.  It has a bug preventing namespace pkgs from compiling
    }
    sh(bootstrap_cmd % bootstrap_opts)

    # Virtualenv appears to partially copy over distutills into the new env.
    # Remove what was copied over so we din't confuse pyinstaller.
    if platform.system() == 'Windows':
        init_file = os.path.join(options.env.envname, 'Lib', 'site-packages', 'natcap', '__init__.py')
    else:
        init_file = os.path.join(options.env.envname, 'lib', 'python2.7', 'site-packages', 'natcap', '__init__.py')

    if options.with_invest and not options.env.dev:
        # writing this import appears to help pyinstaller find the __path__
        # attribute from a package.  Only write it if InVEST is installed and
        # is installed as a package (not a dev environment)
        init_string = "import pkg_resources\npkg_resources.declare_namespace(__name__)\n"
        with open(init_file, 'w') as namespace_init:
            namespace_init.write(init_string)

    print '*** To activate the env, run:'
    if platform.system() == 'Windows':
        print r'    call .\%s\Scripts\activate' % options.env.envname
    else:  # assume all POSIX systems behave the same way
        print '    source %s/bin/activate' % options.env.envname


@task
@consume_args  # when consuming args, it's a list of str arguments.
def fetch(args, options):
    """
    Clone repositories the correct locations.
    """

    arg_parser = argparse.ArgumentParser()
    arg_parser.add_argument('repo', metavar='REPO[@rev]', nargs='*',
                            help=('The repository to fetch.  Optionally, the '
                                  'revision to update to can be specified by '
                                  'using the "@" symbol.  Example: '
                                  ' `paver fetch data/invest-data@27`. '
                                  'If no repos are specified, all known repos '
                                  'will be fetched.  Specifying an argument of'
                                  ' "*" will also cause all repos to be '
                                  'fetched.'))

    # figure out which repos/revs we're hoping to update.
    # None is our internal, temp keyword representing the LATEST possible
    # rev.
    user_repo_revs = {}  # repo -> version
    parsed_args = arg_parser.parse_args(args[:])
    for user_repo in parsed_args.repo:
        repo_parts = user_repo.split('@')
        if len(repo_parts) == 1:
            repo_name = repo_parts[0]
            repo_rev = None
        elif len(repo_parts) == 2:
            repo_name, repo_rev = repo_parts
        else:
            raise BuildFailure("Can't parse repo/rev {repo}".format(user_repo))

        # if the repo name ends with a trailing / (or \\ on Windows), trim it
        # Improves comparison of repo strings.  Tab-completion likes to add the
        # trailing slash.
        if repo_name.endswith(os.sep):
            repo_name = repo_name[:-1]
        user_repo_revs[repo_name] = repo_rev

    # We include all repos if EITHER the user has not provided any arguments at
    # all OR the one argument present is a *
    include_all_repos = (parsed_args.repo == [] or parsed_args.repo == ['*'])

    # determine which known repos the user wants to operate on.
    # example: `src` would represent all repos under src/
    # example: `data` would represent all repos under data/
    # example: `src/pyinstaller` would represent the pyinstaller repo
    desired_repo_revs = {}
    known_repos = dict((repo.local_path, repo) for repo in REPOS)
    for known_repo_path, repo_obj in known_repos.iteritems():
        if include_all_repos:
            # If no repos were specified as input to this function, fetch them
            # all!  Use the version in versions.json.
            desired_repo_revs[repo_obj] = repo_obj.tracked_version()
        else:
            for user_repo, user_rev in user_repo_revs.iteritems():
                if user_repo in known_repo_path:
                    if known_repo_path in desired_repo_revs:
                        raise BuildFailure('The same repo has been selected '
                                           'twice')
                    else:
                        desired_repo_revs[repo_obj] = user_rev

    for user_requested_repo, target_rev in desired_repo_revs.iteritems():
        print 'Fetching {path}'.format(path=user_requested_repo.local_path)

        # If the user did not define a target rev, we use the one on disk.
        if target_rev is None:
            try:
                target_rev = user_requested_repo.tracked_version()
            except KeyError:
                repo_path = user_requested_repo.local_path
                raise BuildFailure(('Repo not tracked in versions.json: '
                                   '{repo}').format(repo=repo_path))

        if options.dry_run:
            print 'Fetching {path}'.format(user_requested_repo.local_path)
            continue
        else:
            user_requested_repo.get(target_rev)


@task
@consume_args
def push(args):
    """Push a file or files to a remote server.

    Usage:
        paver push [--private-key=KEYFILE] [--password] [--makedirs] [user@]hostname[:target_dir] file1, file2, ...

    Uses pythonic paramiko-based SCP to copy files to the remote server.

    if --private-key=KEYFILE is provided, KEYFILE must be the path to the private
    key file to use.  If this file cannot be found, BuildFailure will be raised.

    If --password is provided at the command line, the user will be prompted
    for a password.  This is sometimes required when the remote's private key
    requires a password to decrypt.

    If --makedirs is provided, intermediate directories will be created as needed.

    If a target username is not provided ([user@]...), the current user's username
    used for the transfer.

    If a target directory is not provided (hostname[:target_dir]), the current
    directory of the target user is used.
    """
    print args
    import paramiko

    paramiko.util.log_to_file('paramiko-log.txt')

    from paramiko import SSHClient
    ssh = SSHClient()
    ssh.load_system_host_keys()

    # Automatically add host key if needed
    ssh.set_missing_host_key_policy(paramiko.AutoAddPolicy())

    # Clean out all of the user-configurable options flags.
    config_opts = []
    for argument in args[:]:  # operate on a copy of args
        if argument.startswith('--'):
            config_opts.append(argument)
            args.remove(argument)

    use_password = '--password' in config_opts

    # check if the user specified a private key to use
    private_key = None
    for argument in config_opts:
        if argument.startswith('--private-key'):
            private_key_file = argument.split('=')[1]
            if not os.path.exists(private_key_file):
                raise BuildFailure(
                    'Cannot fild private key file %s' % private_key_file)
            print 'Using private key %s' % private_key_file
            private_key = paramiko.RSAKey.from_private_key_file(private_key_file)
            break
    try:
        destination_config = args[0]
    except IndexError:
        raise BuildFailure("ERROR: destination config must be provided")

    files_to_push = args[1:]
    if len(files_to_push) == 0:
        raise BuildFailure("ERROR: At least one file must be given")

    def _fix_path(path):
        """Fix up a windows path to work on linux"""
        # destination OS is linux, so adjust windows filepaths to match
        if platform.system() == 'Windows':
            return path.replace(os.sep, '/')
        return path

    # ASSUME WE'RE ONLY DOING ONE HOST PER PUSH
    # split apart the configuration string.
    # format:
    #    [user@]hostname[:directory]
    if '@' in destination_config:
        username = destination_config.split('@')[0]
        destination_config = destination_config.replace(username + '@', '')
    else:
        username = getpass.getuser().strip()

    if ':' in destination_config:
        target_dir = destination_config.split(':')[-1]
        destination_config = destination_config.replace(':' + target_dir, '')
        target_dir = _fix_path(target_dir)
    else:
        # just use the SCP default
        target_dir = None
    print 'Target dir: %s' % target_dir
    print 'Dest config: %s' % destination_config

    # hostname is whatever remains of the dest config.
    hostname = destination_config.strip()
    print 'Hostname: %s' % hostname

    # start up the SSH connection
    if use_password:
        password = getpass.getpass()
    else:
        password = None

    try:
        ssh.connect(hostname, 22, username=username, password=password, pkey=private_key)
    except paramiko.BadAuthenticationType:
        raise BuildFailure('ERROR: incorrect password or bad SSH key')
    except paramiko.PasswordRequiredException:
        raise BuildFailure('ERROR: password required to decrypt private key on remote.  Use --password flag')
    except socket.error as other_error:
        raise BuildFailure(other_error)

    # Make folders on remote if needed.
    if target_dir is not None and '--makedirs' in config_opts:
        ssh.exec_command('if [ ! -d "{dir}" ]\nthen\nmkdir -p -v {dir}\nfi'.format(
            dir=target_dir))
    else:
        print 'Skipping creation of folders on remote'

    def _sftp_callback(bytes_transferred, total_bytes):
        try:
            current_time = time.time()
            if current_time - _sftp_callback.last_time > 2:
                tx_ratio = bytes_transferred / float(total_bytes)
                tx_ratio = round(tx_ratio*100, 2)

                print 'SFTP copied {transf} out of {total} ({ratio} %)'.format(
                    transf=bytes_transferred, total=total_bytes, ratio=tx_ratio)
                _sftp_callback.last_time = current_time
        except AttributeError:
            _sftp_callback.last_time = time.time()

    print 'Opening SCP connection'
    sftp = paramiko.SFTPClient.from_transport(ssh.get_transport())
    for transfer_file in files_to_push:
        file_basename = os.path.basename(transfer_file)
        if target_dir is not None:
            target_filename = os.path.join(target_dir, file_basename)
        else:
            target_filename = file_basename

        target_filename = _fix_path(target_filename)  # convert windows to linux paths
        print 'Transferring %s -> %s ' % (os.path.basename(transfer_file), target_filename)
        for repeat in [True, True, False]:
            try:
                sftp.put(transfer_file, target_filename, callback=_sftp_callback)
            except IOError as filesize_inconsistency:
                # IOError raised when the file on the other end reports a
                # different filesize than what we sent.
                if not repeat:
                    raise filesize_inconsistency


    print 'Closing down SCP'
    sftp.close()

    print 'Closing down SSH'
    ssh.close()


@task
def clean(options):
    """
    Remove files and folders known to be generated by build scripts.
    """

    folders_to_rm = ['build', 'dist', 'tmp', 'bin', 'test',
                     options.env.envname,
                     'installer/darwin/temp',
                     'invest-3-x86',
                     'exe/dist',
                     'exe/build',
                     'api_env',
                     'natcap.invest.egg-info',
                     'release_env',
                     'test_env',
                     'invest-bin',
                     ]
    files_to_rm = [
        options.env.bootstrap_file,
        'installer/linux/*.deb',
        'installer/linux/*.rpm',
        'installer/darwin/*.dmg',
        'installer/windows/*.exe',
    ]

    for folder in folders_to_rm:
        for globbed_dir in glob.glob(folder):
            paver.path.path(globbed_dir).rmtree()

    for filename in files_to_rm:
        for globbed_file in glob.glob(filename):
            paver.path.path(globbed_file).remove()

    # clean out all python package repos in src/
    for repodir in map(lambda x: x.local_path, REPOS):
        if repodir.startswith('src'):
            if os.path.exists(os.path.join(repodir, 'setup.py')):
                # use setup.py for package directories.
                sh(sys.executable + ' setup.py clean', cwd=repodir)
        elif repodir.startswith('doc') and os.path.exists(repodir):
            sh('make clean', cwd=repodir)


@task
@might_call('zip')
@cmdopts([
    ('force-dev', '', 'Zip subrepos even if their version does not match the known state'),
])
def zip_source(options):
    """
    Create a zip archive of all source repositories for this project.

    Creates a standalone zip file that, when extracted, will contain all source code
    needed to create documentation and functional binaries from the various projects
    managed by this project.  If there's a source repo in this repository, its source
    is in this archive.

    If --force-dev is provided, the state of the contained subrepositories/subprojects
    is allowed to differ from the revision noted in versions.json.  If the state of
    the subproject/subrepository does not match the state noted in versions.json and
    --force-dev is NOT provided, an error will be raised.

    The output file is written to dist/InVEST-source-{version}.zip
    The version used is compiled from the state of the repository.
    """

    version = _get_local_version()

    source_dir = os.path.join('tmp', 'source')
    invest_bin_zip = os.path.join('tmp', 'invest-bin.zip')
    invest_dir = os.path.join('tmp', 'source', 'invest-bin')
    dist_dir = 'dist'
    try:
        dry('mkdir -p %s' % dist_dir, os.makedirs, source_dir)
    except OSError:
        # Folder already exists.  Skipping.
        pass
    sh('hg archive %s' % invest_bin_zip)

    def _unzip(zip_uri, dest_dir):
        def _unzip_func():
            zip = zipfile.ZipFile(zip_uri)
            zip.extractall(dest_dir)
        dry('unzip -o %s -d %s' % (zip_uri, dest_dir), _unzip_func)

    _unzip(invest_bin_zip, source_dir)

    for dirname in map(lambda x: x.local_path, REPOS):
        if not dirname[0:3] in ['doc', 'src']:
            continue

        if dirname.startswith('src'):
            source_dir = os.path.join(invest_dir, 'src')
        elif dirname.startswith('doc'):
            source_dir = os.path.join(invest_dir, 'doc')

        projectname = dirname[4:]  # remove the / as well.
        unzipped_dir = os.path.join(source_dir, projectname)
        print unzipped_dir
        try:
            dry('rm -r %s' % unzipped_dir, shutil.rmtree, unzipped_dir)
        except OSError:
            # when the source dir doesn't exist, that's ok.
            pass

        sh('hg archive -R %(repo)s tmp/%(zipname)s.zip' % {
            'repo': dirname, 'zipname': projectname})

        zipfile_name = projectname + '.zip'
        _unzip(os.path.join('tmp', zipfile_name), source_dir)

    # leave off the .zip filename here.  shutil.make_archive adds it based on
    # the format of the archive.
    archive_name = os.path.abspath(os.path.join('dist', 'InVEST-source-%s' % version))
    call_task('zip', args=[archive_name, source_dir])


@task
@might_call('zip')
@cmdopts([
    ('force-dev', '', ('Allow docs to build even if repo version does not '
                       'match the known state')),
    ('skip-api', '', 'Skip building the API docs'),
    ('skip-guide', '', "Skip building the User's Guide"),
    ('python=', '', 'The python interpreter to use'),
])
def build_docs(options):
    """
    Build the sphinx user's guide for InVEST.

    Builds the sphinx user's guide in HTML, latex and PDF formats.
    Compilation of the guides uses sphinx and requires that all needed
    libraries are installed for compiling html, latex and pdf.

    Requires make and sed.
    """

    invest_version = _invest_version(options.build_docs.python)
    archive_template = os.path.join('dist', 'invest-%s-%s' % (invest_version, '%s'))

    print 'Using this template for the archive name: %s' % archive_template

    # If the user has not provided the skip-guide flag, build the User's guide.
    skip_guide = getattr(options, 'skip_guide', False)
    if not skip_guide:
        call_task('check_repo', options={
            'force_dev': options.build_docs.force_dev,
            'repo': REPOS_DICT['users-guide'].local_path,
            'fetch': True,
        })

        guide_dir = os.path.join('doc', 'users-guide')
        latex_dir = os.path.join(guide_dir, 'build', 'latex')
        sh('make html', cwd=guide_dir)
        sh('make latex', cwd=guide_dir)
        sh('make all-pdf > latex-warnings.log', cwd=latex_dir)

        archive_name = archive_template % 'userguide'
        build_dir = os.path.join(guide_dir, 'build', 'html')
        call_task('zip', args=[archive_name, build_dir, 'userguide'])
    else:
        print "Skipping the User's Guide"

    skip_api = getattr(options, 'skip_api', False)
    if not skip_api:
        sh('{python} setup.py build_sphinx'.format(python=options.build_docs.python))
        archive_name = archive_template % 'apidocs'
        call_task('zip', args=[archive_name, 'build/sphinx/html', 'apidocs'])
    else:
        print "Skipping the API docs"


@task
@no_help  # users should use `paver version` to see the repo states.
@might_call(['fetch'])
@cmdopts([
    ('force-dev', '', 'Allow a development version of the repo'),
    ('repo', '', 'The repo to check'),
    ('fetch', '', 'Fetch the repo if needed'),
])
def check_repo(options):

    # determine the current repo_object
    repo_path = options.check_repo.repo
    repo = None
    for possible_repo in REPOS:
        if possible_repo.local_path == repo_path:
            repo = possible_repo

    if repo is None:
        raise BuildFailure('Repo %s is invalid' % repo_path)

    if not repo.ischeckedout() and not options.check_repo.fetch:
        print (
            'Repo %s is not checked out. '
            'Use `paver fetch %s`.' % (
                repo.local_path, repo.local_path))
        return

    if options.check_repo.fetch:
        call_task('fetch', args=[repo_path])

    if not repo.ischeckedout():
        return

    tracked_rev = repo.format_rev(repo.tracked_version())
    current_rev = repo.current_rev()
    if tracked_rev != current_rev:
        if not options.check_repo.force_dev:
            raise BuildFailure(
                ('ERROR: %(local_path)s at rev %(cur_rev)s, '
                    'but expected to be at rev %(exp_rev)s') % {
                    'local_path': repo.local_path,
                    'cur_rev': current_rev,
                    'exp_rev': tracked_rev
                })
        else:
            print 'WARNING: %s revision differs, but --force-dev provided' % repo.local_path
    print 'Repo %s is at rev %s' % (repo.local_path, tracked_rev)



@task
@cmdopts([
    ('fix-namespace', '', 'Fix issues with the natcap namespace if found'),
    ('allow-errors', '', 'Errors will be printed, but the task will not fail'),
])
def check(options):
    """
    Perform reasonable checks to verify the build environment.


    This task checks for the presence of required binaries, python packages
    and for known issues with the natcap python namespace.
    """
    # verify required programs exist
    errors_found = False
    programs = [
        ('hg', 'everything'),
        ('git', 'binaries'),
        ('svn', 'testing, installers'),
        ('make', 'documentation'),
        ('pdflatex', 'documentation'),
        ('pandoc', 'documentation'),
    ]
    if platform.system() == 'Linux':
        programs.append(('fpm', 'installers'))

    print bold("Checking binaries")
    for program, build_steps in programs:
        # Inspired by this SO post: http://stackoverflow.com/a/855764/299084

        try:
            path_to_exe = find_executable(program)
        except EnvironmentError as exception_msg:
            errors_found = True
            print "{error} {exe} not found. Required for {step}".format(
                error=ERROR, exe=program, step=build_steps)
        else:
            found_exe = True
            print "Found %-14s: %s" % (program, path_to_exe)

    required = 'required'
    suggested = 'suggested'
    lib_needed = 'lib_needed'
    install_managed = 'install_managed'

    # (requirement, level, version_getter, special_install_message)
    # requirement: This is the setuptools package requirement string.
    # level: one of required, suggested, lib_needed.
    # version_getter: some packages are imported by a different name.
    #    This is that name.  If None, default to the requirement's distname.
    # special_install_message: A special installation message if needed.
    #    If None, no special message will be shown after the conflict report.
    #    This is only for use by required packages.
    #
    # NOTE: This list is for tracking packages with special notes, warnings or
    # import conditions ONLY.  Version requirements should be tracked in
    # versions.json ONLY.
    print bold("\nChecking python packages")
    requirements = [
        # requirement, level, version_getter, special_install_message
        ('setuptools', required, None, None),  # 8.0 implements pep440
        ('virtualenv', required, None, None),
        ('pip', required, None, None),
        ('numpy', lib_needed,  None, None),
        ('scipy', lib_needed,  None, None),
        ('paramiko', suggested, None, None),
        ('pycrypto', suggested, 'Crypto', None),
        ('h5py', lib_needed,  None, None),
        ('gdal', lib_needed,  'osgeo.gdal', None),
        ('shapely', lib_needed,  None, None),
        ('poster', lib_needed,  None, None),
        ('pyyaml', required, 'yaml', None),
        ('pygeoprocessing', install_managed, None, None),
        ('PyQt4', lib_needed, 'PyQt4', None),
    ]

    try:
        # poster stores its version in a triple of ints
        import poster
        poster.__version__ = '.'.join([str(i) for i in poster.version])
    except ImportError:
        # If the package can't be found, this will be caught by pkg_resources
        # below, and the error message will be formatted there.
        pass

    try:
        # PyQt version string is also stored in an awkward place.
        import PyQt4
        from PyQt4.Qt import PYQT_VERSION_STR
        PyQt4.__version__ = PYQT_VERSION_STR
    except ImportError:
        # If the package can't be found, this will be caught by pkg_resources
        # below, and the error message will be formatted there.
        pass

    # pywin32 is required for pyinstaller builds
    if platform.system() == 'Windows':
        # Wheel has an issue with namespace packages on windows.
        # See https://bitbucket.org/pypa/wheel/issues/91
        # I've implemented cgohlke's fix and pushed it to my fork of wheel.
        # To install a working wheel package, do this on your windows install:
        #   pip install hg+https://bitbucket.org/jdouglass/wheel@default
        #
        # This requires that you have command-line hg installed.
        # Setuptools >= 8.0 is required.  Local version notation (+...)
        # will not work with setuptools < 8.0.
        requirements.append(('wheel>=0.25.0+natcap.1', required, None, (
            'pip install --upgrade hg+https://bitbucket.org/jdouglass/wheel'
        )))

        # paver has a restriction within @paver.virtual.virtualenv where it
        # (unnecessarily) always treats the activation of a virtualenv like
        # it's on a POSIX system.  I've submitted a PR to fix this to the
        # upstream paver repo (https://github.com/paver/paver/pull/153),
        # which was merged, but an official release of paver that includes this
        # version has not been made just yet.
        requirements.append(('paver==1.2.4+natcap.1', required, None, (
            'pip install --upgrade '
            'git+https://github.com/phargogh/paver@natcap-version'
        )))

        # Don't need to try/except this ... paver is imported at the top of
        # this file so we know that paver exists.  If it doesn't have a version
        # module, the ImportError should definitely be raised.
        from paver import version
        paver.__version__ = version.VERSION

        try:
            requirements.append(('pywin32', required, 'pywin', None))

            # Get the pywin32 version here, as demonstrated by
            # http://stackoverflow.com/a/5071777.  If we can't import pywin,
            # the __version__ attribute (below) will never be reached.
            import pywin
            import win32api
            fixed_file_info = win32api.GetFileVersionInfo(
                win32api.__file__, '\\')
            pywin.__version__ = fixed_file_info['FileVersionLS'] >> 16
        except ImportError:
            pass
    else:
        # Non-windows OSes also require wheel,just not a special installation
        # of it.
        requirements.append(('wheel', required, None, None))

    # Compare the above-defined requirements with those in requirements.txt
    # The resulting set should be the union of the two.  Package verison
    # requirements should be stored in requirements.txt.
    existing_reqs = set([pkg_resources.Requirement.parse(r[0]).project_name
                         for r in requirements])
    requirements_txt_dict = _read_requirements_dict()
    for reqname, req in requirements_txt_dict.iteritems():
        if reqname not in existing_reqs:
            requirements.append((req, required, None, None))

    warnings_found = False
    for requirement, severity, import_name, install_msg in sorted(
        requirements, key=lambda x: x[0].lower()):
        # We handle natcap namespace packages specially below.
        if requirement.startswith('natcap'):
            continue

        try:
            # If we have a required package version (defined in
            # requirements.txt), use that string.
            requirement = requirements_txt_dict[requirement]
        except KeyError:
            pass

        try:
            pkg_req = pkg_resources.Requirement.parse(requirement)
            if import_name is None:
                import_name = pkg_req.project_name

            try:
                pkg_resources.require(requirement)
            except pkg_resources.DistributionNotFound as missing_req:
                # Some packages (ahem ... PyQt4) are actually importable, but
                # cannot be found by pkg_resources.  We handle this case here
                # by attempting to import the 'missing' package, and raising
                # the DistributionNotFound if we can't import it.
                try:
                    importlib.import_module(import_name)
                except ImportError:
                    raise missing_req

            pkg = __import__(import_name)
            print "Python package {ok}: {pkg} {ver} (meets {req})".format(
                ok=OK,
                pkg=pkg_req.project_name,
                ver=pkg.__version__,
                req=requirement)
        except AttributeError as error:
            print 'Could not define module ', pkg
            raise error
        except (pkg_resources.VersionConflict,
                pkg_resources.DistributionNotFound) as conflict:
            if not hasattr(conflict, 'report'):
                # Setuptools introduced report() in v6.1
                print ('{error} Setuptools is very out of date. '
                    'Upgrade and try again'.format(error=ERROR))
                if not options.check.allow_errors:
                    raise BuildFailure('Setuptools is very out of date. '
                                    'Upgrade and try again')

            if severity == required:
                if install_msg is None:
                    fmt_install_msg = ''
                else:
                    fmt_install_msg = '\nInstall this package via:\n    ' + install_msg
                print 'Python package {error} {report} {msg}'.format(error=ERROR,
                                                      report=conflict.report(),
                                                      msg=fmt_install_msg)
                errors_found = True
            elif severity == lib_needed:
                if isinstance(conflict, pkg_resources.DistributionNotFound):
                    print (
                        '{warning} {report}  This library requires appropriate '
                        'headers to compile the python '
                        'package.').format(warning=WARNING,
                                           report=conflict.report())
                else:
                    print ('{warning} {report}.  You may need to upgrade your '
                           'development headers along with the python '
                           'package.').format(warning=WARNING,
                                              report=conflict.report())
                warnings_found = True
            elif severity == 'install_managed':
                print ('{warning} {pkg} is required, but will be '
                       'installed automatically if needed for paver.').format(
                            warning=WARNING,
                            pkg=requirement)
            else:  # severity is 'suggested'
                print '{warning} {report}'.format(warning=WARNING,
                                                  report=conflict.report())
                warnings_found = True

        except ImportError:
            print '{error} Package not found: {req}'.format(error=ERROR,
                                                            req=requirement)

    # Build in a check for the package setup the natcap namespace, in case the
    # user has globally installed natcap namespace packages.
    # Known problems:
    #   * User has some packages installed to site-packages/natcap,
    #     others installed to site-packages/natcap.pkgname.egg
    #     Will cause errors when importing eggs, as natcap dir is
    #     found first, eggs are skipped.
    #   * User has packages installed as eggs.  Pyinstaller doesn't like this,
    #     for some reason, so warn the user about builds.  Development
    #     should be fine, though.
    #   * User has any packages installed to site-packages/natcap/.  This will
    #     cause problems with importing packages installed to virtualenv.
    #
    # SO:
    #  * If a package is installed to the global site-packages, it better be an
    #    egg.
    noneggs = []
    eggs = []
    try:
        print ""
        print bold("Checking natcap namespace")
        if options.check.fix_namespace:
            print yellow('--fix-namespace provided; Fixing issues as they are'
                         ' encountered')

        import natcap

        for importer, modname, ispkg in pkgutil.iter_modules(natcap.__path__):
            module, pkg_type = _import_namespace_pkg(modname)

            if pkg_type == 'egg':
                eggs.append(modname)
            else:
                noneggs.append(modname)

        if len(noneggs) > 0:
            if options.check.fix_namespace:
                for package in noneggs:
                    print yellow('Reinstalling natcap.%s as egg' % package)
                    sh('pip uninstall -y natcap.{package} > natcap.{package}.log'.format(package=package))
                    sh(('pip install --egg {no_wheel} '
                        'natcap.{package} > natcap.{package}.log').format(
                            package=package, no_wheel=NO_WHEEL_SH))
                    print green('Package natcap.%s reinstalled successfully' % package)
            else:
                pip_inst_template = \
                    yellow("    pip install --egg {no_wheel} natcap.%s").format(
                        no_wheel=NO_WHEEL_SH)
                namespace_msg = (
                    "\n"
                    "Natcap namespace issues:\n"
                    "You appear to have natcap packages installed to your global \n"
                    "site-packages that have not been installed as eggs.\n"
                    "This will cause import issues when trying to build binaries\n"
                    "with pyinstaller, but should work well for development.\n"
                    "By contrast, eggs should work well for development.\n"
                    "For best results, install these packages as eggs like so:\n")
                namespace_msg += "\n".join([pip_inst_template % n for n in noneggs])
                namespace_msg += "\n\nOr run 'paver check --fix-namespace'\n"
                print namespace_msg
                warnings_found = True
        elif len(noneggs) == 0 and len(eggs) == 0:
            base_warning = 'WARNING: namespace artifacts found.'
            if options.check.fix_namespace:
                base_warning += ' Attempting to repair'
            print yellow(base_warning)

            # locate the problematic namespace artifacts.
            namespace_artifacts = []
            namespace_packages_with_artifacts = set([])
            for site_pkgs in site.getsitepackages():
                for namespace_item in glob.glob(os.path.join(
                        site_pkgs, '*natcap*')):
                    namespace_artifacts.append(namespace_item)

                    # Namespace items are usually formatted like this:
                    # natcap.subpackage-version.something OR
                    # natcap.subpackage-version-something
                    # Track the package so we can print it to the user.
                    namespace_packages_with_artifacts.add(
                        os.path.basename(namespace_item).split('-')[0])

            if options.check.fix_namespace:
                for namespace_artifact in namespace_artifacts:
                    print yellow('Removing %s' % namespace_artifact)

                    if os.path.isdir(namespace_artifact):
                        shutil.rmtree(namespace_artifact)
                    else:
                        os.remove(namespace_artifact)
                for ns_item in sorted(namespace_packages_with_artifacts):
                    print yellow('Namespace artifacts from %s cleaned up; you '
                                 'may need to reinstall') % ns_item
            else:
                warnings_found = True
                warn = ('{warning} The natcap namespace is importable, but the '
                        'source could not be found.\n'
                        'This can happen with incomplete uninstallations. '
                        'These artifacts were found\n'
                        'and should be removed:\n').format(warning=WARNING)
                for artifact in namespace_artifacts:
                    warn += ' * %s\n' % artifact
                warn += ("\nUse 'paver check --fix-namespace' to automatically "
                         "remove these files")
                print warn

    except ImportError:
        print 'No natcap installations found.'


    # Check if we need to have versioner installed for setup.py
    setup_file = os.path.join(os.path.dirname(__file__), 'setup.py')
    setup_uses_versioner = False
    with open(setup_file) as setup:
        for line in setup:
            if 'import natcap.versioner' in line:
                setup_uses_versioner = True
                break

    if setup_uses_versioner:
        try:
            # If 'versioner' is in eggs, we've already proven that we can
            # import it, so no need to import again.
            if 'versioner' not in eggs:
                _, _ = _import_namespace_pkg('versioner')
        except ImportError:
            if options.check.fix_namespace:
                print yellow('natcap.versioner required by setup.py but '
                                'not found.  Installing.')
                # Install natcap.versioner
                sh('pip install --egg {no_wheel} natcap.versioner > natcap.versioner.log'.format(no_wheel=NO_WHEEL_SH))

                # Verify that versioner installed properly.  Must import in new
                # process to verify. _import_namespace_pkg allows for pretty
                # printing.
                try:
                    sh('python -c "'
                        'import pavement;'
                        'pavement._import_namespace_pkg(\'versioner\')'
                        '"')
                    print green('natcap.versioner successfully installed as egg')
                except BuildFailure:
                    # An exception was raised or some other error encountered.
                    errors_found = True
                    print red('Installation failed: natcap.versioner')
            else:
                warnings_found = True
                print ('{warning} natcap.versioner required by setup.py but not '
                    'installed.  To fix:').format(warning=WARNING)
                print '    pip install --egg {no_wheel} natcap.versioner'.format(no_wheel=NO_WHEEL_SH)
                print 'Or use paver check --fix-namespace'

    if errors_found:
        error_string = (' Programs missing and/or package '
                        'requirements not met')
        if options.check.allow_errors:
            print red('CRITICAL:') + error_string
            print red('CRITICAL:') + ' Ignoring errors per user request'
        else:
            raise BuildFailure(ERROR + error_string)
    elif warnings_found:
        print "\033[93mWarnings found; Builds may not work as expected\033[0m"
    else:
        print green("All's well.")


@task
@cmdopts([
    ('force-dev', '', 'Zip data folders even if repo version does not match the known state')
])
def build_data(options):
    """
    Build data zipfiles for sample data.

    Expects that sample data zipfiles are provided in the invest-data repo.
    Data files should be stored in one directory per model, where the directory
    name matches the model name.  This creates one zipfile per folder, where
    the zipfile name matches the folder name.

    options:
        --force-dev : Provide this option if you know that the invest-data version
                      does not match the version tracked in versions.json.  If the
                      versions do not match and the flag is not provided, the task
                      will print an error and quit.
    """

    data_repo = REPOS_DICT['invest-data']
    call_task('check_repo', options={
        'force_dev': options.build_data.force_dev,
        'repo': data_repo.local_path,
        'fetch': True,
    })

    dist_dir = 'dist'
    if not os.path.exists(dist_dir):
        dry('mkdir %s' % dist_dir, os.makedirs, dist_dir)

    data_folders = os.listdir(data_repo.local_path)
    for data_dirname in data_folders:
        out_zipfile = os.path.abspath(os.path.join(
            dist_dir, os.path.basename(data_dirname) + ".zip"))

        # Only zip up directories in the data repository.
        if not os.path.isdir(os.path.join(data_repo.local_path, data_dirname)):
            continue

        # Don't zip up .svn folders in the data repo.
        if data_dirname == data_repo.statedir:
            continue

        # We don't want Base_Data to be a big ol' zipfile, so we ignore it
        # for now and add its subdirectories (Freshwater, Marine,
        # Terrestrial) as their own zipfiles.
        if data_dirname == 'Base_Data':
            for basedata_subdir in os.listdir(os.path.join(data_repo.local_path, data_dirname)):
                data_folders.append(os.path.join(data_dirname, basedata_subdir))
            continue

        dry('zip -r %s %s' % (out_zipfile, data_dirname),
            shutil.make_archive, **{
                'base_name': os.path.splitext(out_zipfile)[0],
                'format': 'zip',
                'root_dir': data_repo.local_path,
                'base_dir': data_dirname})


@task
@might_call(['fetch', 'check_repo'])
@cmdopts([
    ('force-dev', '', 'Whether to allow development versions of repos to be built'),
    ('python=', '', 'The python interpreter to use'),
], share_with=['check_repo'])
def build_bin(options):
    """
    Build frozen binaries of InVEST.
    """

    pyi_repo = REPOS_DICT['pyinstaller']
    call_task('check_repo', options={
        'force_dev': options.build_bin.force_dev,
        'repo': pyi_repo.local_path,
        'fetch': True,
    })

    # if pyinstaller repo is at version 2.1, remove six.py because it conflicts
    # with the version that matplotlib requires.  Pyinstaller provides
    # six==1.0.0, matplotlib requires six>=1.3.0.
    print 'Checking and removing deprecated six.py in pyinstaller if needed'
    if pyi_repo.current_rev() == pyi_repo.format_rev('v2.1'):
        six_glob = os.path.join(pyi_repo.local_path, 'PyInstaller', 'lib', 'six.*')
        for six_file in glob.glob(six_glob):
            dry('rm %s' % six_file, os.remove, six_file)

    # if the InVEST built binary directory exists, it should always
    # be deleted.  This is because we've had some weird issues with builds
    # not working properly when we don't just do a clean rebuild.
    invest_dist_dir = os.path.join('pyinstaller', 'dist', 'invest_dist')
    if os.path.exists(invest_dist_dir):
        dry('rm -r %s' % invest_dist_dir,
            shutil.rmtree, invest_dist_dir)

    pyinstaller_file = os.path.join('..', 'src', 'pyinstaller', 'pyinstaller.py')

    python_exe = os.path.abspath(options.build_bin.python)

    # For some reason, pyinstaller doesn't locate the natcap.versioner package
    # when it's installed and available on the system.  Placing
    # natcap.versioner's .egg in the pyinstaller eggs/ directory allows
    # natcap.versioner to be located.  Hacky but it works.
    # Assume we're working within the built virtualenv.
    sitepkgs = sh('{python} -c "import distutils.sysconfig; '
                  'print distutils.sysconfig.get_python_lib()"'.format(
                      python=python_exe), capture=True).rstrip()
    pathsep = ';' if platform.system() == 'Windows' else ':'

    # env_site_pkgs should be relative to the repo root
    env_site_pkgs = os.path.abspath(
        os.path.normpath(os.path.join(options.env.envname, 'lib')))
    if platform.system() != 'Windows':
        env_site_pkgs = os.path.join(env_site_pkgs, 'python2.7')
    env_site_pkgs = os.path.join(env_site_pkgs, 'site-packages')
    try:
        print "PYTHONPATH: %s" % os.environ['PYTHONPATH']
    except KeyError:
        print "Nothing in 'PYTHONPATH'"
    sh('%(python)s %(pyinstaller)s --clean --noconfirm --paths=%(paths)s invest.spec' % {
        'python': python_exe,
        'pyinstaller': pyinstaller_file,
        'paths': env_site_pkgs,
    }, cwd='exe')

    bindir = os.path.join('exe', 'dist', 'invest_dist')

    # Write the package versions to a text file for the record.
    # Assume we're in a virtualenv
    pip_bin = os.path.join(os.path.dirname(python_exe), 'pip')
    sh('{pip} freeze > package_versions.txt'.format(pip=pip_bin), cwd=bindir)

    # Record the hg path, branch, sha1 of this repo to a text file. This will help us down
    # the road to differentiate between built binaries from different forks.
    with open(os.path.join(bindir, 'buildinfo.txt'), 'w') as buildinfo_textfile:
        hg_path = sh('hg paths', capture=True)
        buildinfo_textfile.write(hg_path)

        branchname = sh('hg branch', capture=True)
        buildinfo_textfile.write('branch = %s' % branchname)

        commit_sha1 = sh('hg log -r . --template="{node}\n"', capture=True)
        buildinfo_textfile.write(commit_sha1)

    # If we're on windows, set the CLI to have slightly different default
    # behavior when the binary is clicked.  In this case, the CLI should prompt
    # for the user to define which model they would like to run.
    if platform.system() == 'Windows':
        iui_dir = os.path.join(bindir, 'natcap', 'invest', 'iui')
        with open(os.path.join(iui_dir, 'cli_config.json'), 'w') as json_file:
            json.dump({'prompt_on_empty_input': True}, json_file)

    if not os.path.exists('dist'):
        dry('mkdir dist',
            os.makedirs, 'dist')

    invest_dist = os.path.join('dist', 'invest_dist')
    if os.path.exists(invest_dist):
        dry('rm -r %s' % invest_dist,
            shutil.rmtree, invest_dist)

    dry('cp -r %s %s' % (bindir, invest_dist),
        shutil.copytree, bindir, invest_dist)

    # Mac builds seem to need an egg placed in just the right place.
    if platform.system() in ['Darwin', 'Linux']:
        sitepkgs_egg_glob = os.path.join(sitepkgs, 'natcap.versioner-*.egg')
        try:
            # If natcap.versioner was installed as an egg, just take that and
            # put it into the eggs/ dir.
            latest_egg = sorted(glob.glob(sitepkgs_egg_glob), reverse=True)[0]
            egg_dir = os.path.join(invest_dist, 'eggs')
            if not os.path.exists(egg_dir):
                dry('mkdir %s' % egg_dir, os.makedirs, egg_dir)

            dest_egg = os.path.join(invest_dist, 'eggs', os.path.basename(latest_egg))
            dry('cp {src_egg} {dest_egg}'.format(
                src_egg=latest_egg, dest_egg=dest_egg), shutil.copyfile,
                latest_egg, dest_egg)
        except IndexError:
            # Couldn't find any eggs in the local site-packages, use pip to
            # download the source archive, then build and copy the egg from the
            # archive.

            # Get version spec from requirements.txt
            with open('requirements.txt') as requirements_file:
                for requirement in pkg_resources.parse_requirements(requirements_file.read()):
                    if requirement.project_name == 'natcap.versioner':
                        versioner_spec = str(requirement)
                        break

            # Download a valid source tarball to the dist dir.

            sh('{pip_ep} install --no-deps --no-use-wheel --download {distdir} \'{versioner}\''.format(
                pip_ep=os.path.join(os.path.dirname(python_exe), 'pip'),
                distdir='dist',
                versioner=versioner_spec
            ))

            cwd = os.getcwd()
            # Unzip the tar.gz and run bdist_egg on it.
            versioner_tgz = os.path.abspath(
                glob.glob('dist/natcap.versioner-*.tar.gz')[0])
            os.chdir('dist')
            dry('unzip %s' % versioner_tgz,
                lambda tgz: tarfile.open(tgz, 'r:gz').extractall('.'),
                versioner_tgz)
            os.chdir(cwd)

            versioner_dir = versioner_tgz.replace('.tar.gz', '')
            sh('python setup.py bdist_egg', cwd=versioner_dir)

            # Copy the new egg to the built distribution with the eggs in it.
            # Both these folders should already be absolute paths.
            versioner_egg = glob.glob(os.path.join(versioner_dir, 'dist',
                                                   'natcap.versioner-*'))[0]
            egg_dirname = os.path.join(invest_dist, 'eggs')
            versioner_egg_dest = os.path.join(egg_dirname,
                                              os.path.basename(versioner_egg))
            if not os.path.exists(egg_dirname):
                os.makedirs(egg_dirname)
            dry('cp %s %s' % (versioner_egg, versioner_egg_dest),
                shutil.copyfile, versioner_egg, versioner_egg_dest)

    if platform.system() == 'Windows':
        binary = os.path.join(invest_dist, 'invest.exe')
        _write_console_files(binary, 'bat')
    else:
        binary = os.path.join(invest_dist, 'invest')
        _write_console_files(binary, 'sh')


@task
@might_call('build_bin')
@might_call('fetch')
@cmdopts([
    ('bindir=', 'b', ('Folder of binaries to include in the installer. '
                      'Defaults to dist/invest-bin')),
    ('insttype=', 'i', ('The type of installer to build. '
                        'Defaults depend on the current system: '
                        'Windows=nsis, Mac=dmg, Linux=deb')),
    ('arch=', 'a', 'The architecture of the binaries'),
    ('force-dev', '', 'Allow a build when a repo version differs from tracked versions'),
], share_with=['check_repo'])
def build_installer(options):
    """
    Build an installer for the target OS/platform.
    """

    if not os.path.exists(options.build_installer.bindir):
        raise BuildFailure(('WARNING: Binary dir %s not found.'
                           'Run `paver build_bin`' % options.bindir))

    # version comes from the installed version of natcap.invest
    invest_bin = os.path.join(options.build_installer.bindir, 'invest')
    version_string = sh('{invest_bin} --version'.format(invest_bin=invest_bin), capture=True)
    for possible_version in version_string.split('\n'):
        if possible_version != '':
            version = possible_version

    command = options.insttype.lower()
    if command == 'nsis':
        call_task('check_repo', options={
            'force_dev': options.build_installer.force_dev,
            'repo': REPOS_DICT['invest-2'].local_path,
            'fetch': True,
        })
        _build_nsis(version, options.build_installer.bindir, 'x86')
    elif command == 'dmg':
        _build_dmg(version, options.build_installer.bindir)
    elif command == 'deb':
        _build_fpm(version, options.build_installer.bindir, 'deb')
    elif command == 'rpm':
        _build_fpm(version, options.build_installer.bindir, 'rpm')
    else:
        raise BuildFailure('ERROR: build type not recognized: %s' % command)


def _build_fpm(version, bindir, pkg_type):
    print "WARNING:  Building linux packages is not yet fully supported"
    print "WARNING:  The package will build but won't yet install properly"
    print

    # debian packages dont like it when versions don't start with digits
    if version.startswith('null'):
        version = version.replace('null', '0.0.0')

    # copy the bindir into a properly named folder here.
    new_bindir = 'invest-bin'
    if os.path.exists(new_bindir):
        sh('rm -r %s' % new_bindir)
    sh('cp -r %s %s' % (bindir, new_bindir))

    options = {
        'pkg_type': pkg_type,
        'version': version,
        'bindir': new_bindir,
    }

    fpm_command = (
        'fpm -s dir -t %(pkg_type)s'
        ' -n invest'    # deb packages don't do well with uppercase
        ' -v %(version)s'
        ' -p dist/'
        ' --prefix /usr/lib/natcap/invest'  # assume that other tools will go in natcap as well
        ' -m "James Douglass <jdouglass@stanford.edu>"'
        ' --url http://naturalcapitalproject.org'
        ' --vendor "Natural Capital Project"'
        ' --license "Modified BSD"'
        ' --provides "invest"'
        ' --description "InVEST family of ecosystem service analysis tools'
        '\n\n'
        'InVEST (Integrated Valuation of Ecosystem Services '
        'and Tradeoffs) is a family of tools for quantifying the values '
        'of natural capital in clear, credible, and practical ways. In '
        'promising a return (of societal benefits) on investments in '
        'nature, the scientific community needs to deliver knowledge and '
        'tools to quantify and forecast this return. InVEST enables '
        'decision-makers to quantify the importance of natural capital, '
        'to assess the tradeoffs associated with alternative choices, and '
        'to integrate conservation and human development.'
        '\n\n'
        'The Natural Capital Project is a collaboration between Stanford '
        'University Woods Institute for the Environment, the World Wildlife'
        ' Fund, The Nature Conservancy and the University of Minnesota '
        'Institute on the Environment."'
        ' --after-install ./installer/linux/postinstall.sh'
        ' --after-remove ./installer/linux/postremove.sh'
        ' %(bindir)s') % options
    sh(fpm_command)


def _build_nsis(version, bindir, arch):
    """
    Build an NSIS installer.

    The InVEST NSIS script *requires* the following conditions are met:
        * The User's guide has been built (paver build_docs)
        * The invest-2 repo has been cloned to src (paver fetch src/invest-natcap.default)

    If these two conditions have not been met, the installer will fail.
    """
    # determine makensis path
    possible_paths = [
        'C:\\Program Files\\NSIS\\makensis.exe',
        'C:\\Program Files (x86)\\NSIS\\makensis.exe',
    ]
    makensis = None
    for makensis_path in possible_paths:
        if os.path.exists(makensis_path):
            makensis = '"%s"' % makensis_path

    if makensis is None:
        raise BuildFailure("Can't find nsis in %s" % possible_paths)

    if platform.system() != 'Windows':
        makensis = 'wine "%s"' % makensis

    # copying the dist dir into the cwd, since that's where NSIS expects it
    # also, NSIS (and our shortcuts) care very much about the dirname.
    nsis_bindir = 'invest-3-x86'
    if os.path.exists(nsis_bindir):
        raise BuildFailure("ERROR: %s exists in CWD.  Remove it and re-run")
    dry('cp %s %s' % (bindir, nsis_bindir),
        shutil.copytree, bindir, nsis_bindir)

    # copy the InVEST icon from the installer dir into the bindir.
    invest_icon_src = os.path.join('installer', 'windows', 'InVEST-2.ico')
    invest_icon_dst = os.path.join(nsis_bindir, 'InVEST-2.ico')
    dry('cp %s %s' % (invest_icon_src, invest_icon_dst),
        shutil.copyfile, invest_icon_src, invest_icon_dst)

    nsis_bindir = nsis_bindir.replace('/', r'\\')

    if 'post' in version:
        short_version = 'develop'
    else:
        short_version = version

    hg_path = sh('hg paths', capture=True).rstrip()
    forkuser, forkreponame = hg_path.split('/')[-2:]
    if forkuser == 'natcap':
        data_location = 'invest-data'
        forkname = ''
    else:
        data_location = 'nightly-build/invest-forks/%s/data' % forkuser
        forkname = forkuser

    nsis_params = [
        '/DVERSION=%s' % version,
        '/DVERSION_DISK=%s' % version,
        '/DINVEST_3_FOLDER=%s' % nsis_bindir,
        '/DSHORT_VERSION=%s' % short_version,
        '/DARCHITECTURE=%s' % arch,
        '/DFORKNAME=%s' % forkname,
        '/DDATA_LOCATION=%s' % data_location,
        'invest_installer.nsi'
    ]
    makensis += ' ' + ' '.join(nsis_params)
    sh(makensis, cwd=os.path.join('installer', 'windows'))

    # copy the completd NSIS installer file into dist/
    for exe_file in glob.glob('installer/windows/*.exe'):
        dest_file = os.path.join('dist', os.path.basename(exe_file))
        dry('cp installer/windows/*.exe dist',
            shutil.copyfile, exe_file, dest_file)

    # clean up the bindir we copied into cwd.
    dry('rm -r %s' % nsis_bindir,
        shutil.rmtree, nsis_bindir)


def _build_dmg(version, bindir):
    bindir = os.path.abspath(bindir)
    sh('./build_dmg.sh %s %s' % (version, bindir), cwd='installer/darwin')
    sh('cp installer/darwin/InVEST*.dmg dist')


def _get_local_version():
    # determine the version string.
    # If this is an archive, build the version string from info in
    # .hg_archival.
    if os.path.exists('.hg_archival.txt'):
        repo_data = yaml.load_safe(open('.hg_archival.txt'))
    elif os.path.exists('.hg'):
        # we're in an hg repo, so we can just get the information.
        repo = HgRepository('.', '')
        latesttagdistance = repo._format_log('{latesttagdistance}')
        if latesttagdistance is None:
            # When there's never been a tag.
            latesttagdistance = repo._format_log('{rev}')
        repo_data = {
            'latesttag': repo._format_log('{latesttag}'),
            'latesttagdistance': latesttagdistance,
            'branch': repo._format_log('{branch}'),
            'short_node': repo._format_log('{shortest(node, 6)}'),
        }
    else:
        print 'ERROR: Not an hg repo, not an hg archive, cannot determine version.'
        return

    # null from loading tag from hg, None from yaml
    if repo_data['latesttag'] in ['null', None]:
        repo_data['latesttag'] = '0.0'

    if repo_data['latesttagdistance'] == 0:
        version = repo_data['latesttag']
    else:
        version = "%(latesttag)s.dev%(latesttagdistance)s-%(short_node)s" % repo_data
    return version


def _write_console_files(binary, mode):
    """
    Write simple console files, one for each model presented by IUI.

    Parameters:
        binary (string): The path to the invest binary.
        mode (string): one of ["bat", "sh"]

    Returns:
        Nothing.
        Writes console files in the same directory as the binary.  Consoles
        are named according to "invest_<modelname>.<extension>"
    """

    windows_template = """
.\{binary} {modelname}
"""
    posix_template = """
./{binary} {modelname}
"""

    templates = {
        'bat': windows_template,
        'sh': posix_template,
    }
    filename_template = "{prefix}{modelname}.{extension}"

    exclude_prefix = set([
        'delineateit',
        'routedem',
    ])

    bindir = os.path.dirname(binary)
    for line in sh('{bin} --list'.format(bin=binary), capture=True).split('\n'):
        if line.startswith('    '):
            model_name = line.replace('UNSTABLE', '').lstrip().rstrip()

            if model_name not in exclude_prefix:
                prefix = 'invest_'
            else:
                prefix = ''

            console_filename = os.path.join(bindir, filename_template).format(
                modelname=model_name, extension=mode, prefix=prefix)
            print 'Writing console %s' % console_filename

            with open(console_filename, 'w') as console_file:
                formatted_template = templates[mode].format(
                    binary=os.path.basename(binary),
                    modelname=model_name)
                console_file.write(formatted_template)

            # Add executable bit if we're on linux or mac.
            if mode == 'sh':
                os.chmod(console_filename, 0744)


@task
def selftest():
    """
    Do a dry-run on all tasks found in this pavement file.
    """
    module = imp.load_source('pavement', __file__)

    def istask(reference):
        return isinstance(reference, paver.tasks.Task)

    for taskname, _ in inspect.getmembers(module, istask):
        if taskname != 'selftest':
            subprocess.call(['paver', '--dry-run', taskname])


@task
@cmdopts([
    ('force-dev', '', 'Allow development versions of repositories to be used.'),
    ('skip-data', '', "Don't build the data zipfiles"),
    ('skip-installer', '', "Don't build the installer"),
    ('skip-python', '', "Don't build python binaries"),
    ('skip-bin', '', "Don't build the binaries"),
    ('envname=', 'e', ('The name of the environment to use')),
    ('python=', '', "The python interpreter to use.  If not provided, an env will be built for you."),
], share_with=['build_docs', 'build_installer', 'build_bin', 'collect_release_files', 'check_repo'])
@might_call('check')
@might_call('env')
@might_call('build_data')
@might_call('build_docs')
@might_call('build_installer')
@might_call('build_bin')
@might_call('collect_release_files')
def build(options):
    """
    Build the installer, start-to-finish.  Includes binaries, docs, data, installer.

    If no extra options are specified, docs, data and binaries will all be generated.
    Any missing and needed repositories will be cloned.
    """

    # Allowing errors will still print them, just not fail the build.  It's
    # possible that the user might not want to build all available components.
    call_task('check', options={
        'fix_namespace': False,
        'allow_errors': True
    })

    # Check repositories up front so we can fail early if needed.
    # Here, we're only checking that if a repo exists, not cloning it.
    # The appropriate tasks will clone the repos they need.
    for repo, taskname, skip_condition in [
            (REPOS_DICT['users-guide'], 'build_docs', 'skip_guide'),
            (REPOS_DICT['invest-data'], 'build', 'skip_data'),
            (REPOS_DICT['invest-2'], 'build', 'skip_installer'),
            (REPOS_DICT['pyinstaller'], 'build', 'skip_bin')]:
        tracked_rev = repo.tracked_version()

        # Options are shared between several tasks, so we need to be sure that
        # the setting is bing fetched from the correct set of options.
        task_options = getattr(options, taskname)
        if not getattr(task_options, skip_condition):
            call_task('check_repo', options={
                'force_dev': options.build.force_dev,
                'repo': repo.local_path,
                'fetch': False,
            })
        print 'Repo %s is expected to be at rev %s' % (repo.local_path,
                                                       tracked_rev)

    call_task('clean', options=options)

    # build the env with our custom args for this context, but only if the user
    # has not already specified a python interpreter to use.
    if options.build.python == _PYTHON:
        call_task('env', options={
            'system_site_packages': True,
            'clear': True,
            'envname': options.build.envname,
            'with_invest': True,
            'with_pygeoprocessing': True,
            'requirements': '',
        })

    def _python():
        """
        Return the path to the environment's python exe.
        """
        if platform.system() == 'Windows':
            return os.path.join(options.build.envname, 'Scripts', 'python.exe')
        return os.path.join(options.build.envname, 'bin', 'python')

    if not options.build.skip_bin:
        call_task('build_bin', options={
            'python': _python(),
            'force_dev': options.build.force_dev,
        })
    else:
        print 'Skipping binaries per user request'

    if not options.build.skip_data:
        call_task('build_data', options=options.build_data)
    else:
        print 'Skipping data per user request'

    if (not options.build_docs.skip_api or
            not options.build_docs.skip_guide):
        call_task('build_docs', options={
            'skip_api': options.build_docs.skip_api,
            'skip_guide': options.build_docs.skip_guide,
            'python': _python(),
        })
    else:
        print 'Skipping documentation per user request'

    if not options.build.skip_python:
        # Wheel has an issue with namespace packages on windows.
        # See https://bitbucket.org/pypa/wheel/issues/91
        # I've implemented cgohlke's fix and pushed it to my fork of wheel.
        # To install a working wheel package, do this on your windows install:
        #   pip install hg+https://bitbucket.org/jdouglass/wheel@default
        #
        # This requires that you have command-line hg installed.
        if platform.system() == 'Windows':
            py_bin = 'bdist_wininst bdist_wheel'
        else:
            py_bin = 'bdist_wheel'

        # We always want to zip the sdist as a gztar because we said so.
        sh('{envpython} setup.py sdist --formats=gztar {py_bin}'.format(
            envpython=_python(), py_bin=py_bin))
    else:
        print 'Skipping python binaries per user request'

    if not options.build.skip_installer:
        call_task('build_installer', options=options.build_installer)
    else:
        print 'Skipping installer per user request'

    call_task('collect_release_files', options={
        'python': _python(),
    })


@task
@might_call('zip')
@cmdopts([
    ('python=', '', 'The python interpreter to use'),
])
def collect_release_files(options):
    """
    Collect release-specific files into a single distributable folder.
    """
    # make a distribution folder for this build version.
    # rstrip to take off the newline
    invest_version = _invest_version(options.collect_release_files.python)
    dist_dir = os.path.join('dist', 'release_%s' % invest_version)
    if not os.path.exists(dist_dir):
        dry('mkdir %s' % dist_dir, os.makedirs, dist_dir)

    # put the data zipfiles into a new folder.
    data_dir = os.path.join(dist_dir, 'data')
    if not os.path.exists(data_dir):
        dry('mkdir %s' % data_dir, os.makedirs, data_dir)

    for data_zip in glob.glob(os.path.join('dist', '*.zip')):
        if os.path.basename(data_zip).startswith('invest'):
            # Skip the api and userguide zipfiles
            continue

        out_filename = os.path.join(data_dir, os.path.basename(data_zip))
        dry('cp %s %s' % (data_zip, out_filename),
            shutil.copyfile, data_zip, out_filename)
        dry('rm %s' % out_filename,
            os.remove, data_zip)

    # copy the installer(s) into the new folder
    installer_files = []
    for pattern in ['*.exe', '*.dmg', '*.deb', '*.rpm', '*.zip', '*.whl',
                    '*.tar.gz']:
        glob_pattern = os.path.join('dist', pattern)
        installer_files += glob.glob(glob_pattern)

    for installer in installer_files:
        new_file = os.path.join(dist_dir, os.path.basename(installer))
        dry('cp %s %s' % (installer, new_file),
            shutil.copyfile, installer, new_file)
        dry('rm %s' % installer,
            os.remove, installer)

    # copy HTML documentation into the new folder.
    html_docs = os.path.join('doc', 'users-guide', 'build', 'html')
    out_dir = os.path.join(dist_dir, 'documentation')
    if os.path.exists(html_docs):
        if os.path.exists(out_dir):
            dry('rm -r %s' % out_dir,
                shutil.rmtree, out_dir)
        dry('cp -r %s %s' % (html_docs, out_dir),
            shutil.copytree, html_docs, out_dir)

    else:
        print "Skipping docs, since html docs were not built"

    # Copy PDF docs into the new folder
    try:
        pdf = glob.glob(os.path.join('doc', 'users-guide', 'build',
                                     'latex', '*.pdf'))[0]
    except IndexError:
        print "Skipping pdf, since pdf was not built."
    else:
        out_pdf = os.path.join(dist_dir, os.path.basename(pdf))
        out_pdf = out_pdf.replace('+VERSION+', invest_version)
        dry('cp %s %s' % (pdf, out_pdf),
            shutil.copyfile, pdf, out_pdf)

    # Archive the binaries dir.
    invest_dist = os.path.join('dist', 'invest_dist')
    if os.path.exists(invest_dist):
        os_name = platform.system().lower()
        architecture = 'x%s' % platform.architecture()[0][:2]
        zipfile_name = 'invest-{ver}-{plat}-{arch}'.format(
            ver=invest_version,
            plat=os_name,
            arch=architecture
        )
        call_task('zip', args=[
            os.path.join(dist_dir, zipfile_name),
            invest_dist
        ])


@task
@might_call('clean')
@might_call('build')
@might_call('jenkins_push_artifacts')
@cmdopts([
    ('nodata=', '', "Don't build the data zipfiles"),
    ('nobin=', '', "Don't build the binaries"),
    ('nodocs=', '', "Don't build the documentation"),
    ('noinstaller=', '', "Don't build the installer"),
    ('nopython=', '', "Don't build the various python installers"),
    ('nopush=', '', "Don't Push the build artifacts to dataportal"),
], share_with=['clean', 'build', 'jenkins_push_artifacts'])
def jenkins_installer(options):
    """
    Run a jenkins build via paver.

    Allows for the user to build only the pieces needed.  Especially handy for
    dev builds on a fork.

    All parameters passed in must be strings, either 'true' or 'false'.
    Empty values, '', "", 0, and various capitalizations of false will evaluate to False.
    Only 1 and various capitalizations of true will evaluate to True.
    An exception will be raised if any other value is provided.
    """

    # Process build options up front so that we can fail earlier.
    # Assume we're in a virtualenv.
    build_options = {}
    if platform.system() == 'Windows':
        # force building with msvc on jenkins on Windows
        build_options['compiler'] = 'msvc'

    for opt_name, build_opts, needed_repo in [
            ('nodata', ['skip_data'], 'data/invest-data'),
            ('nodocs', ['skip_guide', 'skip_api'], 'doc/users-guide'),
            ('noinstaller', ['skip_installer'], 'src/invest-natcap.default'),
            ('nopython', ['skip_python'], None),
            ('nobin', ['skip_bin'], 'src/pyinstaller')]:
        # set these options based on whether they were provided.
        try:
            user_option = getattr(options.jenkins_installer, opt_name)
            if user_option.lower() in ['true', '1']:
                user_option = True
            elif user_option.lower() in ['', "''", '""', 'false', '0']:
                # Skip this option entirely.  build() expects this option to be
                # absent from the build_options dict if we want to not provide
                # the build option.
                if needed_repo is not None:
                    call_task('check_repo', options={
                        'repo': needed_repo,
                        'fetch': True,
                    })

                raise AttributeError
            else:
                raise Exception('Invalid option: %s' % user_option)
            for build_opt in build_opts:
                build_options[build_opt] = user_option
        except AttributeError:
            print 'Skipping option %s' % opt_name
            pass

    call_task('clean', options=options)
    call_task('build', options=build_options)

    try:
        nopush_str = getattr(options.jenkins_installer, 'nopush')
        if nopush_str in ['false', 'False', '0', '', '""']:
            push = True
        else:
            push = False
    except AttributeError:
        push = True

    if push:
        python = os.path.join(
            options.env.envname,
            'Scripts' if platform.system() == 'Windows' else 'bin',
            'python')

        call_task('jenkins_push_artifacts', options={
            'python': python,
            'username': 'dataportal',
            'host': 'data.naturalcapitalproject.org',
            'dataportal': 'public_html',
            # Only push data zipfiles if we're on Windows.
            # Have to pick one, as we're having issues if all slaves are trying
            # to push the same large files.
            'include_data': platform.system() == 'Windows',
        })


@task
@consume_args
def zip(args):
    """
    Zip a folder and save it to an output zip file.

    Usage: paver zip archivename dirname

    Arguments:
        archivename - the filename of the output archive
        dirname - the name of the folder to archive.
        prefix - (optional) the directory to store files in.
    """

    if len(args) > 3:
        raise BuildFailure('zip takes <=3 arguments.')

    archive_name = args[0]
    source_dir = os.path.abspath(args[1])

    try:
        prefix = args[2]
        dest_dir = os.path.join(os.path.dirname(source_dir), prefix)
        if os.path.exists(dest_dir):
            dry('rm -r %s' % dest_dir,
                shutil.rmtree, dest_dir)
        dry('cp -r %s %s' % (source_dir, prefix),
            shutil.copytree, source_dir, dest_dir)
    except IndexError:
        prefix = os.path.basename(source_dir)

    dry('zip -r %s %s.zip' % (source_dir, archive_name),
        shutil.make_archive, **{
            'base_name': archive_name,
            'format': 'zip',
            'root_dir': os.path.dirname(source_dir),
            'base_dir': prefix})


@task
@cmdopts([
    ('attr-file=', 'u', 'Save path attributes to a file'),
])
def forked_by(options):
    """
    Print the name of the user who forked this repo.
    """

    hg_path = sh('hg paths', capture=True).rstrip()

    username, reponame = hg_path.split('/')[-2:]
    print 'username=%s' % username

    try:
        with open(options.uname_file, 'w') as username_file:
            username_file.write(username)
    except AttributeError:
        pass

@task
@consume_args
def compress_raster(args):
    """
    Compress a raster.

    Call `paver compress_raster --help` for full details.
    """
    parser = argparse.ArgumentParser(description=(
        'Compress a GDAL-compatible raster.'))
    parser.add_argument('-x', '--blockxsize', default=0, type=int, help=(
        'The block size along the X axis.  Default=inraster block'))
    parser.add_argument('-y', '--blockysize', default=0, type=int, help=(
        'The block size along the Y axis.  Default=inraster block'))
    parser.add_argument('-c', '--compression', default='LZW', type=str, help=(
        'Compress the raster.  Valid options: NONE, LZW, DEFLATE, PACKBITS. '
        'Default: LZW'))
    parser.add_argument('inraster', type=str, help=(
        'The raster to compress'))
    parser.add_argument('outraster', type=str, help=(
        'The path to the output raster'))

    parsed_args = parser.parse_args(args)

    # import GDAL here because I don't want it to be a requirement to be able
    # to run all paver functions.
    from osgeo import gdal
    in_raster = gdal.Open(parsed_args.inraster)
    in_band = in_raster.GetRasterBand(1)
    block_x, block_y = in_band.GetBlockSize()
    if parsed_args.blockxsize == 0:
        parsed_args.blockxsize = block_x
    block_x_opt = '-co "BLOCKXSIZE=%s"' % parsed_args.blockxsize

    if parsed_args.blockysize == 0:
        parsed_args.blockysize = block_y
    block_y_opt = '-co "BLOCKYSIZE=%s"' % parsed_args.blockysize

    if parsed_args.blockysize % 2 == 0 and parsed_args.blockysize % 2 == 0:
        tile_cmd = '-co "TILED=YES"'
    else:
        tile_cmd = ''

    sh(('gdal_translate '
        '-of "GTiff" '
        '{tile} '
        '{block_x} '
        '{block_y} '
        '-co "COMPRESS=LZW" '
        '{in_raster} {out_raster}').format(
            tile=tile_cmd,
            block_x=block_x_opt,
            block_y=block_y_opt,
            in_raster=os.path.abspath(parsed_args.inraster),
            out_raster=os.path.abspath(parsed_args.outraster),
        ))


@task
@consume_args
def test(args):
    """Run the suite of InVEST tests within a virtualenv.

    When run, paver will determine whether InVEST needs to be installed into
    the active virtualenv, creating the env if needed.  InVEST will be
    installed into the virtualenv if:

        * InVEST is not already installed into the virtualenv.
        * The version of InVEST installed into the virtualenv is older than
          what is currently available to be installed from the source tree.
        * There are uncommitted changes in the source tree.

    Default behavior is to run all tests contained in tests/*.py and
    src/natcap/invest/tests/*.py.

    If --jenkins is provided, xunit reports and extra logging will be produced.
    If --with-data is provided, test data repos will be cloned.

    --jenkins implies --with-data.
    """
    parser = argparse.ArgumentParser()
    parser.add_argument('--jenkins', default=False, action='store_true',
            help='Use options that are useful for Jenkins reports')
    parser.add_argument('--with-data', default=False, action='store_true',
            help='Clone/update the data repo if needed')
    parser.add_argument('nose_args', nargs='*',
                        help=('Nosetests-compatible strings indicating '
                              'filename[:classname[.testname]]'),
                        metavar='TEST')
    parsed_args = parser.parse_args(args)
    print 'parsed args: ', parsed_args

    if parsed_args.with_data:
        call_task('fetch', args=[REPOS_DICT['test-data'].local_path])
        call_task('fetch', args=[REPOS_DICT['invest-data'].local_path])

    @paver.virtual.virtualenv(paver.easy.options.dev_env.envname)
    def _run_tests():
        """
        Run tests within a virtualenv.  If we're running with the --jenkins
        flag, add a couple more options suitable for that environment.
        """
        if parsed_args.jenkins:
            call_task('check_repo', options={
                'repo': REPOS_DICT['test-data'].local_path,
                'fetch': True,
            })
            call_task('check_repo', options={
                'repo': REPOS_DICT['invest-data'].local_path,
                'fetch': True,
            })
            jenkins_flags = (
                '--with-xunit '
                '--with-coverage '
                '--cover-xml '
                '--cover-tests '
                '--logging-filter=None '
                '--nologcapture '
            )
        else:
            jenkins_flags = ''

        if len(parsed_args.nose_args) == 0:
            # Specifying all tests by hand here because Windows doesn't like the *
            # wildcard operator like Linux/Mac does.
            regression_tests = glob.glob(os.path.join('tests', '*.py'))
            _unit_glob = glob.glob(os.path.join('src', 'natcap', 'invest',
                                                'tests', '*.py'))
            unit_tests = [t for t in _unit_glob
                        if os.path.basename(t) != '__init__.py']
            tests = regression_tests + unit_tests
        else:
            # If the user gave us some test names to run, run those instead!
            tests = parsed_args.nose_args

        sh(('nosetests -vs {jenkins_opts} {tests}').format(
                jenkins_opts=jenkins_flags,
                tests=' '.join(tests)
            ))

    @paver.virtual.virtualenv(paver.easy.options.dev_env.envname)
    def _update_invest():
        """
        Determine if InVEST needs to be updated based on known version strings.
        If so, remove the existing installation of InVEST and reinstall.
        Runs within the virtualenv.
        """
        # If there are uncommitted changes, or the installed version of InVEST
        # differs from the local version, reinstall InVEST into the virtualenv.
        changed_files = sh((
            'hg status -a -m -r -d '
            'src/natcap/invest/ pavement.py setup.py setup.cfg MANIFEST.in'),
            capture=True)
        print 'Changed files: ' + changed_files
        changes_uncommitted = changed_files.strip() != ''
        if not changes_uncommitted:
            # If no uncommitted changes, check that the versions match.
            # If versions don't match, reinstall.
            try:
                installed_version = sh(('python -c "import natcap.invest;'
                                        'print natcap.invest.__version__"'),
                                        capture=True)
                local_version = sh('python setup.py --version', capture=True)
            except BuildFailure:
                # When natcap.invest is not installed, so force reinstall
                installed_version = False
                local_version = True
        else:
            # If changes are uncommitted, force reinstall.
            installed_version = True
            local_version = True

        if changes_uncommitted or (installed_version != local_version):
            try:
                sh('pip uninstall -y natcap.invest')
            except BuildFailure:
                pass
            sh('python setup.py install')

    # Build an env if needed.
    if not os.path.exists(paver.easy.options.dev_env.envname):
        call_task('dev_env')
    else:
        _update_invest()

    # run the tests within the virtualenv.
    _run_tests()

@task
@might_call('push')
@cmdopts([
    ('python=', '', 'Python exe'),
    ('username=', '', 'Remote username'),
    ('host=', '', 'URL of the remote server'),
    ('dataportal=', '', 'Path to the dataportal'),
    ('upstream=', '', 'The URL to the upstream REPO.  Use this when this repo is moved'),
    ('password', '', 'Prompt for a password'),
    ('private-key=', '', 'Use this private key to push'),
    ('include-data', '', 'Include data zipfiles in the push'),
])
def jenkins_push_artifacts(options):
    """
    Push artifacts to a remote server.
    """

    # get fork name
    try:
        hg_path = getattr(options.jenkins_push_artifacts, 'upstream')
    except AttributeError:
        hg_path = sh('hg paths', capture=True).rstrip()

    username, reponame = hg_path.split('/')[-2:]

    version_string = _invest_version(getattr(options.jenkins_push_artifacts, 'python', sys.executable))

    def _get_release_files():
        release_files = []
        for filename in glob.glob('dist/release_*/*'):
            if not os.path.isdir(filename):
                release_files.append(filename)
        return release_files

    release_files = _get_release_files()
    data_files = glob.glob('dist/release_*/data/*')
    if username == 'natcap' and reponame == 'invest':
        # We're not on a fork!  Binaries are pushed to invest-releases
        # dirnames are relative to the dataportal root
        if 'post' in version_string:
            data_dirname = 'develop'
        else:
            data_dirname = version_string
        data_dir = os.path.join('invest-data', data_dirname)
        release_dir = os.path.join('invest-releases', version_string)
    else:
        # We're on a fork!
        # Push the binaries, documentation to nightly-build
        release_dir = os.path.join('nightly-build', 'invest-forks', username)
        data_dir = os.path.join(release_dir, 'data')

    pkey = None
    if getattr(options.jenkins_push_artifacts, 'private_key', False):
        pkey = options.jenkins_push_artifacts.private_key
    elif platform.system() in ['Windows', 'Darwin', 'Linux']:
        # Assume a default private key location for jenkins builds
        # On Windows, this assumes that the key is in .ssh (might be the cygwin
        # home directory).
        pkey = os.path.join(os.path.expanduser('~'),
                            '.ssh', 'dataportal-id_rsa')
    else:
        print ('No private key provided, and not on a known system, so not '
               'assuming a default private key file')

    push_args = {
        'user': getattr(options.jenkins_push_artifacts, 'username'),
        'host': getattr(options.jenkins_push_artifacts, 'host'),
    }

    def _push(target_dir):
        """
        Format the push configuration string based on the given target_dir.
        """
        push_args['dir'] = os.path.join(
            getattr(options.jenkins_push_artifacts, 'dataportal'),
            target_dir)

        push_config = []
        if getattr(options.jenkins_push_artifacts, 'password', False):
            push_config.append('--password')

        push_config.append('--private-key=%s' % pkey)
        push_config.append('--makedirs')

        push_config.append('{user}@{host}:{dir}'.format(**push_args))
        return push_config

    if len(release_files) > 0:
        call_task('push', args=_push(release_dir) + release_files)

    try:
        include_data = options.jenkins_push_artifacts.include_data
    except AttributeError:
        include_data = False
    finally:
        if len(data_files) == 0:
            print 'No data files to push.'
        elif not include_data:
            print 'Excluding data files from push per user preference'
        else:
            call_task('push', args=_push(data_dir) + data_files)

    def _archive_present(substring):
        """
        Is there a file in release_files that ends in `substring`?
        Returns a boolean.
        """
        archive_present = reduce(
            lambda x, y: x or y,
            [x.endswith(substring) for x in release_files])
        return archive_present

    zips_to_unzip = []
    if not _archive_present('apidocs.zip'):
        print 'API documentation was not built.'
    else:
        zips_to_unzip.append('*apidocs.zip')

    if not _archive_present('userguide.zip'):
        print 'User guide was not built'
    else:
        zips_to_unzip.append('*userguide.zip')

    if len(zips_to_unzip) == 0:
        print 'Nothing to unzip on the remote.  Skipping.'
        return

    # unzip the API docs and HTML documentation.  This will overwrite anything
    # else in the release dir.
    import paramiko
    from paramiko import SSHClient
    ssh = SSHClient()
    ssh.load_system_host_keys()
    ssh.set_missing_host_key_policy(paramiko.AutoAddPolicy())
    if pkey is not None:
        pkey = paramiko.RSAKey.from_private_key_file(pkey)

    print 'Connecting to host'
    ssh.connect(push_args['host'], 22, username=push_args['user'], password=None, pkey=pkey)

    # correct the filepath from Windows to Linux
    if platform.system() == 'Windows':
        release_dir = release_dir.replace(os.sep, '/')

    if release_dir.startswith('public_html/'):
        release_dir = release_dir.replace('public_html/', '')

    for filename in zips_to_unzip:
        print 'Unzipping %s on remote' % filename
        _, stdout, stderr = ssh.exec_command(
            'cd public_html/{releasedir}; unzip -o `ls -tr {zipfile} | tail -n 1`'.format(
                releasedir=release_dir,
                zipfile=filename
            )
        )

        print "STDOUT:"
        for line in stdout:
            print line

        print "STDERR:"
        for line in stderr:
            print line

    ssh.close()<|MERGE_RESOLUTION|>--- conflicted
+++ resolved
@@ -975,7 +975,28 @@
         compiler_string = ''
 
     if options.env.with_pygeoprocessing:
-<<<<<<< HEAD
+        # Verify that natcap.versioner is present and importable.
+        # pygeoprocessing won't install properly unless this is present.
+        _import_namespace_pkg('versioner')
+
+        # Check and update the pygeoprocessing repo if needed.
+        call_task('check_repo', options={
+            'force-dev': False,
+            'repo': 'src/pygeoprocessing',
+            'fetch': True,
+        })
+
+        try:
+            # Determine the required pygeoprocessing and only install it to the
+            # env if the system version isn't suitable.
+            pygeo_version = REPOS_DICT['pygeoprocessing'].tracked_version(
+                convert=False)
+            pkg_resources.require('pygeoprocessing>=%s' % pygeo_version)
+        except (pkg_resources.DistributionNotFound,
+                pkg_resources.VersionConflict) as (required_pkg, found_pkg):
+            print yellow(('Unsuitable pygeoprocessing %s found, but %s '
+                          'required. Installing the correct version to the '
+                          'dev_env.') % (found_pkg, required_pkg))
         # install with --no-deps (will otherwise try to install numpy, gdal,
         # etc.), and -I to ignore any existing pygeoprocessing install (as
         # might exist in system-site-packages).
@@ -988,42 +1009,6 @@
             "'--no-deps', '-I', '--egg', {compiler_flags} "
             "'./src/pygeoprocessing'])\n"
         ).format(compiler_flags=compiler_string)
-=======
-        # Verify that natcap.versioner is present and importable.
-        # pygeoprocessing won't install properly unless this is present.
-        _import_namespace_pkg('versioner')
-
-        # Check and update the pygeoprocessing repo if needed.
-        call_task('check_repo', options={
-            'force-dev': False,
-            'repo': 'src/pygeoprocessing',
-            'fetch': True,
-        })
-
-        try:
-            # Determine the required pygeoprocessing and only install it to the
-            # env if the system version isn't suitable.
-            pygeo_version = REPOS_DICT['pygeoprocessing'].tracked_version(
-                convert=False)
-            pkg_resources.require('pygeoprocessing>=%s' % pygeo_version)
-        except (pkg_resources.DistributionNotFound,
-                pkg_resources.VersionConflict) as (required_pkg, found_pkg):
-            print yellow(('Unsuitable pygeoprocessing %s found, but %s '
-                          'required. Installing the correct version to the '
-                          'dev_env.') % (found_pkg, required_pkg))
-            # install with --no-deps (will otherwise try to install numpy, gdal,
-            # etc.), and -I to ignore any existing pygeoprocessing install (as
-            # might exist in system-site-packages).
-            # Installing as egg grants pygeoprocessing greater precendence in the
-            # import order.  If I install as a wheel, the system install of
-            # pygeoprocessing takes precedence.  I believe this to be a bug in
-            # pygeoprocessing (poster, for example, does not have this issue!).
-            install_string += (
-                "    subprocess.call([join(home_dir, bindir, 'pip'), 'install', "
-                "'--no-deps', '-I', '--egg', './src/pygeoprocessing'])\n"
-            )
-
->>>>>>> f11c0ab0
         preinstalled_pkgs.add('pygeoprocessing')
     else:
         print 'Skipping the installation of pygeoprocessing per user input.'
