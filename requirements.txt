--- conflicted
+++ resolved
@@ -12,11 +12,7 @@
 # scripts/convert-requirements-to-conda-yml.py as though it can only be found
 # on pip.
 
-<<<<<<< HEAD
-GDAL>=3.0.4,<3.1.3
-=======
 GDAL>=3.0.4,<=3.1.3
->>>>>>> 7791b7d8
 Pyro4==4.77  # pip-only
 pandas>=1.0
 numpy>=1.11.0,!=1.16.0
