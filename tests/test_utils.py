"""Module for testing the natcap.invest.utils module.."""
import codecs
import unittest
import os
import tempfile
import shutil
import logging
import threading
import warnings
import re
import glob
import textwrap

import numpy
from osgeo import gdal
from osgeo import ogr
from osgeo import osr
from shapely.geometry import Polygon
from shapely.geometry import Point

import pygeoprocessing


class SuffixUtilsTests(unittest.TestCase):
    """Tests for natcap.invest.utils.make_suffix_string."""

    def test_suffix_string(self):
        """Utils: test suffix_string."""
        from natcap.invest import utils

        args = {'foo': 'bar', 'file_suffix': 'suff'}
        suffix = utils.make_suffix_string(args, 'file_suffix')
        self.assertEqual(suffix, '_suff')

    def test_suffix_string_underscore(self):
        """Utils: test suffix_string underscore."""
        from natcap.invest import utils

        args = {'foo': 'bar', 'file_suffix': '_suff'}
        suffix = utils.make_suffix_string(args, 'file_suffix')
        self.assertEqual(suffix, '_suff')

    def test_suffix_string_empty(self):
        """Utils: test empty suffix_string."""
        from natcap.invest import utils

        args = {'foo': 'bar', 'file_suffix': ''}
        suffix = utils.make_suffix_string(args, 'file_suffix')
        self.assertEqual(suffix, '')

    def test_suffix_string_no_entry(self):
        """Utils: test no suffix entry in args."""
        from natcap.invest import utils

        args = {'foo': 'bar'}
        suffix = utils.make_suffix_string(args, 'file_suffix')
        self.assertEqual(suffix, '')


class FileRegistryUtilsTests(unittest.TestCase):
    """Tests for natcap.invest.utils.file_registry."""

    def test_build_file_registry(self):
        """Utils: test build_file_registry on simple case."""
        from natcap.invest import utils

        base_dict = {'foo': 'bar', 'baz': '/bart/bam.txt'}
        file_registry = utils.build_file_registry([(base_dict, '')], '')

        self.assertEqual(
            FileRegistryUtilsTests._norm_dict(base_dict),
            FileRegistryUtilsTests._norm_dict(file_registry))

    def test_build_file_registry_suffix(self):
        """Utils: test build_file_registry on suffix."""
        from natcap.invest import utils

        base_dict = {'foo': 'bar', 'baz': '/bart/bam.txt'}
        file_registry = utils.build_file_registry([
            (base_dict, '')], '_suff')
        expected_dict = {
            'foo': 'bar_suff',
            'baz': '/bart/bam_suff.txt'
        }

        self.assertEqual(
            FileRegistryUtilsTests._norm_dict(expected_dict),
            FileRegistryUtilsTests._norm_dict(file_registry))

    def test_build_file_registry_list_suffix(self):
        """Utils: test build_file_registry on list of files w/ suffix."""
        from natcap.invest import utils

        base_dict = {
            'foo': ['bar', '/bart/bam.txt']
        }
        file_registry = utils.build_file_registry([
            (base_dict, '')], '_suff')
        expected_dict = {
            'foo': ['bar_suff', '/bart/bam_suff.txt']
        }

        self.assertEqual(
            FileRegistryUtilsTests._norm_dict(expected_dict),
            FileRegistryUtilsTests._norm_dict(file_registry))

    def test_build_file_registry_path(self):
        """Utils: test build_file_registry on path."""
        from natcap.invest import utils

        base_dict = {
            'foo': 'bar',
            'baz': '/bart/bam.txt',
            'jab': 'jim'
        }
        file_registry = utils.build_file_registry([
            (base_dict, 'newpath')], '')
        expected_dict = {
            'foo': 'newpath/bar',
            'jab': 'newpath/jim',
            'baz': '/bart/bam.txt',
        }

        self.assertEqual(
            FileRegistryUtilsTests._norm_dict(expected_dict),
            FileRegistryUtilsTests._norm_dict(file_registry))

    def test_build_file_registry_duppath(self):
        """Utils: test build_file_registry ValueError on duplicate paths."""
        from natcap.invest import utils

        base_dict = {
            'foo': 'bar',
            'jab': 'bar'
        }
        with self.assertRaises(ValueError):
            _ = utils.build_file_registry([
                (base_dict, 'newpath')], '')

    def test_build_file_registry_dupkeys(self):
        """Utils: test build_file_registry ValueError on duplicate keys."""
        from natcap.invest import utils

        base_dict1 = {
            'foo': 'bar',
        }
        base_dict2 = {
            'foo': 'bar2',
        }
        with self.assertRaises(ValueError):
            _ = utils.build_file_registry([
                (base_dict1, ''), (base_dict2, '')], '')

    def test_build_file_registry_invalid_value(self):
        """Utils: test build_file_registry with invalid path type."""
        from natcap.invest import utils

        base_dict = {
            'foo': 'bar',
            'baz': None
        }
        with self.assertRaises(ValueError):
            _ = utils.build_file_registry([(base_dict, 'somepath')], '')

    @staticmethod
    def _norm_dict(path_dict):
        """Take a dictionary of paths and normalize the paths."""
        result_dict = {}
        for key, path in path_dict.items():
            if isinstance(path, str):
                result_dict[key] = os.path.normpath(path)
            elif isinstance(path, list):
                result_dict[key] = [
                    os.path.normpath(list_path) for list_path in path]
            else:
                raise ValueError("Unexpected path value: %s", path)
        return result_dict


class ExponentialDecayUtilsTests(unittest.TestCase):
    """Tests for natcap.invest.utils.exponential_decay_kernel_raster."""

    _REGRESSION_PATH = os.path.join(
        os.path.dirname(__file__), '..', 'data', 'invest-test-data',
        'exp_decay_kernel')

    def setUp(self):
        """Setup workspace."""
        self.workspace_dir = tempfile.mkdtemp()

    def tearDown(self):
        """Delete workspace."""
        shutil.rmtree(self.workspace_dir)

    def test_exp_decay_kernel_raster(self):
        """Utils: test exponential_decay_kernel_raster."""
        from natcap.invest import utils
        expected_distance = 100  # 10 pixels
        kernel_filepath = os.path.join(self.workspace_dir, 'kernel_100.tif')
        utils.exponential_decay_kernel_raster(
            expected_distance, kernel_filepath)

        model_array = pygeoprocessing.raster_to_numpy_array(
            kernel_filepath)
        reg_array = pygeoprocessing.raster_to_numpy_array(
            os.path.join(
                ExponentialDecayUtilsTests._REGRESSION_PATH,
                'kernel_100.tif'))
        numpy.testing.assert_allclose(model_array, reg_array, atol=1e-6)


class SandboxTempdirTests(unittest.TestCase):
    """Test Sandbox Tempdir."""
    def setUp(self):
        """Setup workspace."""
        self.workspace_dir = tempfile.mkdtemp()

    def tearDown(self):
        """Delete workspace."""
        shutil.rmtree(self.workspace_dir)

    def test_sandbox_manager(self):
        """Test sandbox manager."""
        from natcap.invest import utils

        with utils.sandbox_tempdir(suffix='foo',
                                   prefix='bar',
                                   dir=self.workspace_dir) as new_dir:
            self.assertTrue(new_dir.startswith(self.workspace_dir))
            basename = os.path.basename(new_dir)
            self.assertTrue(basename.startswith('bar'))
            self.assertTrue(basename.endswith('foo'))

            # trigger the exception handling for coverage.
            shutil.rmtree(new_dir)


class TimeFormattingTests(unittest.TestCase):
    """Test Time Formatting."""
    def test_format_time_hours(self):
        """Test format time hours."""
        from natcap.invest.utils import _format_time

        seconds = 3667
        self.assertEqual(_format_time(seconds), '1h 1m 7s')

    def test_format_time_minutes(self):
        """Test format time minutes."""
        from natcap.invest.utils import _format_time

        seconds = 67
        self.assertEqual(_format_time(seconds), '1m 7s')

    def test_format_time_seconds(self):
        """Test format time seconds."""
        from natcap.invest.utils import _format_time

        seconds = 7
        self.assertEqual(_format_time(seconds), '7s')


class LogToFileTests(unittest.TestCase):
    """Test Log To File."""
    def setUp(self):
        """Create a temporary workspace."""
        self.workspace = tempfile.mkdtemp()

    def tearDown(self):
        """Remove temporary workspace."""
        shutil.rmtree(self.workspace)

    def test_log_to_file_all_threads(self):
        """Utils: Verify that we can capture messages from all threads."""
        from natcap.invest.utils import log_to_file

        logfile = os.path.join(self.workspace, 'logfile.txt')

        def _log_from_other_thread():
            """Log from other thead."""
            thread_logger = logging.getLogger()
            thread_logger.info('this is from a thread')

        local_logger = logging.getLogger()

        # create the file before we log to it, so we know a warning should
        # be logged.
        with open(logfile, 'w') as new_file:
            new_file.write(' ')

        with log_to_file(logfile) as handler:
            thread = threading.Thread(target=_log_from_other_thread)
            thread.start()
            local_logger.info('this should be logged')
            local_logger.info('this should also be logged')

            thread.join()
            handler.flush()

        with open(logfile) as opened_logfile:
            messages = [msg for msg in opened_logfile.read().split('\n')
                        if msg if msg]
        self.assertEqual(len(messages), 3)

    def test_log_to_file_from_thread(self):
        """Utils: Verify that we can filter from a threading.Thread."""
        from natcap.invest.utils import log_to_file

        logfile = os.path.join(self.workspace, 'logfile.txt')

        def _log_from_other_thread():
            """Log from other thread."""
            thread_logger = logging.getLogger()
            thread_logger.info('this should not be logged')
            thread_logger.info('neither should this message')

        local_logger = logging.getLogger()

        thread = threading.Thread(target=_log_from_other_thread)

        with log_to_file(logfile, exclude_threads=[thread.name]) as handler:
            thread.start()
            local_logger.info('this should be logged')

            thread.join()
            handler.flush()

        with open(logfile) as opened_logfile:
            messages = [msg for msg in opened_logfile.read().split('\n')
                        if msg if msg]
        self.assertEqual(len(messages), 1)


class ThreadFilterTests(unittest.TestCase):
    """Test Thread Filter."""
    def test_thread_filter_same_thread(self):
        """Test threat filter same thread."""
        from natcap.invest.utils import ThreadFilter

        # name, level, pathname, lineno, msg, args, exc_info, func=None
        record = logging.LogRecord(
            name='foo',
            level=logging.INFO,
            pathname=__file__,
            lineno=500,
            msg='some logging message',
            args=(),
            exc_info=None,
            func='test_thread_filter_same_thread')
        filterer = ThreadFilter(threading.currentThread().name)

        # The record comes from the same thread.
        self.assertEqual(filterer.filter(record), False)

    def test_thread_filter_different_thread(self):
        """Test thread filter different thread."""
        from natcap.invest.utils import ThreadFilter

        # name, level, pathname, lineno, msg, args, exc_info, func=None
        record = logging.LogRecord(
            name='foo',
            level=logging.INFO,
            pathname=__file__,
            lineno=500,
            msg='some logging message',
            args=(),
            exc_info=None,
            func='test_thread_filter_same_thread')
        filterer = ThreadFilter('Thread-nonexistent')

        # The record comes from the same thread.
        self.assertEqual(filterer.filter(record), True)


class MakeDirectoryTests(unittest.TestCase):
    """Tests for natcap.invest.utils.make_directories."""

    def setUp(self):
        """Make temporary directory for workspace."""
        self.workspace_dir = tempfile.mkdtemp()

    def tearDown(self):
        """Delete workspace."""
        shutil.rmtree(self.workspace_dir)

    def test_make_directories(self):
        """utils: test that make directories works as expected."""
        from natcap.invest import utils
        directory_list = [
            os.path.join(self.workspace_dir, x) for x in [
                'apple', 'apple/pie', 'foo/bar/baz']]
        utils.make_directories(directory_list)
        for path in directory_list:
            self.assertTrue(os.path.isdir(path))

    def test_make_directories_on_existing(self):
        """utils: test that no error if directory already exists."""
        from natcap.invest import utils
        path = os.path.join(self.workspace_dir, 'foo', 'bar', 'baz')
        os.makedirs(path)
        utils.make_directories([path])
        self.assertTrue(os.path.isdir(path))

    def test_make_directories_on_file(self):
        """utils: test that value error raised if file exists on directory."""
        from natcap.invest import utils
        dir_path = os.path.join(self.workspace_dir, 'foo', 'bar')
        os.makedirs(dir_path)
        file_path = os.path.join(dir_path, 'baz')
        file = open(file_path, 'w')
        file.close()
        with self.assertRaises(OSError):
            utils.make_directories([file_path])

    def test_make_directories_wrong_type(self):
        """utils: test that ValueError raised if value not a list."""
        from natcap.invest import utils
        with self.assertRaises(ValueError):
            utils.make_directories(self.workspace_dir)


class GDALWarningsLoggingTests(unittest.TestCase):
    """Test GDAL Warnings Logging."""
    def setUp(self):
        """Create a temporary workspace."""
        self.workspace = tempfile.mkdtemp()

    def tearDown(self):
        """Remove temporary workspace."""
        shutil.rmtree(self.workspace)

    def test_log_warnings(self):
        """utils: test that we can capture GDAL warnings to logging."""
        from natcap.invest import utils

        logfile = os.path.join(self.workspace, 'logfile.txt')

        # this warning should go to stdout.
        gdal.Open('this_file_should_not_exist.tif')

        with utils.log_to_file(logfile) as handler:
            with utils.capture_gdal_logging():
                # warning should be captured.
                gdal.Open('file_file_should_also_not_exist.tif')
            handler.flush()

        # warning should go to stdout
        gdal.Open('this_file_should_not_exist.tif')

        with open(logfile) as opened_logfile:
            messages = [msg for msg in opened_logfile.read().split('\n')
                        if msg if msg]

        self.assertEqual(len(messages), 1)


class PrepareWorkspaceTests(unittest.TestCase):
    """Test Prepare Workspace."""
    def setUp(self):
        """Create a temporary workspace."""
        self.workspace = tempfile.mkdtemp()

    def tearDown(self):
        """Remove temporary workspace."""
        shutil.rmtree(self.workspace)

    def test_prepare_workspace(self):
        """utils: test that prepare_workspace does what is expected."""
        from natcap.invest import utils

        workspace = os.path.join(self.workspace, 'foo')
        try:
            with utils.prepare_workspace(workspace,
                                         'some_model'):
                warnings.warn('deprecated', UserWarning)
                gdal.Open('file should not exist')
        except Warning as warning_raised:
            self.fail('Warning was not captured: %s' % warning_raised)

        self.assertTrue(os.path.exists(workspace))
        logfile_glob = glob.glob(os.path.join(workspace, '*.txt'))
        self.assertEqual(len(logfile_glob), 1)
        self.assertTrue(
            os.path.basename(logfile_glob[0]).startswith('InVEST-some_model'))
        with open(logfile_glob[0]) as logfile:
            logfile_text = logfile.read()
            # all the following strings should be in the logfile.
            expected_string = (
                'file should not exist: No such file or directory')
            self.assertTrue(
                expected_string in logfile_text)  # gdal error captured
            self.assertEqual(len(re.findall('WARNING', logfile_text)), 1)
            self.assertTrue('Elapsed time:' in logfile_text)


class BuildLookupFromCSVTests(unittest.TestCase):
    """Tests for natcap.invest.utils.build_lookup_from_csv."""
    def setUp(self):
        """Make temporary directory for workspace."""
        self.workspace_dir = tempfile.mkdtemp()

    def tearDown(self):
        """Delete workspace."""
        shutil.rmtree(self.workspace_dir)

    def test_build_lookup_from_csv(self):
        """utils: test build_lookup_from_csv."""
        from natcap.invest import utils
        table_str = 'a,b,foo,bar,_\n0.0,x,-1,bar,apple\n'
        table_path = os.path.join(self.workspace_dir, 'table.csv')
        with open(table_path, 'w') as table_file:
            table_file.write(table_str)
        result = utils.build_lookup_from_csv(
            table_path, 'a', to_lower=True)
        expected_dict = {
            0.0: {
                'a': 0.0,
                'b': 'x',
                'foo': -1.0,
                'bar': 'bar',
                '_': 'apple'
                },
            }
        self.assertDictEqual(result, expected_dict)

    def test_unique_key_not_first_column(self):
        """utils: test success when key field is not first column."""
        from natcap.invest import utils
        csv_text = ("desc,lucode,val1,val2\n"
                    "corn,1,0.5,2\n"
                    "bread,2,1,4\n"
                    "beans,3,0.5,4\n"
                    "butter,4,9,1")
        table_path = os.path.join(self.workspace_dir, 'table.csv')
        with open(table_path, 'w') as table_file:
            table_file.write(csv_text)

        result = utils.build_lookup_from_csv(
            table_path, 'lucode', to_lower=True)
        expected_result = {
                1: {'desc': 'corn', 'val1': 0.5, 'val2': 2, 'lucode': 1},
                2: {'desc': 'bread', 'val1': 1, 'val2': 4, 'lucode': 2},
                3: {'desc': 'beans', 'val1': 0.5, 'val2': 4, 'lucode': 3},
                4: {'desc': 'butter', 'val1': 9, 'val2': 1, 'lucode': 4}}

        self.assertDictEqual(result, expected_result)

    def test_non_unique_keys(self):
        """utils: test error is raised if keys are not unique."""
        from natcap.invest import utils
        csv_text = ("lucode,desc,val1,val2\n"
                    "1,corn,0.5,2\n"
                    "2,bread,1,4\n"
                    "2,beans,0.5,4\n"
                    "4,butter,9,1")
        table_path = os.path.join(self.workspace_dir, 'table.csv')
        with open(table_path, 'w') as table_file:
            table_file.write(csv_text)

        with self.assertRaises(ValueError):
            utils.build_lookup_from_csv(table_path, 'lucode', to_lower=True)

    def test_missing_key_field(self):
        """utils: test error is raised when missing key field."""
        from natcap.invest import utils
        csv_text = ("luode,desc,val1,val2\n"
                    "1,corn,0.5,2\n"
                    "2,bread,1,4\n"
                    "3,beans,0.5,4\n"
                    "4,butter,9,1")
        table_path = os.path.join(self.workspace_dir, 'table.csv')
        with open(table_path, 'w') as table_file:
            table_file.write(csv_text)

        with self.assertRaises(KeyError):
            utils.build_lookup_from_csv(table_path, 'lucode', to_lower=True)

    def test_nan_holes(self):
        """utils: test empty strings returned when missing data is present."""
        from natcap.invest import utils
        csv_text = ("lucode,desc,val1,val2\n"
                    "1,corn,0.5,2\n"
                    "2,,1,4\n"
                    "3,beans,0.5,4\n"
                    "4,butter,,1")
        table_path = os.path.join(self.workspace_dir, 'table.csv')
        with open(table_path, 'w') as table_file:
            table_file.write(csv_text)

        result = utils.build_lookup_from_csv(
            table_path, 'lucode', to_lower=True)
        expected_result = {
                1: {'desc': 'corn', 'val1': 0.5, 'val2': 2, 'lucode': 1},
                2: {'desc': '', 'val1': 1, 'val2': 4, 'lucode': 2},
                3: {'desc': 'beans', 'val1': 0.5, 'val2': 4, 'lucode': 3},
                4: {'desc': 'butter', 'val1': '', 'val2': 1, 'lucode': 4}}

        self.assertDictEqual(result, expected_result)

    def test_nan_row(self):
        """utils: test NaN row is dropped."""
        from natcap.invest import utils
        csv_text = ("lucode,desc,val1,val2\n"
                    "1,corn,0.5,2\n"
                    ",,,\n"
                    "3,beans,0.5,4\n"
                    "4,butter,9,1")
        table_path = os.path.join(self.workspace_dir, 'table.csv')
        with open(table_path, 'w') as table_file:
            table_file.write(csv_text)

        result = utils.build_lookup_from_csv(
            table_path, 'lucode', to_lower=True)
        expected_result = {
                1.0: {'desc': 'corn', 'val1': 0.5, 'val2': 2, 'lucode': 1.0},
                3.0: {'desc': 'beans', 'val1': 0.5, 'val2': 4, 'lucode': 3.0},
                4.0: {'desc': 'butter', 'val1': 9, 'val2': 1, 'lucode': 4.0}}

        self.assertDictEqual(result, expected_result)

    def test_column_subset(self):
        """utils: test column subset is properly returned."""
        from natcap.invest import utils
        csv_text = ("lucode,desc,val1,val2\n"
                    "1,corn,0.5,2\n"
                    "2,bread,1,4\n"
                    "3,beans,0.5,4\n"
                    "4,butter,9,1")
        table_path = os.path.join(self.workspace_dir, 'table.csv')
        with open(table_path, 'w') as table_file:
            table_file.write(csv_text)

        result = utils.build_lookup_from_csv(
            table_path, 'lucode', to_lower=True, column_list=['val1', 'val2'])

        expected_result = {
                1: {'val1': 0.5, 'val2': 2, 'lucode': 1},
                2: {'val1': 1, 'val2': 4, 'lucode': 2},
                3: {'val1': 0.5, 'val2': 4, 'lucode': 3},
                4: {'val1': 9, 'val2': 1, 'lucode': 4}}

        self.assertDictEqual(result, expected_result)

    def test_trailing_comma(self):
        """utils: test a trailing comma on first line is handled properly."""
        from natcap.invest import utils
        csv_text = ("lucode,desc,val1,val2\n"
                    "1,corn,0.5,2,\n"
                    "2,bread,1,4\n"
                    "3,beans,0.5,4\n"
                    "4,butter,9,1")
        table_path = os.path.join(self.workspace_dir, 'table.csv')
        with open(table_path, 'w') as table_file:
            table_file.write(csv_text)

        result = utils.build_lookup_from_csv(
            table_path, 'lucode', to_lower=True)

        expected_result = {
                1: {'desc': 'corn', 'val1': 0.5, 'val2': 2, 'lucode': 1},
                2: {'desc': 'bread', 'val1': 1, 'val2': 4, 'lucode': 2},
                3: {'desc': 'beans', 'val1': 0.5, 'val2': 4, 'lucode': 3},
                4: {'desc': 'butter', 'val1': 9, 'val2': 1, 'lucode': 4}}

        self.assertDictEqual(result, expected_result)

    def test_trailing_comma_second_line(self):
        """utils: test a trailing comma on second line is handled properly."""
        from natcap.invest import utils
        csv_text = ("lucode,desc,val1,val2\n"
                    "1,corn,0.5,2\n"
                    "2,bread,1,4,\n"
                    "3,beans,0.5,4\n"
                    "4,butter,9,1")
        table_path = os.path.join(self.workspace_dir, 'table.csv')
        with open(table_path, 'w') as table_file:
            table_file.write(csv_text)

        result = utils.build_lookup_from_csv(
            table_path, 'lucode', to_lower=True)

        expected_result = {
                1: {'desc': 'corn', 'val1': 0.5, 'val2': 2, 'lucode': 1},
                2: {'desc': 'bread', 'val1': 1, 'val2': 4, 'lucode': 2},
                3: {'desc': 'beans', 'val1': 0.5, 'val2': 4, 'lucode': 3},
                4: {'desc': 'butter', 'val1': 9, 'val2': 1, 'lucode': 4}}

        self.assertDictEqual(result, expected_result)

    def test_results_lowercase_non_numeric(self):
        """utils: text handling of converting to lowercase."""
        from natcap.invest import utils

        csv_file = os.path.join(self.workspace_dir, 'csv.csv')
        with open(csv_file, 'w') as file_obj:
            file_obj.write(textwrap.dedent(
                """
                header1,HEADER2,header3
                1,2,bar
                4,5,FOO
                """
            ).strip())

        lookup_dict = utils.build_lookup_from_csv(
            csv_file, 'header1', to_lower=True)

        self.assertEqual(lookup_dict[4]['header3'], 'foo')
        self.assertEqual(lookup_dict[1]['header2'], 2)

    def test_results_uppercase_numeric_cast(self):
        """utils: test handling of uppercase, num. casting, blank values."""
        from natcap.invest import utils

        csv_file = os.path.join(self.workspace_dir, 'csv.csv')
        with open(csv_file, 'w') as file_obj:
            file_obj.write(textwrap.dedent(
                """
                header1,HEADER2,header3,missing_column,
                1,2,3,
                4,FOO,bar,
                """
            ).strip())

        lookup_dict = utils.build_lookup_from_csv(
            csv_file, 'header1', to_lower=False)

        self.assertEqual(lookup_dict[4]['HEADER2'], 'FOO')
        self.assertEqual(lookup_dict[4]['header3'], 'bar')
        self.assertEqual(lookup_dict[1]['header1'], 1)

    def test_csv_dialect_detection_semicolon_delimited(self):
        """utils: test that we can parse semicolon-delimited CSVs."""
        from natcap.invest import utils

        csv_file = os.path.join(self.workspace_dir, 'csv.csv')
        with open(csv_file, 'w') as file_obj:
            file_obj.write(textwrap.dedent(
                """
                header1;HEADER2;header3;
                1;2;3;
                4;FOO;bar;
                """
            ).strip())

        lookup_dict = utils.build_lookup_from_csv(
            csv_file, 'header1', to_lower=False)

        self.assertEqual(lookup_dict[4]['HEADER2'], 'FOO')
        self.assertEqual(lookup_dict[4]['header3'], 'bar')
        self.assertEqual(lookup_dict[1]['header1'], 1)

    def test_csv_utf8_bom_encoding(self):
        """utils: test that CSV read correctly with UTF-8 BOM encoding."""
        from natcap.invest import utils

        csv_file = os.path.join(self.workspace_dir, 'csv.csv')
        # writing with utf-8-sig will prepend the BOM
        with open(csv_file, 'w', encoding='utf-8-sig') as file_obj:
            file_obj.write(textwrap.dedent(
                """
                header1,HEADER2,header3
                1,2,bar
                4,5,FOO
                """
            ).strip())
        # confirm that the file has the BOM prefix
        with open(csv_file, 'rb') as file_obj:
            self.assertTrue(file_obj.read().startswith(codecs.BOM_UTF8))

        lookup_dict = utils.build_lookup_from_csv(
            csv_file, 'header1')
        # assert the BOM prefix was correctly parsed and skipped
        self.assertEqual(lookup_dict[4]['header2'], 5)
        self.assertEqual(lookup_dict[4]['header3'], 'foo')
        self.assertEqual(lookup_dict[1]['header1'], 1)

    def test_csv_latin_1_encoding(self):
        """utils: test that CSV read correctly with Latin-1 encoding."""
        from natcap.invest import utils

        csv_file = os.path.join(self.workspace_dir, 'csv.csv')
        with codecs.open(csv_file, 'w', encoding='iso-8859-1') as file_obj:
            file_obj.write(textwrap.dedent(
                """
                header 1,HEADER 2,header 3
                1,2,bar1
                4,5,FOO
                """
            ).strip())

        lookup_dict = utils.build_lookup_from_csv(
            csv_file, 'header 1')

        self.assertEqual(lookup_dict[4]['header 2'], 5)
        self.assertEqual(lookup_dict[4]['header 3'], 'foo')
        self.assertEqual(lookup_dict[1]['header 1'], 1)


class ReadCSVToDataframeTests(unittest.TestCase):
    """Tests for natcap.invest.utils.read_csv_to_dataframe."""

    def setUp(self):
        """Make temporary directory for workspace."""
        self.workspace_dir = tempfile.mkdtemp()

    def tearDown(self):
        """Delete workspace."""
        shutil.rmtree(self.workspace_dir)

    def test_read_csv_to_dataframe(self):
        """utils: test the default behavior"""
        from natcap.invest import utils

        csv_file = os.path.join(self.workspace_dir, 'csv.csv')

        with open(csv_file, 'w') as file_obj:
            file_obj.write(textwrap.dedent(
                """
                HEADER,
                A,
                b
                """
            ).strip())
        df = utils.read_csv_to_dataframe(csv_file)
        # case of header and table values shouldn't change
        self.assertEqual(df.columns[0], 'HEADER')
        self.assertEqual(df['HEADER'][0], 'A')
        self.assertEqual(df['HEADER'][1], 'b')

    def test_to_lower(self):
        """utils: test that to_lower=True makes headers lowercase"""
        from natcap.invest import utils

        csv_file = os.path.join(self.workspace_dir, 'csv.csv')

        with open(csv_file, 'w') as file_obj:
            file_obj.write(textwrap.dedent(
                """
                HEADER,
                A,
                b
                """
            ).strip())
        df = utils.read_csv_to_dataframe(csv_file, to_lower=True)
        # header should be lowercase
        self.assertEqual(df.columns[0], 'header')
        # case of table values shouldn't change
        self.assertEqual(df['header'][0], 'A')
        self.assertEqual(df['header'][1], 'b')

    def test_utf8_bom_encoding(self):
        """utils: test that CSV read correctly with UTF-8 BOM encoding."""
        from natcap.invest import utils

        csv_file = os.path.join(self.workspace_dir, 'csv.csv')
        # writing with utf-8-sig will prepend the BOM
        with open(csv_file, 'w', encoding='utf-8-sig') as file_obj:
            file_obj.write(textwrap.dedent(
                """
                header1,HEADER2,header3
                1,2,bar
                4,5,FOO
                """
            ).strip())
        # confirm that the file has the BOM prefix
        with open(csv_file, 'rb') as file_obj:
            self.assertTrue(file_obj.read().startswith(codecs.BOM_UTF8))

        df = utils.read_csv_to_dataframe(csv_file)
        # assert the BOM prefix was correctly parsed and skipped
        self.assertEqual(df.columns[0], 'header1')
        self.assertEqual(df['HEADER2'][1], 5)

    def test_non_utf8_encoding(self):
        """utils: test that non-UTF8 encoding doesn't raise an error"""
        from natcap.invest import utils

        csv_file = os.path.join(self.workspace_dir, 'csv.csv')

        # encode with ISO Cyrillic, include a non-ASCII character
        with open(csv_file, 'w', encoding='iso8859_5') as file_obj:
            file_obj.write(textwrap.dedent(
                """
                header,
                fЮЮ,
                bar
                """
            ).strip())
        df = utils.read_csv_to_dataframe(csv_file)
        # the default engine='python' should replace the unknown characters
        # different encodings of replacement character depending on the system
        self.assertTrue(df['header'][0] in ['f\xce\xce', 
            'f\N{REPLACEMENT CHARACTER}\N{REPLACEMENT CHARACTER}'])
        self.assertEqual(df['header'][1], 'bar')

    def test_override_default_encoding(self):
        """utils: test that you can override the default encoding kwarg"""
        from natcap.invest import utils

        csv_file = os.path.join(self.workspace_dir, 'csv.csv')

        # encode with ISO Cyrillic, include a non-ASCII character
        with open(csv_file, 'w', encoding='iso8859_5') as file_obj:
            file_obj.write(textwrap.dedent(
                """
                header,
                fЮЮ,
                bar
                """
            ).strip())
        df = utils.read_csv_to_dataframe(csv_file, encoding='iso8859_5')
        # with the encoding specified, special characters should work
        self.assertEqual(df['header'][0], 'fЮЮ')
        self.assertEqual(df['header'][1], 'bar')

    def test_other_kwarg(self):
        """utils: any other kwarg should be passed to pandas.read_csv"""
        from natcap.invest import utils

        csv_file = os.path.join(self.workspace_dir, 'csv.csv')

        with open(csv_file, 'w') as file_obj:
            file_obj.write(textwrap.dedent(
                """
                h1;h2;h3
                a;b;c
                d;e;f
                """
            ).strip())
        # using sep=None with the default engine='python',
        # it should infer what the separator is
        df = utils.read_csv_to_dataframe(csv_file, sep=None)

        self.assertEqual(df.columns[0], 'h1')
        self.assertEqual(df['h2'][1], 'e')

    def test_csv_with_integer_headers(self):
        """
        utils: CSV with integer headers should be read into strings.
        
        This shouldn't matter for any of the models, but if a user inputs a CSV
        with extra columns that are labeled with numbers, it should still work.
        """
        from natcap.invest import utils

        csv_file = os.path.join(self.workspace_dir, 'csv.csv')

        with open(csv_file, 'w') as file_obj:
            file_obj.write(textwrap.dedent(
                """
                1,2,3
                a,b,c
                d,e,f
                """
            ).strip())
        df = utils.read_csv_to_dataframe(csv_file)
        # expect headers to be strings
        self.assertEqual(df.columns[0], '1')
        self.assertEqual(df['1'][0], 'a')


class CreateCoordinateTransformationTests(unittest.TestCase):
    """Tests for natcap.invest.utils.create_coordinate_transformer."""

    def test_latlon_to_latlon_transformer(self):
        """Utils: test transformer for lat/lon to lat/lon."""
        from natcap.invest import utils

        # Willamette valley in lat/lon for reference
        lon = -124.525
        lat = 44.525

        base_srs = osr.SpatialReference()
        base_srs.ImportFromEPSG(4326)  # WSG84 EPSG

        target_srs = osr.SpatialReference()
        target_srs.ImportFromEPSG(4326)

        transformer = utils.create_coordinate_transformer(base_srs, target_srs)
        actual_x, actual_y, _ = transformer.TransformPoint(lon, lat)

        expected_x = -124.525
        expected_y = 44.525

        self.assertAlmostEqual(expected_x, actual_x, 5)
        self.assertAlmostEqual(expected_y, actual_y, 5)

    def test_latlon_to_projected_transformer(self):
        """Utils: test transformer for lat/lon to projected."""
        from natcap.invest import utils

        # Willamette valley in lat/lon for reference
        lon = -124.525
        lat = 44.525

        base_srs = osr.SpatialReference()
        base_srs.ImportFromEPSG(4326)  # WSG84 EPSG

        target_srs = osr.SpatialReference()
        target_srs.ImportFromEPSG(26910)  # UTM10N EPSG

        transformer = utils.create_coordinate_transformer(base_srs, target_srs)
        actual_x, actual_y, _ = transformer.TransformPoint(lon, lat)

        expected_x = 378816.2531852932
        expected_y = 4931317.807472325

        self.assertAlmostEqual(expected_x, actual_x, 5)
        self.assertAlmostEqual(expected_y, actual_y, 5)

    def test_projected_to_latlon_transformer(self):
        """Utils: test transformer for projected to lat/lon."""
        from natcap.invest import utils

        # Willamette valley in lat/lon for reference
        known_x = 378816.2531852932
        known_y = 4931317.807472325

        base_srs = osr.SpatialReference()
        base_srs.ImportFromEPSG(26910)  # UTM10N EPSG

        target_srs = osr.SpatialReference()
        target_srs.ImportFromEPSG(4326)  # WSG84 EPSG

        transformer = utils.create_coordinate_transformer(base_srs, target_srs)
        actual_x, actual_y, _ = transformer.TransformPoint(known_x, known_y)

        expected_x = -124.52500000000002
        expected_y = 44.525

        self.assertAlmostEqual(expected_x, actual_x, places=3)
        self.assertAlmostEqual(expected_y, actual_y, places=3)

    def test_projected_to_projected_transformer(self):
        """Utils: test transformer for projected to projected."""
        from natcap.invest import utils

        # Willamette valley in lat/lon for reference
        known_x = 378816.2531852932
        known_y = 4931317.807472325

        base_srs = osr.SpatialReference()
        base_srs.ImportFromEPSG(26910)  # UTM10N EPSG

        target_srs = osr.SpatialReference()
        target_srs.ImportFromEPSG(26910)  # UTM10N EPSG

        transformer = utils.create_coordinate_transformer(base_srs, target_srs)
        actual_x, actual_y, _ = transformer.TransformPoint(known_x, known_y)

        expected_x = 378816.2531852932
        expected_y = 4931317.807472325

        self.assertAlmostEqual(expected_x, actual_x, 5)
        self.assertAlmostEqual(expected_y, actual_y, 5)


class AssertVectorsEqualTests(unittest.TestCase):
    """Tests for natcap.invest.utils._assert_vectors_equal."""
    def setUp(self):
        """Setup workspace."""
        self.workspace_dir = tempfile.mkdtemp()

    def tearDown(self):
        """Delete workspace."""
        shutil.rmtree(self.workspace_dir)

    def test_identical_point_vectors(self):
        """Utils: test identical point vectors pass."""
        from natcap.invest import utils

        # Setup parameters to create point shapefile
        fields = {'id': ogr.OFTReal}
        attrs = [{'id': 1}, {'id': 2}]

        srs = osr.SpatialReference()
        srs.ImportFromEPSG(3157)
        projection_wkt = srs.ExportToWkt()
        origin = (443723.127327877911739, 4956546.905980412848294)
        pos_x = origin[0]
        pos_y = origin[1]

        geometries = [Point(pos_x + 50, pos_y - 50),
                      Point(pos_x + 50, pos_y - 150)]
        shape_path = os.path.join(self.workspace_dir, 'point_shape.shp')
        # Create point shapefile to use as testing input
        pygeoprocessing.shapely_geometry_to_vector(
            geometries, shape_path, projection_wkt,
            'ESRI Shapefile', fields=fields, attribute_list=attrs,
            ogr_geom_type=ogr.wkbPoint)

        shape_copy_path = os.path.join(
            self.workspace_dir, 'point_shape_copy.shp')
        # Create point shapefile to use as testing input
        pygeoprocessing.shapely_geometry_to_vector(
            geometries, shape_copy_path, projection_wkt,
            'ESRI Shapefile', fields=fields, attribute_list=attrs,
            ogr_geom_type=ogr.wkbPoint)

        utils._assert_vectors_equal(shape_path, shape_copy_path)

    def test_identical_polygon_vectors(self):
        """Utils: test identical polygon vectors pass."""
        from natcap.invest import utils

        # Setup parameters to create point shapefile
        fields = {'id': ogr.OFTReal}
        attrs = [{'id': 1}, {'id': 2}]

        srs = osr.SpatialReference()
        srs.ImportFromEPSG(3157)
        projection_wkt = srs.ExportToWkt()
        origin = (443723.127327877911739, 4956546.905980412848294)
        pos_x = origin[0]
        pos_y = origin[1]

        poly_geoms = {
            'poly_1': [(pos_x + 200, pos_y), (pos_x + 250, pos_y),
                       (pos_x + 250, pos_y - 100), (pos_x + 200, pos_y - 100),
                       (pos_x + 200, pos_y)],
            'poly_2': [(pos_x, pos_y - 150), (pos_x + 100, pos_y - 150),
                       (pos_x + 100, pos_y - 200), (pos_x, pos_y - 200),
                       (pos_x, pos_y - 150)]}

        geometries = [
            Polygon(poly_geoms['poly_1']), Polygon(poly_geoms['poly_2'])]

        shape_path = os.path.join(self.workspace_dir, 'poly_shape.shp')
        # Create polygon shapefile to use as testing input
        pygeoprocessing.shapely_geometry_to_vector(
            geometries, shape_path, projection_wkt,
            'ESRI Shapefile', fields=fields, attribute_list=attrs,
            ogr_geom_type=ogr.wkbPolygon)

        shape_copy_path = os.path.join(
            self.workspace_dir, 'poly_shape_copy.shp')
        # Create polygon shapefile to use as testing input
        pygeoprocessing.shapely_geometry_to_vector(
            geometries, shape_copy_path, projection_wkt,
            'ESRI Shapefile', fields=fields, attribute_list=attrs,
            ogr_geom_type=ogr.wkbPolygon)

        utils._assert_vectors_equal(shape_path, shape_copy_path)

    def test_identical_polygon_vectors_unorded_geometry(self):
        """Utils: test identical polygon vectors w/ diff geometry order."""
        from natcap.invest import utils

        # Setup parameters to create point shapefile
        fields = {'id': ogr.OFTReal}
        attrs = [{'id': 1}, {'id': 2}]

        srs = osr.SpatialReference()
        srs.ImportFromEPSG(3157)
        projection_wkt = srs.ExportToWkt()
        origin = (443723.127327877911739, 4956546.905980412848294)
        pos_x = origin[0]
        pos_y = origin[1]

        poly_geoms = {
            'poly_1': [(pos_x + 200, pos_y), (pos_x + 250, pos_y),
                       (pos_x + 250, pos_y - 100), (pos_x + 200, pos_y - 100),
                       (pos_x + 200, pos_y)],
            'poly_2': [(pos_x, pos_y - 150), (pos_x + 100, pos_y - 150),
                       (pos_x + 100, pos_y - 200), (pos_x, pos_y - 200),
                       (pos_x, pos_y - 150)]}

        poly_geoms_unordered = {
            'poly_1': [(pos_x + 200, pos_y), (pos_x + 250, pos_y),
                       (pos_x + 250, pos_y - 100), (pos_x + 200, pos_y - 100),
                       (pos_x + 200, pos_y)],
            'poly_2': [(pos_x, pos_y - 150), (pos_x, pos_y - 200),
                       (pos_x + 100, pos_y - 200), (pos_x + 100, pos_y - 150),
                       (pos_x, pos_y - 150)]}

        geometries = [
            Polygon(poly_geoms['poly_1']), Polygon(poly_geoms['poly_2'])]

        geometries_copy = [
            Polygon(poly_geoms_unordered['poly_1']),
            Polygon(poly_geoms_unordered['poly_2'])]

        shape_path = os.path.join(self.workspace_dir, 'poly_shape.shp')
        # Create polygon shapefile to use as testing input
        pygeoprocessing.shapely_geometry_to_vector(
            geometries, shape_path, projection_wkt,
            'ESRI Shapefile', fields=fields, attribute_list=attrs,
            ogr_geom_type=ogr.wkbPolygon)

        shape_copy_path = os.path.join(
            self.workspace_dir, 'poly_shape_copy.shp')
        # Create polygon shapefile to use as testing input
        pygeoprocessing.shapely_geometry_to_vector(
            geometries_copy, shape_copy_path, projection_wkt,
            'ESRI Shapefile', fields=fields, attribute_list=attrs,
            ogr_geom_type=ogr.wkbPolygon)

        utils._assert_vectors_equal(shape_path, shape_copy_path)

    def test_different_field_value(self):
        """Utils: test vectors w/ different field value fails."""
        from natcap.invest import utils

        # Setup parameters to create point shapefile
        fields = {'id': ogr.OFTReal, 'foo': ogr.OFTReal}
        attrs = [{'id': 1, 'foo': 2.3456}, {'id': 2, 'foo': 5.6789}]
        attrs_copy = [{'id': 1, 'foo': 2.3467}, {'id': 2, 'foo': 5.6789}]

        srs = osr.SpatialReference()
        srs.ImportFromEPSG(3157)
        projection_wkt = srs.ExportToWkt()
        origin = (443723.127327877911739, 4956546.905980412848294)
        pos_x = origin[0]
        pos_y = origin[1]

        geometries = [Point(pos_x + 50, pos_y - 50),
                      Point(pos_x + 50, pos_y - 150)]
        shape_path = os.path.join(self.workspace_dir, 'point_shape.shp')
        # Create point shapefile to use as testing input
        pygeoprocessing.shapely_geometry_to_vector(
            geometries, shape_path, projection_wkt,
            'ESRI Shapefile', fields=fields, attribute_list=attrs,
            ogr_geom_type=ogr.wkbPoint)

        shape_copy_path = os.path.join(
            self.workspace_dir, 'point_shape_copy.shp')
        # Create point shapefile to use as testing input
        pygeoprocessing.shapely_geometry_to_vector(
            geometries, shape_copy_path, projection_wkt,
            'ESRI Shapefile', fields=fields, attribute_list=attrs_copy,
            ogr_geom_type=ogr.wkbPoint)

        with self.assertRaises(AssertionError) as cm:
            utils._assert_vectors_equal(shape_path, shape_copy_path)

        self.assertTrue(
            "Vector field values are not equal" in str(cm.exception))

    def test_different_field_names(self):
        """Utils: test vectors w/ different field names fails."""
        from natcap.invest import utils

        # Setup parameters to create point shapefile
        fields = {'id': ogr.OFTReal, 'foo': ogr.OFTReal}
        fields_copy = {'id': ogr.OFTReal, 'foobar': ogr.OFTReal}
        attrs = [{'id': 1, 'foo': 2.3456}, {'id': 2, 'foo': 5.6789}]
        attrs_copy = [{'id': 1, 'foobar': 2.3456}, {'id': 2, 'foobar': 5.6789}]

        srs = osr.SpatialReference()
        srs.ImportFromEPSG(3157)
        projection_wkt = srs.ExportToWkt()
        origin = (443723.127327877911739, 4956546.905980412848294)
        pos_x = origin[0]
        pos_y = origin[1]

        geometries = [Point(pos_x + 50, pos_y - 50),
                      Point(pos_x + 50, pos_y - 150)]
        shape_path = os.path.join(self.workspace_dir, 'point_shape.shp')
        # Create point shapefile to use as testing input
        pygeoprocessing.shapely_geometry_to_vector(
            geometries, shape_path, projection_wkt,
            'ESRI Shapefile', fields=fields, attribute_list=attrs,
            ogr_geom_type=ogr.wkbPoint)

        shape_copy_path = os.path.join(
            self.workspace_dir, 'point_shape_copy.shp')
        # Create point shapefile to use as testing input
        pygeoprocessing.shapely_geometry_to_vector(
            geometries, shape_copy_path, projection_wkt,
            'ESRI Shapefile', fields=fields_copy, attribute_list=attrs_copy,
            ogr_geom_type=ogr.wkbPoint)

        with self.assertRaises(AssertionError) as cm:
            utils._assert_vectors_equal(shape_path, shape_copy_path)

        self.assertTrue(
            "Vector field names are not the same" in str(cm.exception))

    def test_different_feature_count(self):
        """Utils: test vectors w/ different feature count fails."""
        from natcap.invest import utils

        # Setup parameters to create point shapefile
        fields = {'id': ogr.OFTReal, 'foo': ogr.OFTReal}
        attrs = [{'id': 1, 'foo': 2.3456}, {'id': 2, 'foo': 5.6789}]
        attrs_copy = [
            {'id': 1, 'foo': 2.3456}, {'id': 2, 'foo': 5.6789},
            {'id': 3, 'foo': 5.0}]

        srs = osr.SpatialReference()
        srs.ImportFromEPSG(3157)
        projection_wkt = srs.ExportToWkt()
        origin = (443723.127327877911739, 4956546.905980412848294)
        pos_x = origin[0]
        pos_y = origin[1]

        geometries = [Point(pos_x + 50, pos_y - 50),
                      Point(pos_x + 50, pos_y - 150)]

        geometries_copy = [Point(pos_x + 50, pos_y - 50),
                           Point(pos_x + 50, pos_y - 150),
                           Point(pos_x + 55, pos_y - 55)]
        shape_path = os.path.join(self.workspace_dir, 'point_shape.shp')
        # Create point shapefile to use as testing input
        pygeoprocessing.shapely_geometry_to_vector(
            geometries, shape_path, projection_wkt,
            'ESRI Shapefile', fields=fields, attribute_list=attrs,
            ogr_geom_type=ogr.wkbPoint)

        shape_copy_path = os.path.join(
            self.workspace_dir, 'point_shape_copy.shp')
        # Create point shapefile to use as testing input
        pygeoprocessing.shapely_geometry_to_vector(
            geometries_copy, shape_copy_path, projection_wkt,
            'ESRI Shapefile', fields=fields, attribute_list=attrs_copy,
            ogr_geom_type=ogr.wkbPoint)

        with self.assertRaises(AssertionError) as cm:
            utils._assert_vectors_equal(shape_path, shape_copy_path)

        self.assertTrue(
            "Vector feature counts are not the same" in str(cm.exception))

    def test_different_projections(self):
        """Utils: test vectors w/ different projections fails."""
        from natcap.invest import utils

        # Setup parameters to create point shapefile
        fields = {'id': ogr.OFTReal, 'foo': ogr.OFTReal}
        attrs = [{'id': 1, 'foo': 2.3456}, {'id': 2, 'foo': 5.6789}]

        srs = osr.SpatialReference()
        srs.ImportFromEPSG(3157)
        projection_wkt = srs.ExportToWkt()
        origin = (443723.127327877911739, 4956546.905980412848294)
        pos_x = origin[0]
        pos_y = origin[1]

        geometries = [Point(pos_x + 50, pos_y - 50),
                      Point(pos_x + 50, pos_y - 150)]

        srs_copy = osr.SpatialReference()
        srs_copy.ImportFromEPSG(26910)  # UTM Zone 10N
        projection_wkt_copy = srs_copy.ExportToWkt()

        origin_copy = (1180000, 690000)
        pos_x_copy = origin_copy[0]
        pos_y_copy = origin_copy[1]

        geometries_copy = [Point(pos_x_copy + 50, pos_y_copy - 50),
                           Point(pos_x_copy + 50, pos_y_copy - 150)]

        shape_path = os.path.join(self.workspace_dir, 'point_shape.shp')
        # Create point shapefile to use as testing input
        pygeoprocessing.shapely_geometry_to_vector(
            geometries, shape_path, projection_wkt,
            'ESRI Shapefile', fields=fields, attribute_list=attrs,
            ogr_geom_type=ogr.wkbPoint)

        shape_copy_path = os.path.join(
            self.workspace_dir, 'point_shape_copy.shp')
        # Create point shapefile to use as testing input
        pygeoprocessing.shapely_geometry_to_vector(
            geometries_copy, shape_copy_path, projection_wkt_copy,
            'ESRI Shapefile', fields=fields, attribute_list=attrs,
            ogr_geom_type=ogr.wkbPoint)

        with self.assertRaises(AssertionError) as cm:
            utils._assert_vectors_equal(shape_path, shape_copy_path)

        self.assertTrue(
            "Vector projections are not the same" in str(cm.exception))

    def test_different_geometry_fails(self):
        """Utils: test vectors w/ diff geometries fail."""
        from natcap.invest import utils

        # Setup parameters to create point shapefile
        fields = {'id': ogr.OFTReal}
        attrs = [{'id': 1}, {'id': 2}]

        srs = osr.SpatialReference()
        srs.ImportFromEPSG(3157)
        projection_wkt = srs.ExportToWkt()
        origin = (443723.127327877911739, 4956546.905980412848294)
        pos_x = origin[0]
        pos_y = origin[1]

        poly_geoms = {
            'poly_1': [(pos_x + 200, pos_y), (pos_x + 250, pos_y),
                       (pos_x + 250, pos_y - 100), (pos_x + 200, pos_y - 100),
                       (pos_x + 200, pos_y)],
            'poly_2': [(pos_x, pos_y - 150), (pos_x + 100, pos_y - 150),
                       (pos_x + 100, pos_y - 200), (pos_x, pos_y - 200),
                       (pos_x, pos_y - 150)]}

        poly_geoms_diff = {
            'poly_1': [(pos_x + 200, pos_y), (pos_x + 250, pos_y),
                       (pos_x + 250, pos_y - 100), (pos_x + 200, pos_y - 100),
                       (pos_x + 200, pos_y)],
            'poly_2': [(pos_x, pos_y - 150), (pos_x, pos_y - 201),
                       (pos_x + 100, pos_y - 200), (pos_x + 100, pos_y - 150),
                       (pos_x, pos_y - 150)]}

        geometries = [
            Polygon(poly_geoms['poly_1']), Polygon(poly_geoms['poly_2'])]

        geometries_diff = [
            Polygon(poly_geoms_diff['poly_1']),
            Polygon(poly_geoms_diff['poly_2'])]

        shape_path = os.path.join(self.workspace_dir, 'poly_shape.shp')
        # Create polygon shapefile to use as testing input
        pygeoprocessing.shapely_geometry_to_vector(
            geometries, shape_path, projection_wkt,
            'ESRI Shapefile', fields=fields, attribute_list=attrs,
            ogr_geom_type=ogr.wkbPolygon)

        shape_diff_path = os.path.join(
            self.workspace_dir, 'poly_shape_diff.shp')
        # Create polygon shapefile to use as testing input
        pygeoprocessing.shapely_geometry_to_vector(
            geometries_diff, shape_diff_path, projection_wkt,
            'ESRI Shapefile', fields=fields, attribute_list=attrs,
            ogr_geom_type=ogr.wkbPolygon)

        with self.assertRaises(AssertionError) as cm:
            utils._assert_vectors_equal(shape_path, shape_diff_path)

<<<<<<< HEAD
        self.assertTrue("Vector geometry assertion fail." in str(cm.exception))
=======
        self.assertTrue("Vector geometry assertion fail." in str(cm.exception))

class ReclassifyRasterOpTests(unittest.TestCase):
    """Tests for natcap.invest.utils.reclassify_raster."""
    
    def setUp(self):
        """Setup workspace."""
        self.workspace_dir = tempfile.mkdtemp()

    def tearDown(self):
        """Delete workspace."""
        shutil.rmtree(self.workspace_dir)

    def test_exception_raised_with_details(self):
        """Utils: test message w/ details is raised on missing value."""
        from natcap.invest import utils

        srs_copy = osr.SpatialReference()
        srs_copy.ImportFromEPSG(26910)  # UTM Zone 10N
        projection_wkt = srs_copy.ExportToWkt()
        origin = (1180000, 690000)
        raster_path = os.path.join(self.workspace_dir, 'tmp_raster.tif')
        
        array = numpy.array([[1,1,1], [2,2,2], [3,3,3]], dtype=numpy.int32)

        pygeoprocessing.numpy_array_to_raster(
            array, -1, (1, -1), origin, projection_wkt, raster_path)

        value_map = {1: 10, 2: 20}
        target_raster_path = os.path.join(
            self.workspace_dir, 'tmp_raster_out.tif')

        message_details = {
            'raster_name': 'LULC', 'column_name': 'lucode', 
            'table_name': 'Biophysical'}

        with self.assertRaises(ValueError) as context:
            utils.reclassify_raster(
                (raster_path, 1), value_map, target_raster_path, 
                gdal.GDT_Int32, -1, error_details=message_details)
        expected_message = (
                "Values in the LULC raster were found that are"
                " not represented under the 'lucode' column"
                " of the Biophysical table. The missing values found in"
                " the LULC raster but not the table are: [3].")
        self.assertTrue(
            expected_message in str(context.exception), str(context.exception))
>>>>>>> 563765e5
<|MERGE_RESOLUTION|>--- conflicted
+++ resolved
@@ -1426,9 +1426,6 @@
         with self.assertRaises(AssertionError) as cm:
             utils._assert_vectors_equal(shape_path, shape_diff_path)
 
-<<<<<<< HEAD
-        self.assertTrue("Vector geometry assertion fail." in str(cm.exception))
-=======
         self.assertTrue("Vector geometry assertion fail." in str(cm.exception))
 
 class ReclassifyRasterOpTests(unittest.TestCase):
@@ -1475,5 +1472,4 @@
                 " of the Biophysical table. The missing values found in"
                 " the LULC raster but not the table are: [3].")
         self.assertTrue(
-            expected_message in str(context.exception), str(context.exception))
->>>>>>> 563765e5
+            expected_message in str(context.exception), str(context.exception))