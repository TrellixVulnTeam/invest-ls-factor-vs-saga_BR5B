# coding=utf-8
import unittest
import functools
import warnings
import threading
import logging
import contextlib
import sys
import os
import time
import tempfile
import shutil
import textwrap
import imp
import uuid
import json

import faulthandler
faulthandler.enable()
import sip
sip.setapi('QString', 2)  # qtpy assumes api version 2
import qtpy
from qtpy import QtCore
from qtpy import QtGui
from qtpy import QtWidgets
from qtpy.QtTest import QTest
import six

if sys.version_info >= (3,):
    import unittest.mock as mock
else:
    import mock

try:
    QApplication = QtGui.QApplication
except AttributeError:
    QApplication = QtWidgets.QApplication

QT_APP = QApplication.instance()
if QT_APP is None:
    QT_APP = QApplication(sys.argv)

LOGGER = logging.getLogger(__name__)


@contextlib.contextmanager
def wait_on_signal(signal, timeout=250):
    """Block loop until signal emitted, or timeout (ms) elapses."""
    loop = QtCore.QEventLoop()
    signal.connect(loop.quit)

    try:
        yield
        if QT_APP.hasPendingEvents():
            QT_APP.processEvents()
    except Exception as error:
        LOGGER.exception('Error encountered while witing for signal %s',
                         signal)
        raise error
    finally:
        if timeout is not None:
            QtCore.QTimer.singleShot(timeout, loop.quit)
        loop.exec_()
    loop = None


class _QtTest(unittest.TestCase):
    def tearDown(self):
        """Wait for 50ms after each test; helps avoid segfaults."""
        # Found this through programming my coincidence, but it appear to avoid
        # the segfaulting issue on all the computers I've tried it on.
        # I'd prefer to find the root problem of the segfault, but I'm OK with
        # this because these segfaults only happen when I'm running the suite of
        # unittests.  If something segfaults in the normal operation of
        # the model, I will absolutely fix that.
        if QT_APP.hasPendingEvents():
            QT_APP.processEvents()
        #QTest.qWait(50)


class _SettingsSandbox(_QtTest):
    def setUp(self):
        _QtTest.setUp(self)
        from natcap.invest.ui import inputs

        # back up the QSettings options for the test run so we don't disrupt
        # whatever settings exist on this computer
        self.settings = dict(
            (key, inputs.INVEST_SETTINGS.value(key)) for key in
            inputs.INVEST_SETTINGS.allKeys())
        inputs.INVEST_SETTINGS.clear()

    def tearDown(self):
        _QtTest.tearDown(self)
        from natcap.invest.ui import inputs
        inputs.INVEST_SETTINGS.clear()
        for key, value in self.settings.iteritems():
            inputs.INVEST_SETTINGS.setValue(key, value)


class InVESTModelInputTest(_QtTest):
    @staticmethod
    def create_input(*args, **kwargs):
        from natcap.invest.ui.inputs import InVESTModelInput
        return InVESTModelInput(*args, **kwargs)

    def test_label(self):
        input_instance = self.__class__.create_input(label='foo')
        self.assertEqual(input_instance.label, 'foo')

    def test_helptext(self):
        input_instance = self.__class__.create_input(label='foo', helptext='bar')
        self.assertEqual(input_instance.helptext, 'bar')

    def test_clear(self):
        input_instance = self.__class__.create_input(label='foo')
        if input_instance.__class__.__name__ == 'InVESTModelInput':
            with self.assertRaises(NotImplementedError):
                input_instance.clear()
        else:
            self.fail('Test class must reimplement this test method.')

    def test_interactive(self):
        input_instance = self.__class__.create_input(label='foo', interactive=True)
        self.assertEqual(input_instance.interactive, True)

    def test_noninteractive(self):
        input_instance = self.__class__.create_input(label='foo', interactive=False)
        # Silence notimplementederror exceptions on input.value in some cases.
        try:
            input_instance.value()
        except NotImplementedError:
            input_instance.value = lambda: 'Value!'
        self.assertEqual(input_instance.interactive, False)

    def test_set_interactive(self):
        input_instance = self.__class__.create_input(label='foo', interactive=False)
        self.assertEqual(input_instance.interactive, False)
        # Silence notimplementederror exceptions on input.value in some cases.
        try:
            input_instance.value()
        except NotImplementedError:
            input_instance.value = lambda: 'Value!'
        input_instance.set_interactive(True)
        self.assertEqual(input_instance.interactive, True)

    def test_interactivity_changed(self):
        input_instance = self.__class__.create_input(label='foo', interactive=False)
        callback = mock.MagicMock()
        input_instance.interactivity_changed.connect(callback)

        with wait_on_signal(input_instance.interactivity_changed):
            try:
                input_instance.value()
            except NotImplementedError:
                input_instance.value = lambda: 'Value!'
            input_instance.set_interactive(True)

        callback.assert_called_with(True)

    def test_add_to_layout(self):
        base_widget = QtWidgets.QWidget()
        base_widget.setLayout(QtWidgets.QGridLayout())

        input_instance = self.__class__.create_input(label='foo')
        input_instance.add_to(base_widget.layout())

    def test_value(self):
        input_instance = self.__class__.create_input(label='foo')
        if input_instance.__class__.__name__ in ('InVESTModelInput', 'GriddedInput'):
            with self.assertRaises(NotImplementedError):
                input_instance.value()
        else:
            self.fail('Test class must reimplement this test method')

    def test_set_value(self):
        input_instance = self.__class__.create_input(label='foo')
        if input_instance.__class__.__name__ in ('InVESTModelInput', 'GriddedInput'):
            with self.assertRaises(NotImplementedError):
                input_instance.set_value('foo')
        else:
            self.fail('Test class must reimplement this test method')

    def test_value_changed_signal_emitted(self):
        input_instance = self.__class__.create_input(label='some_label')
        callback = mock.MagicMock()
        input_instance.value_changed.connect(callback)

        if input_instance.__class__.__name__ in ('InVESTModelInput', 'GriddedInput'):
            try:
                with self.assertRaises(NotImplementedError):
                    self.assertEqual(input_instance.value(), '')
                    with wait_on_signal(input_instance.value_changed):
                        input_instance.set_value('foo')
                    callback.assert_called_with(u'foo')
            finally:
                input_instance.value_changed.disconnect(callback)
        else:
            self.fail('Test class must reimplement this test method')

    def test_value_changed_signal(self):
        input_instance = self.__class__.create_input(label='foo')
        callback = mock.MagicMock()
        input_instance.value_changed.connect(callback)

        try:
            with wait_on_signal(input_instance.value_changed):
                try:
                    input_instance.value()
                except NotImplementedError:
                    input_instance.value = lambda: 'Value!'
                input_instance.value_changed.emit(six.text_type('value', 'utf-8'))

            callback.assert_called_with(six.text_type('value', 'utf-8'))
        finally:
            input_instance.value_changed.disconnect(callback)

    def test_interactivity_changed_signal(self):
        input_instance = self.__class__.create_input(label='foo')
        callback = mock.MagicMock()
        input_instance.interactivity_changed.connect(callback)

        with wait_on_signal(input_instance.interactivity_changed):
            try:
                input_instance.value()
            except NotImplementedError:
                input_instance.value = lambda: 'Value!'

            input_instance.interactivity_changed.emit(True)

        callback.assert_called_with(True)

    def test_args_key(self):
        input_instance = self.__class__.create_input(label='foo',
                                                     args_key='some_key')
        self.assertEqual(input_instance.args_key, 'some_key')

    def test_no_args_key(self):
        input_instance = self.__class__.create_input(label='foo')
        self.assertEqual(input_instance.args_key, None)

    def test_add_to_container(self):
        from natcap.invest.ui.inputs import Container
        input_instance = self.__class__.create_input(label='foo')
        container = Container(label='Some container')
        container.add_input(input_instance)

    def test_visibility(self):
        input_instance = self.__class__.create_input(label='foo',
                                                     interactive=False)
        self.assertEqual(input_instance.visible(), True)

        input_instance.set_visible(False)
        if len(input_instance.widgets) > 0:  # only works if input has widgets
            self.assertEqual(input_instance.visible(), False)

        input_instance.set_visible(True)
        if len(input_instance.widgets) > 0:  # only works if input has widgets
            self.assertEqual(input_instance.visible(), True)

    def test_visibility_when_shown(self):
        from natcap.invest.ui import inputs
        container = inputs.Container(label='sample container')
        input_instance = self.__class__.create_input(label='foo',
                                                     interactive=False)
        container.add_input(input_instance)
        container.show()

        self.assertEqual(input_instance.visible(), True)

        input_instance.set_visible(False)
        if len(input_instance.widgets) > 0:  # only works if input has widgets
            self.assertEqual(input_instance.visible(), False)

        input_instance.set_visible(True)
        if len(input_instance.widgets) > 0:  # only works if input has widgets
            self.assertEqual(input_instance.visible(), True)


class GriddedInputTest(InVESTModelInputTest):
    @staticmethod
    def create_input(*args, **kwargs):
        from natcap.invest.ui.inputs import GriddedInput
        return GriddedInput(*args, **kwargs)

    def test_label(self):
        input_instance = self.__class__.create_input(label='foo')
        label_text = input_instance.label
        self.assertEqual(label_text, 'foo')

    def test_validator(self):
        _callback = mock.MagicMock()
        input_instance = self.__class__.create_input(
            label='foo', validator=_callback)
        self.assertEqual(input_instance.validator_ref, _callback)

    def test_helptext(self):
        from natcap.invest.ui.inputs import HelpButton
        input_instance = self.__class__.create_input(label='foo',
                                                     helptext='bar')
        self.assertTrue(isinstance(input_instance.help_button, HelpButton))

    def test_no_helptext(self):
        input_instance = self.__class__.create_input(label='foo')
        self.assertTrue(isinstance(input_instance.help_button,
                                   QtWidgets.QWidget))

    def test_clear(self):
        input_instance = self.__class__.create_input(label='foo')
        # simulate successful validation completion.
        input_instance._validation_finished([])
        self.assertEqual(input_instance._valid, True)
        input_instance.clear()
        self.assertEqual(input_instance.valid_button.whatsThis(), '')
        self.assertEqual(input_instance.valid_button.toolTip(), '')
        self.assertEqual(input_instance._valid, None)
        self.assertEqual(input_instance.sufficient, False)

    def test_validate_passes(self):
        #"""UI: Validation that passes should affect validity."""
        _validation_func = mock.MagicMock(return_value=[])
        input_instance = self.__class__.create_input(
            label='some_label', args_key='some_key',
            validator=_validation_func)
        try:
            input_instance.value()
        except NotImplementedError:
            input_instance.value = lambda: 'value!'

        input_instance._validate()

        # Wait for validation to finish.
        self.assertEqual(input_instance.valid(), True)

    def test_validate_missing_args_key(self):
        from natcap.invest.ui import inputs
        input_instance = self.__class__.create_input(
            label='some_label')

        input_instance.value = mock.MagicMock(
            input_instance, return_value=u'something')

        # Verify we're starting with an unvalidated input
        self.assertEqual(input_instance.valid(), None)
        with warnings.catch_warnings(record=True) as messages:
            input_instance._validate()
            time.sleep(0.25)  # wait for warnings to register
        inputs.QT_APP.processEvents()

        # Validation still passes
        self.assertEqual(input_instance.valid(), True)

    def test_validate_fails(self):
        #"""UI: Validation that fails should affect validity."""
        _validation_func = mock.MagicMock(
            return_value=[('some_key', 'some warning')])
        input_instance = self.__class__.create_input(
            label='some_label', args_key='some_key',
            validator=_validation_func)
        try:
            input_instance.value()
        except NotImplementedError:
            input_instance.value = lambda: 'value!'

        input_instance._validate()

        # Wait for validation to finish and assert Failure.
        self.assertEqual(input_instance.valid(), False)

    def test_validate_required_validator(self):
        from natcap.invest.ui import inputs
        input_instance = self.__class__.create_input(
            label='some_label', args_key='foo'
        )

        input_instance.value = mock.MagicMock(
            input_instance, return_value=u'something')

        # Verify we're starting with an unvalidated input
        self.assertEqual(input_instance.valid(), None)
        with warnings.catch_warnings(record=True) as messages:
            input_instance._validate()
            time.sleep(0.25)  # wait for warnings to register
        inputs.QT_APP.processEvents()

        # Validation still passes, but verify warning raised
        self.assertEqual(len(messages), 1)
        self.assertEqual(input_instance.valid(), True)

    def test_validate_error(self):
        input_instance = self.__class__.create_input(
            label='some_label', args_key='foo',
            validator=lambda args, limit_to=None: []
        )

        input_instance.value = mock.MagicMock(
            input_instance, return_value=u'something')

        input_instance._validator.validate = mock.MagicMock(
            input_instance._validator.validate, side_effect=ValueError('foo'))

        with self.assertRaises(ValueError):
            input_instance._validate()

    def test_nonhideable_default_state(self):
        sample_widget = QtWidgets.QWidget()
        sample_widget.setLayout(QtWidgets.QGridLayout())
        input_instance = self.__class__.create_input(
            label='some_label', hideable=False)
        input_instance.add_to(sample_widget.layout())
        sample_widget.show()

        self.assertEqual(input_instance.hideable, False)
        self.assertEqual(input_instance.hidden(), False)

        for widget, hidden in zip(input_instance.widgets,
                                  [False, False, False, False, False]):
            if not widget:
                continue
            if not widget.isHidden() == hidden:
                self.fail('Widget %s hidden: %s, expected: %s' % (
                    widget, widget.isHidden(), hidden))

    def test_nonhideable_set_hidden_fails(self):
        input_instance = self.__class__.create_input(
            label='some_label', hideable=False)
        with self.assertRaises(ValueError):
            input_instance.set_hidden(False)

    def test_hideable_set_hidden(self):
        sample_widget = QtWidgets.QWidget()
        sample_widget.setLayout(QtWidgets.QGridLayout())
        input_instance = self.__class__.create_input(
            label='some_label', hideable=True)
        input_instance.add_to(sample_widget.layout())
        sample_widget.show()

        self.assertEqual(input_instance.hidden(), True)  # default is hidden
        input_instance.set_hidden(False)
        self.assertEqual(input_instance.hidden(), False)
        for widget, hidden in zip(input_instance.widgets,
                                  [False, False, False, False, False]):
            if not widget:
                continue
            if not widget.isHidden() == hidden:
                self.fail('Widget %s hidden: %s, expected: %s' % (
                    widget, widget.isHidden(), hidden))

        input_instance.set_hidden(True)
        self.assertEqual(input_instance.hidden(), True)
        for widget, hidden in zip(input_instance.widgets,
                                  [False, False, True, True, True]):
            if not widget:
                continue
            if not widget.isHidden() == hidden:
                self.fail('Widget %s hidden: %s, expected: %s' % (
                    widget, widget.isHidden(), hidden))

    def test_hidden_change_signal(self):
        input_instance = self.__class__.create_input(
            label='some_label', hideable=True)
        callback = mock.MagicMock()
        input_instance.hidden_changed.connect(callback)
        self.assertEqual(input_instance.hidden(), True)

        with wait_on_signal(input_instance.hidden_changed):
            input_instance.set_hidden(False)

        callback.assert_called_with(True)

    def test_hidden_when_not_hideable(self):
        """UI: Verify non-hideable Text input has expected behavior."""
        input_instance = self.__class__.create_input(
            label='Some label', hideable=False)

        self.assertEqual(input_instance.hideable, False)
        self.assertEqual(input_instance.hidden(), False)

        with self.assertRaises(ValueError):
            input_instance.set_hidden(True)


class TextTest(GriddedInputTest):
    @staticmethod
    def create_input(*args, **kwargs):
        from natcap.invest.ui.inputs import Text
        return Text(*args, **kwargs)

    def test_value(self):
        input_instance = self.__class__.create_input(label='text')
        self.assertEqual(input_instance.value(), '')
        self.assertTrue(isinstance(input_instance.value(), six.text_type))

    def test_set_value(self):
        input_instance = self.__class__.create_input(label='text')
        self.assertEqual(input_instance.value(), '')
        input_instance.set_value('foo')
        self.assertEqual(input_instance.value(), u'foo')
        self.assertTrue(isinstance(input_instance.value(), six.text_type))

    def test_set_value_cyrillic_str(self):
        input_instance = self.__class__.create_input(label='text')
        self.assertEqual(input_instance.value(), '')
        input_instance.set_value('fooДЖЩя')
        self.assertEqual(input_instance.value(),
                         unicode('fooДЖЩя', 'utf-8'))
        self.assertTrue(isinstance(input_instance.value(), six.text_type))

    def test_set_value_cyrillic_unicode(self):
        input_instance = self.__class__.create_input(label='text')
        self.assertEqual(input_instance.value(), '')
        input_instance.set_value(u'fooДЖЩя')
        self.assertEqual(input_instance.value(), u'fooДЖЩя')
        self.assertTrue(isinstance(input_instance.value(), six.text_type))

    def test_set_value_int(self):
        input_instance = self.__class__.create_input(label='text')
        input_instance.set_value(1)
        self.assertEqual(input_instance.value(), u'1')
        self.assertTrue(isinstance(input_instance.value(), six.text_type))

    def test_set_value_float(self):
        input_instance = self.__class__.create_input(label='text')
        input_instance.set_value(3.14159)
        self.assertEqual(input_instance.value(), u'3.14159')
        self.assertTrue(isinstance(input_instance.value(), six.text_type))

    def test_set_value_when_hideable(self):
        input_instance = self.__class__.create_input(label='text',
                                                     hideable=True)
        self.assertEqual(input_instance.value(), '')
        self.assertEqual(input_instance.hideable, True)
        self.assertEqual(input_instance.hidden(), True)
        input_instance.set_value('foo')
        self.assertEqual(input_instance.value(), u'foo')
        self.assertTrue(isinstance(input_instance.value(), six.text_type))
        self.assertFalse(input_instance.hidden())

    def test_value_changed_signal_emitted(self):
        input_instance = self.__class__.create_input(label='text')
        callback = mock.MagicMock()
        input_instance.value_changed.connect(callback)

        self.assertEqual(input_instance.value(), '')

        with wait_on_signal(input_instance.value_changed):
            input_instance.set_value('foo')

        callback.assert_called_with(u'foo')

    def test_textfield_settext(self):
        input_instance = self.__class__.create_input(label='text')

        input_instance.textfield.setText('foo')
        self.assertEqual(input_instance.value(), u'foo')
        self.assertTrue(isinstance(input_instance.value(), six.text_type))

    def test_textfield_settext_signal(self):
        input_instance = self.__class__.create_input(label='text')
        callback = mock.MagicMock()
        input_instance.value_changed.connect(callback)

        with wait_on_signal(input_instance.value_changed):
            input_instance.textfield.setText('foo')

        callback.assert_called_with(u'foo')

    def test_textfield_drag_n_drop(self):
        input_instance = self.__class__.create_input(label='text')

        mime_data = QtCore.QMimeData()
        mime_data.setText('Hello world!')

        event = QtGui.QDragEnterEvent(
            input_instance.textfield.pos(),
            QtCore.Qt.CopyAction,
            mime_data,
            QtCore.Qt.LeftButton,
            QtCore.Qt.NoModifier)

        input_instance.textfield.dragEnterEvent(event)
        self.assertEqual(event.isAccepted(), True)

    def test_textfield_drag_n_drop_urls(self):
        input_instance = self.__class__.create_input(label='text')

        mime_data = QtCore.QMimeData()
        mime_data.setText('Hello world!')
        mime_data.setUrls([QtCore.QUrl('/foo/bar')])

        event = QtGui.QDragEnterEvent(
            input_instance.textfield.pos(),
            QtCore.Qt.CopyAction,
            mime_data,
            QtCore.Qt.LeftButton,
            QtCore.Qt.NoModifier)

        input_instance.textfield.dragEnterEvent(event)
        self.assertEqual(event.isAccepted(), False)

    def test_textfield_drop(self):
        input_instance = self.__class__.create_input(label='text')

        mime_data = QtCore.QMimeData()
        mime_data.setText('Hello world!')
        mime_data.setUrls([QtCore.QUrl('/foo/bar')])

        event = QtGui.QDropEvent(
            input_instance.textfield.pos(),
            QtCore.Qt.CopyAction,
            mime_data,
            QtCore.Qt.LeftButton,
            QtCore.Qt.NoModifier)

        input_instance.textfield.dropEvent(event)
        self.assertEqual(event.isAccepted(), True)
        self.assertEqual(input_instance.value(), 'Hello world!')

    def test_clear(self):
        input_instance = self.__class__.create_input(label='text')
        input_instance.set_value('foo')
        input_instance.clear()
        self.assertEqual(input_instance.value(), '')
        self.assertEqual(input_instance.valid(), None)


class PathTest(TextTest):
    @staticmethod
    def create_input(*args, **kwargs):
        from natcap.invest.ui.inputs import _Path
        return _Path(*args, **kwargs)

    def test_path_context_menu_coverage(self):
        input_instance = self.__class__.create_input(label='foo')

        _callback = mock.MagicMock()
        input_instance.textfield.textChanged.connect(_callback)

        event = QtGui.QContextMenuEvent(
            QtGui.QContextMenuEvent.Mouse,
            input_instance.textfield.mapToGlobal(
                input_instance.textfield.pos()))

        def _click_out_of_contextmenu():
            # In case the popup isn't shown until after the callback is called,
            # we should be sure to wait for when it is shown.
            popup = None
            while popup is None:
                popup = QT_APP.activePopupWidget()
                try:
                    popup.close()
                except AttributeError:
                    # When popup is None
                    QTest.qWait(25)

        QtCore.QTimer.singleShot(25, _click_out_of_contextmenu)
        input_instance.textfield.contextMenuEvent(event)

        # simulate textchanged signal (expects a bool)
        input_instance.textfield._emit_textchanged(True)
        QT_APP.processEvents()
        _callback.assert_called_once()

    def test_path_selected(self):
        input_instance = self.__class__.create_input(label='foo')
        # Only run this test on subclasses of path
        if input_instance.__class__.__name__ != '_Path':
            input_instance.path_select_button.path_selected.emit(u'/tmp/foo')
            self.assertTrue(input_instance.value(), '/tmp/foo')

    def test_path_dialog_cancelled(self):
        input_instance = self.__class__.create_input(label='foo')
        # Only run this test on subclasses of path
        if input_instance.__class__.__name__ != '_Path':
            # initial value should not be overwritten by the new value.
            input_instance.set_value('some_value')

            # path is blank when the dialog was cancelled.
            input_instance.path_select_button.path_selected.emit(u'')
            self.assertTrue(input_instance.value(), 'some_value')

    def test_path_selected_cyrillic(self):
        input_instance = self.__class__.create_input(label='foo')
        # Only run this test on subclasses of path
        if input_instance.__class__.__name__ != '_Path':
            input_instance.path_select_button.path_selected.emit(
                u'/tmp/fooДЖЩя'.encode('cp1251'))
            self.assertTrue(input_instance.value(), u'/tmp/fooДЖЩя')

    def test_textfield_drag_n_drop(self):
        input_instance = self.__class__.create_input(label='text')

        mime_data = QtCore.QMimeData()
        mime_data.setText(u'Hello world!ДЖЩя'.encode('cp1251'))

        event = QtGui.QDragEnterEvent(
            input_instance.textfield.pos(),
            QtCore.Qt.CopyAction,
            mime_data,
            QtCore.Qt.LeftButton,
            QtCore.Qt.NoModifier)

        input_instance.textfield.dragEnterEvent(event)
        self.assertEqual(event.isAccepted(), False)

    def test_textfield_drag_n_drop_urls(self):
        input_instance = self.__class__.create_input(label='text')

        mime_data = QtCore.QMimeData()
        mime_data.setText(u'Hello world!ДЖЩя')
        mime_data.setUrls([QtCore.QUrl(u'/foo/bar/ДЖЩя'.encode('cp1251'))])

        event = QtGui.QDragEnterEvent(
            input_instance.textfield.pos(),
            QtCore.Qt.CopyAction,
            mime_data,
            QtCore.Qt.LeftButton,
            QtCore.Qt.NoModifier)

        input_instance.textfield.dragEnterEvent(event)
        self.assertEqual(event.isAccepted(), True)

    def test_textfield_drop(self):
        pass

    def test_textfield_drop_windows(self):
        input_instance = self.__class__.create_input(label='text')

        mime_data = QtCore.QMimeData()
        mime_data.setText(u'Hello world!ДЖЩя')
        # this is what paths look like when Qt receives them.
        mime_data.setUrls([QtCore.QUrl(u'/C:/foo/bar/ДЖЩя')])

        event = QtGui.QDropEvent(
            input_instance.textfield.pos(),
            QtCore.Qt.CopyAction,
            mime_data,
            QtCore.Qt.LeftButton,
            QtCore.Qt.NoModifier)

        with mock.patch('platform.system', return_value='Windows'):
            input_instance.textfield.dropEvent(event)

        self.assertEqual(event.isAccepted(), True)
        self.assertEqual(input_instance.value(), u'C:/foo/bar/ДЖЩя')

    def test_textfield_drop_mac(self):
        # NOTE: Mac OS's filesystem is UTF-8.
        input_instance = self.__class__.create_input(label='text')

        text_path = u'/foo/bar/ДЖЩя'
        mime_data = QtCore.QMimeData()
        mime_data.setText(u'Hello world!ДЖЩя')
        mime_data.setUrls([QtCore.QUrl(text_path)])

        event = QtGui.QDropEvent(
            input_instance.textfield.pos(),
            QtCore.Qt.CopyAction,
            mime_data,
            QtCore.Qt.LeftButton,
            QtCore.Qt.NoModifier)

        with mock.patch('platform.system', return_value='Darwin'):
            with mock.patch('subprocess.Popen') as mock_popen:
                mock_process = mock.Mock()
                mock_process.configure_mock(
                    **{'communicate.return_value': [text_path]})
                mock_popen.return_value = mock_process

                input_instance.textfield.dropEvent(event)

        self.assertTrue(mock_popen.called)
        self.assertTrue(mock_popen.call_args[0][0].startswith('osascript'))
        self.assertEqual(event.isAccepted(), True)
        self.assertEqual(input_instance.value(), u'/foo/bar/ДЖЩя')


class FolderTest(PathTest):
    @staticmethod
    def create_input(*args, **kwargs):
        from natcap.invest.ui.inputs import Folder
        return Folder(*args, **kwargs)


class FileTest(PathTest):
    @staticmethod
    def create_input(*args, **kwargs):
        from natcap.invest.ui.inputs import File
        return File(*args, **kwargs)


class SaveFileTest(PathTest):
    @staticmethod
    def create_input(*args, **kwargs):
        from natcap.invest.ui.inputs import SaveFile
        return SaveFile(*args, **kwargs)


class CheckboxTest(GriddedInputTest):
    @staticmethod
    def create_input(*args, **kwargs):
        from natcap.invest.ui.inputs import Checkbox
        return Checkbox(*args, **kwargs)

    def test_value(self):
        input_instance = self.__class__.create_input(label='new_label')
        self.assertEqual(input_instance.value(), False)  # default value

        # set the value using the qt method
        input_instance.checkbox.setChecked(True)
        self.assertEqual(input_instance.value(), True)

    def test_set_value(self):
        input_instance = self.__class__.create_input(label='new_label')
        self.assertEqual(input_instance.value(), False)
        input_instance.set_value(True)
        self.assertEqual(input_instance.value(), True)

    def test_value_changed_signal_emitted(self):
        input_instance = self.__class__.create_input(label='new_label')
        callback = mock.MagicMock()
        input_instance.value_changed.connect(callback)
        self.assertEqual(input_instance.value(), False)

        with wait_on_signal(input_instance.value_changed):
            input_instance.set_value(True)

        callback.assert_called_with(True)

    def test_value_changed_signal(self):
        input_instance = self.__class__.create_input(label='new_label')
        callback = mock.MagicMock()
        input_instance.value_changed.connect(callback)

        with wait_on_signal(input_instance.value_changed):
            input_instance.value_changed.emit(True)

        callback.assert_called_with(True)

    def test_clear(self):
        input_instance = self.__class__.create_input(label='new_label')
        input_instance.set_value(True)
        input_instance.clear()
        self.assertEqual(input_instance.value(), False)

    def test_valid(self):
        input_instance = self.__class__.create_input(label='new_label')
        self.assertEqual(input_instance.value(), False)
        self.assertEqual(input_instance.valid(), True)
        input_instance.set_value(True)
        self.assertEqual(input_instance.valid(), True)

    def test_validate_required_validator(self):
        # Override from GriddedInputTest, as checkbox is always valid.
        from natcap.invest.ui import inputs
        input_instance = self.__class__.create_input(
            label='some_label', args_key='foo'
        )

        input_instance.value = mock.MagicMock(
            input_instance, return_value=u'something')

        # Verify we're starting with an unvalidated input
        self.assertEqual(input_instance.valid(), True)
        with warnings.catch_warnings(record=True) as messages:
            input_instance._validate()
            time.sleep(0.25)  # wait for warnings to register
        inputs.QT_APP.processEvents()

        # Validation still passes, but verify warning raised
        self.assertEqual(len(messages), 1)
        self.assertEqual(input_instance.valid(), True)

    def test_validate_missing_args_key(self):
        # Override from GriddedInputTest, as checkbox is always valid.
        from natcap.invest.ui import inputs
        input_instance = self.__class__.create_input(
            label='some_label')

        input_instance.value = mock.MagicMock(
            input_instance, return_value=u'something')

        # Verify we're starting with an unvalidated input
        self.assertEqual(input_instance.valid(), True)
        with warnings.catch_warnings(record=True) as messages:
            input_instance._validate()
            time.sleep(0.25)  # wait for warnings to register
        inputs.QT_APP.processEvents()

        # Validation still passes
        self.assertEqual(input_instance.valid(), True)


    def test_label(self):
        # Override, sinve 'Optional' is irrelevant for Checkbox.
        pass

    def test_validator(self):
        pass

    def test_validate_required(self):
        pass

    def test_validate_passes(self):
        pass

    def test_validate_fails(self):
        pass

    def test_required(self):
        pass

    def test_set_required(self):
        pass

    def test_nonrequired(self):
        pass

    def test_nonhideable_set_hidden_fails(self):
        pass

    def test_nonhideable_default_state(self):
        pass

    def test_label_required(self):
        pass

    def test_hideable_set_hidden(self):
        pass

    def test_hidden_when_not_hideable(self):
        pass

    def test_hidden_change_signal(self):
        pass

    def test_validate_required_args_key(self):
        pass

    def test_validate_error(self):
        pass


class DropdownTest(GriddedInputTest):
    @staticmethod
    def create_input(*args, **kwargs):
        from natcap.invest.ui.inputs import Dropdown
        return Dropdown(*args, **kwargs)

    def test_options(self):
        input_instance = self.__class__.create_input(
            label='label', options=('foo', 'bar', 'baz'))
        self.assertEqual(input_instance.options, [u'foo', u'bar', u'baz'])

    def test_options_typecast(self):
        input_instance = self.__class__.create_input(
            label='label', options=(1, 2, 3))
        self.assertEqual(input_instance.options, [u'1', u'2', u'3'])

    def test_set_options_unicode(self):
        input_instance = self.__class__.create_input(
            label='label', options=(u'Þingvellir',))
        self.assertEqual(input_instance.options, [u'Þingvellir'])

    def test_clear(self):
        input_instance = self.__class__.create_input(
            label='label', options=('foo', 'bar', 'baz'))
        input_instance.set_value('bar')
        self.assertEqual(input_instance.value(), 'bar')
        input_instance.clear()
        self.assertEqual(input_instance.value(), 'foo')

    def test_clear_no_options(self):
        input_instance = self.__class__.create_input(
            label='label', options=())
        try:
            input_instance.clear()
        except Exception as e:
            self.fail("Unexpected exception: %s" % repr(e))

    def test_set_value(self):
        input_instance = self.__class__.create_input(
            label='label', options=('foo', 'bar', 'baz'))
        input_instance.set_value('foo')
        self.assertEqual(input_instance.value(), u'foo')

    def test_set_value_noncast(self):
        input_instance = self.__class__.create_input(
            label='label', options=(1, 2, 3))
        input_instance.set_value(1)
        self.assertEqual(input_instance.value(), u'1')

    def test_set_value_not_in_options(self):
        input_instance = self.__class__.create_input(
            label='label', options=(1, 2, 3))
        with self.assertRaises(ValueError):
            input_instance.set_value('foo')

    def test_value(self):
        input_instance = self.__class__.create_input(
            label='label', options=('foo', 'bar', 'baz'))
        self.assertEqual(input_instance.value(), u'foo')
        self.assertTrue(isinstance(input_instance.value(), six.text_type))

    def test_value_changed_signal_emitted(self):
        input_instance = self.__class__.create_input(
            label='label', options=('foo', 'bar', 'baz'))
        callback = mock.MagicMock()
        input_instance.value_changed.connect(callback)
        self.assertEqual(input_instance.value(), u'foo')

        with wait_on_signal(input_instance.value_changed):
            input_instance.set_value('bar')

        callback.assert_called_with('bar')

    def test_label(self):
        # Override, since 'Optional' is irrelevant for Dropdown.
        pass

    def test_validator(self):
        pass

    def test_validate_required(self):
        pass

    def test_validate_passes(self):
        pass

    def test_validate_fails(self):
        pass

    def test_required(self):
        pass

    def test_set_required(self):
        pass

    def test_nonrequired(self):
        pass

    def test_label_required(self):
        pass

    def test_validate_required_args_key(self):
        pass

    def test_validate_error(self):
        pass

    def test_validate_missing_args_key(self):
        pass

    def test_validate_required_validator(self):
        pass


class LabelTest(_QtTest):
    def test_add_to_layout(self):
        from natcap.invest.ui.inputs import Label

        super_widget = QtWidgets.QWidget()
        super_widget.setLayout(QtWidgets.QGridLayout())
        label = Label('Hello, World!')
        label.add_to(super_widget.layout())


class ContainerTest(InVESTModelInputTest):
    @staticmethod
    def create_input(*args, **kwargs):
        from natcap.invest.ui.inputs import Container
        return Container(*args, **kwargs)

    def test_expandable(self):
        input_instance = self.__class__.create_input(label='foo',
                                                     expandable=False)

        self.assertEqual(input_instance.expandable, False)
        self.assertEqual(input_instance.expanded, True)

        input_instance.expandable = True
        self.assertEqual(input_instance.expandable, True)

    def test_expanded(self):
        from natcap.invest.ui import inputs
        input_instance = self.__class__.create_input(label='foo',
                                                     expandable=True,
                                                     expanded=True)
        input_instance.show()

        # Add an input so we can text that the input becomes visible.
        contained_input = inputs.Text(label='some text!')
        input_instance.add_input(contained_input)

        self.assertEqual(input_instance.expandable, True)
        self.assertEqual(input_instance.expanded, True)

        input_instance.expanded = False
        self.assertEqual(input_instance.expanded, False)

    def test_clear(self):
        input_instance = self.__class__.create_input(label='foo',
                                                     expandable=True)
        input_instance.expanded = True
        input_instance.clear()
        self.assertEqual(input_instance.expanded, False)

    def test_value_changed_signal(self):
        input_instance = self.__class__.create_input(label='foo',
                                                     expandable=True)
        callback = mock.MagicMock()
        input_instance.value_changed.connect(callback)

        with wait_on_signal(input_instance.value_changed):
            input_instance.value_changed.emit(True)

        callback.assert_called_with(True)

    def test_value_changed_signal_emitted(self):
        input_instance = self.__class__.create_input(label='foo',
                                                     expandable=True,
                                                     expanded=False)
        callback = mock.MagicMock()
        input_instance.value_changed.connect(callback)
        self.assertEqual(input_instance.value(), False)

        with wait_on_signal(input_instance.value_changed):
            input_instance.set_value(True)

        callback.assert_called_with(True)

    def test_value(self):
        input_instance = self.__class__.create_input(label='foo',
                                                     expandable=True)

        input_instance.setChecked(False)
        self.assertEqual(input_instance.value(), False)
        input_instance.setChecked(True)
        self.assertEqual(input_instance.value(), True)

    def test_set_value(self):
        input_instance = self.__class__.create_input(label='foo',
                                                     expandable=True,
                                                     expanded=False)

        self.assertEqual(input_instance.value(), False)
        input_instance.set_value(True)
        self.assertEqual(input_instance.value(), True)

    def test_set_value_nonexpandable(self):
        input_instance = self.__class__.create_input(label='foo',
                                                     expandable=False)
        with self.assertRaises(ValueError):
            input_instance.set_value(False)

    def test_add_input_multi_coverage(self):
        # Multis need a special case because the whole container needs to be
        # resized via a callback when a new input is added to the multi.
        from natcap.invest.ui import inputs
        input_instance = self.__class__.create_input(label='foo')
        multi = inputs.Multi(label='Some multi element',
                             callable_=functools.partial(inputs.Text,
                                                         label='text input'))
        input_instance.add_input(multi)
        multi.add_item()

    def test_helptext(self):
        pass

    def test_nonrequired(self):
        pass

    def test_required(self):
        pass

    def test_set_required(self):
        pass


class MultiTest(ContainerTest):
    @staticmethod
    def create_input(*args, **kwargs):
        from natcap.invest.ui.inputs import Multi

        if 'callable_' not in kwargs:
            kwargs['callable_'] = MultiTest.create_sample_callable(
                label='some text')
        return Multi(*args, **kwargs)

    @staticmethod
    def create_sample_callable(*args, **kwargs):
        from natcap.invest.ui.inputs import Text
        return functools.partial(Text, *args, **kwargs)

    def test_setup_callable_not_callable(self):
        with self.assertRaises(ValueError):
            self.__class__.create_input(
                label='foo',
                callable_=None)

    def test_value_changed_signal_emitted(self):
        input_instance = self.__class__.create_input(
            label='foo',
            callable_=self.__class__.create_sample_callable(label='foo'))

        callback = mock.MagicMock()
        input_instance.value_changed.connect(callback)
        self.assertEqual(input_instance.value(), [])

        with wait_on_signal(input_instance.value_changed):
            input_instance.set_value(('aaa', 'bbb'))

        callback.assert_called_with(['aaa', 'bbb'])

    def test_value_changed_signal(self):
        input_instance = self.__class__.create_input(
            label='foo',
            callable_=self.__class__.create_sample_callable(label='foo'))

        callback = mock.MagicMock()
        input_instance.value_changed.connect(callback)
        self.assertEqual(input_instance.value(), [])

        with wait_on_signal(input_instance.value_changed):
            input_instance.value_changed.emit(['aaa', 'bbb'])

        callback.assert_called_with(['aaa', 'bbb'])

    def test_value(self):
        input_instance = self.__class__.create_input(
            label='foo',
            callable_=self.__class__.create_sample_callable(label='foo'))

        self.assertEqual(input_instance.value(), [])  # default value

    def test_set_value(self):
        input_instance = self.__class__.create_input(
            label='foo',
            callable_=self.__class__.create_sample_callable(label='foo'))

        self.assertEqual(input_instance.value(), [])  # default value
        input_instance.set_value(('aaa', 'bbb'))
        self.assertEqual(input_instance.value(), ['aaa', 'bbb'])

    def test_remove_item_by_button(self):
        input_instance = self.__class__.create_input(
            label='foo',
            callable_=self.__class__.create_sample_callable(label='foo'))

        self.assertEqual(input_instance.value(), [])  # default value
        input_instance.set_value(('aaa', 'bbb', 'ccc'))
        self.assertEqual(input_instance.value(), ['aaa', 'bbb', 'ccc'])

        # reach into the Multi and press the 'bbb' remove button
        QTest.mouseClick(input_instance.remove_buttons[1],
                         QtCore.Qt.LeftButton)

        self.assertEqual(input_instance.value(), ['aaa', 'ccc'])

    def test_add_item_by_link(self):
        input_instance = self.__class__.create_input(
            label='foo',
            callable_=self.__class__.create_sample_callable(label='foo'))
        input_instance.add_link.linkActivated.emit('add_new')

        self.assertEqual(input_instance.value(), [''])

    def test_clear(self):
        input_instance = self.__class__.create_input(
            label='foo',
            callable_=self.__class__.create_sample_callable(label='foo'))

        # Add a few text inputs to this multi
        for _ in xrange(3):
            input_instance.add_item()

        input_instance.clear()
        self.assertEqual(input_instance.value(), [])

    def test_set_value_nonexpandable(self):
        pass

    def test_expanded(self):
        pass

    def test_expandable(self):
        pass

    def test_set_required(self):
        pass


class ValidationWorkerTest(_QtTest):
    def test_run(self):
        from natcap.invest.ui.inputs import ValidationWorker
        _callable = mock.MagicMock(return_value=[])
        worker = ValidationWorker(
            target=_callable,
            args={'foo': 'bar'},
            limit_to='foo')
        worker.start()
        while not worker.isFinished():
            QTest.qWait(50)
        self.assertEqual(worker.warnings, [])
        self.assertEqual(worker.error, None)

    def test_error(self):
        from natcap.invest.ui.inputs import ValidationWorker
        _callable = mock.MagicMock(side_effect=KeyError('missing'))
        worker = ValidationWorker(
            target=_callable,
            args={'foo': 'bar'},
            limit_to='foo')
        worker.start()
        while not worker.isFinished():
            QTest.qWait(50)
        self.assertEqual(worker.warnings, [])
        self.assertEqual(worker.error, "'missing'")


class FileButtonTest(_QtTest):
    def test_button_clicked(self):
        from natcap.invest.ui.inputs import FileButton
        button = FileButton('Some title')

        # Patch up the open_method to return a known path.
        # Would block on user input otherwise.
        button.open_method = mock.MagicMock(return_value='/some/path')
        _callback = mock.MagicMock()
        button.path_selected.connect(_callback)

        QTest.mouseClick(button, QtCore.Qt.LeftButton)
        QT_APP.processEvents()

        _callback.assert_called_with('/some/path')
        QT_APP.processEvents()

    def test_button_title(self):
        from natcap.invest.ui.inputs import FileButton
        button = FileButton('Some title')
        self.assertEqual(button.dialog_title, 'Some title')


class FolderButtonTest(_QtTest):
    def test_button_clicked(self):
        from natcap.invest.ui.inputs import FolderButton
        button = FolderButton('Some title')

        # Patch up the open_method to return a known path.
        # Would block on user input otherwise.
        button.open_method = mock.MagicMock(return_value='/some/path')
        _callback = mock.MagicMock()
        button.path_selected.connect(_callback)

        QTest.mouseClick(button, QtCore.Qt.LeftButton)
        QT_APP.processEvents()

        _callback.assert_called_with('/some/path')
        QT_APP.processEvents()

    def test_button_title(self):
        from natcap.invest.ui.inputs import FolderButton
        button = FolderButton('Some title')
        self.assertEqual(button.dialog_title, 'Some title')


class FileDialogTest(_SettingsSandbox):
    def test_save_file_title_and_last_selection(self):
        from natcap.invest.ui.inputs import FileDialog, INVEST_SETTINGS
        dialog = FileDialog()
        dialog.file_dialog.getSaveFileName = mock.MagicMock(
            spec=dialog.file_dialog.getSaveFileName,
            return_value='/new/file')

        INVEST_SETTINGS.setValue('last_dir', '/tmp/foo/bar')

        out_file = dialog.save_file(title='foo', start_dir=None)
        self.assertEqual(
            dialog.file_dialog.getSaveFileName.call_args[0],  # pos. args
            (dialog.file_dialog, 'foo', '/tmp/foo/bar'))
        self.assertEqual(out_file, '/new/file')
        self.assertEqual(INVEST_SETTINGS.value('last_dir', '', unicode),
                         u'/new')

    def test_save_file_defined_savefile(self):
        from natcap.invest.ui.inputs import FileDialog
        dialog = FileDialog()
        dialog.file_dialog.getSaveFileName = mock.MagicMock(
            spec=dialog.file_dialog.getSaveFileName,
            return_value=os.path.join('/new','file'))

        out_file = dialog.save_file(title='foo', start_dir='/tmp',
                                    savefile='file.txt')
        self.assertEqual(
            dialog.file_dialog.getSaveFileName.call_args[0],  # pos. args
            (dialog.file_dialog, 'foo', os.path.join('/tmp', 'file.txt')))

        self.assertEqual(out_file, os.path.join('/new', 'file'))

    def test_open_file_qt5(self):
        from natcap.invest.ui.inputs import FileDialog, INVEST_SETTINGS
        dialog = FileDialog()

        # patch up the Qt method to get the path to the file to open
        # Qt4 and Qt5 have different return values.  Mock up accordingly.
        # Simulate Qt5 return value.
        try:
            _old_qtpy_version = qtpy.QT_VERSION
            qtpy.QT_VERSION = ('5', '5', '5')
            dialog.file_dialog.getOpenFileName = mock.MagicMock(
                spec=dialog.file_dialog.getOpenFileName,
                return_value=('/new/file', 'filter'))

            INVEST_SETTINGS.setValue('last_dir', '/tmp/foo/bar')
            out_file = dialog.open_file(title='foo')
        finally:
            qtpy.QT_VERSION = _old_qtpy_version

        self.assertEqual(
            dialog.file_dialog.getOpenFileName.call_args[0],  # pos. args
            (dialog.file_dialog, 'foo', '/tmp/foo/bar', ''))
        self.assertEqual(out_file, '/new/file')
        self.assertEqual(INVEST_SETTINGS.value('last_dir', '', unicode), '/new')

    def test_open_file_qt4(self):
        from natcap.invest.ui.inputs import FileDialog, INVEST_SETTINGS
        dialog = FileDialog()

        # patch up the Qt method to get the path to the file to open
        # Qt4 and Qt5 have different return values.  Mock up accordingly.
        # Simulate Qt4 return value.
        try:
            _old_qtpy_version = qtpy.QT_VERSION
            qtpy.QT_VERSION = ('4', '5', '6')
            dialog.file_dialog.getOpenFileName = mock.MagicMock(
                spec=dialog.file_dialog.getOpenFileName,
                return_value='/new/file')

            INVEST_SETTINGS.setValue('last_dir', '/tmp/foo/bar')
            out_file = dialog.open_file(title='foo')
        finally:
            qtpy.QT_VERSION = _old_qtpy_version

        self.assertEqual(
            dialog.file_dialog.getOpenFileName.call_args[0],  # pos. args
            (dialog.file_dialog, 'foo', '/tmp/foo/bar', ''))
        self.assertEqual(out_file, '/new/file')
        self.assertEqual(INVEST_SETTINGS.value('last_dir', '', unicode), '/new')

    def test_open_folder(self):
        from natcap.invest.ui.inputs import FileDialog, INVEST_SETTINGS
        dialog = FileDialog()

        # patch up the Qt method to get the path to the file to open
        dialog.file_dialog.getExistingDirectory = mock.MagicMock(
            spec=dialog.file_dialog.getExistingDirectory,
            return_value='/existing/folder')

        INVEST_SETTINGS.setValue('last_dir', '/tmp/foo/bar')
        new_folder = dialog.open_folder('foo', start_dir=None)

        self.assertEqual(dialog.file_dialog.getExistingDirectory.call_args[0],
                         (dialog.file_dialog, 'Select folder: foo', '/tmp/foo/bar'))
        self.assertEqual(new_folder, '/existing/folder')
        self.assertEqual(INVEST_SETTINGS.value('last_dir', '', unicode),
                         '/existing/folder')


class InfoButtonTest(_QtTest):
    def test_buttonpress(self):
        from natcap.invest.ui.inputs import InfoButton
        button = InfoButton('some text')
        self.assertEqual(button.whatsThis(), 'some text')

        # Necessary to mock up the QWhatsThis module because it always
        # segfaults in a test if I don't.  Haven't yet been able to figure out
        # why or how to work around, and this allows me to have the test
        # coverage.
        with mock.patch('qtpy.QtWidgets.QWhatsThis'):
            button.show()
            QTest.mouseClick(button, QtCore.Qt.LeftButton)


class FormTest(_QtTest):
    @staticmethod
    def validate(args, limit_to=None):
        return []

    @staticmethod
    def execute(args, limit_to=None):
        pass

    @staticmethod
    def make_ui():
        from natcap.invest.ui.inputs import Form

        return Form()

    def test_run_button_pressed(self):
        form = FormTest.make_ui()
        mock_object = mock.MagicMock()
        form.submitted.connect(mock_object)

        QTest.mouseClick(form.run_button,
                         QtCore.Qt.LeftButton)

        QT_APP.processEvents()
        mock_object.assert_called_once()

    def test_run_noerror(self):
        form = FormTest.make_ui()
        def _target():
            return
        with wait_on_signal(form.run_finished, timeout=250):
            form.run(target=_target)

        QT_APP.processEvents()
        # At the end of the run, the button should be visible.
        self.assertTrue(form.run_dialog.openWorkspaceButton.isVisible())

        # close the window by pressing the back button.
        QTest.mouseClick(form.run_dialog.backButton,
                         QtCore.Qt.LeftButton)

    def test_run_target_error(self):
        form = FormTest.make_ui()
        with self.assertRaises(ValueError):
            form.run(target='str does not have a __call__()')

    def test_open_workspace_on_success(self):
        class _SampleTarget(object):
            @staticmethod
            def validate(args, limit_to=None):
                return []

            @staticmethod
            def execute(args):
                pass

        form = FormTest.make_ui()
        target = _SampleTarget().execute

        # patch open_workspace to avoid lots of open file dialogs.
        with mock.patch('natcap.invest.ui.inputs.open_workspace',
                        mock.MagicMock(return_value=None)) as open_workspace:
            with wait_on_signal(form.run_finished):
                form.run(target=target)

                self.assertTrue(form.run_dialog.openWorkspaceCB.isVisible())
                self.assertFalse(
                    form.run_dialog.openWorkspaceButton.isVisible())

                form.run_dialog.openWorkspaceCB.setChecked(True)
                self.assertTrue(form.run_dialog.openWorkspaceCB.isChecked())

        if QT_APP.hasPendingEvents():
            QT_APP.processEvents()

        # close the window by pressing the back button.
        QTest.mouseClick(form.run_dialog.backButton,
                            QtCore.Qt.LeftButton)

        open_workspace.assert_called_once()

    def test_run_prevent_dialog_close_esc(self):
        thread_event = threading.Event()

        class _SampleTarget(object):
            @staticmethod
            def validate(args, limit_to=None):
                return []

            @staticmethod
            def execute(args):
                thread_event.wait()

        target_mod = _SampleTarget().execute
        form = FormTest.make_ui()
        form.run(target=target_mod)
        QTest.keyPress(form.run_dialog, QtCore.Qt.Key_Escape)
        self.assertTrue(form.run_dialog.isVisible())

        # when the execute function finishes, pressing escape should
        # close the window.
        thread_event.set()
        QTest.keyPress(form.run_dialog, QtCore.Qt.Key_Escape)
        self.assertEqual(form.run_dialog.result(), QtWidgets.QDialog.Rejected)
        self.assertEqual(form.run_dialog.result(), QtWidgets.QDialog.Rejected)

    def test_run_prevent_dialog_close_event(self):
        thread_event = threading.Event()

        class _SampleTarget(object):
            @staticmethod
            def validate(args, limit_to=None):
                return []

            @staticmethod
            def execute(args):
                thread_event.wait()

        form = FormTest.make_ui()
        target_mod = _SampleTarget().execute
        try:
            form.run(target=target_mod, kwargs={'args': {'a': 1}})
            if QT_APP.hasPendingEvents():
                QT_APP.processEvents()
            self.assertTrue(form.run_dialog.isVisible())
            form.run_dialog.close()
            if QT_APP.hasPendingEvents():
                QT_APP.processEvents()
            self.assertTrue(form.run_dialog.isVisible())

            # when the execute function finishes, pressing escape should
            # close the window.
            thread_event.set()
            form._thread.join()
            if QT_APP.hasPendingEvents():
                QT_APP.processEvents()
            form.run_dialog.close()
            if QT_APP.hasPendingEvents():
                QT_APP.processEvents()
            self.assertFalse(form.run_dialog.isVisible())
        except Exception as error:
            LOGGER.exception('Something failed')
            # If something happens while executing, be sure the thread executes
            # cleanly.
            thread_event.set()
            form._thread.join()
            self.fail(error)

    def test_run_error(self):
        class _SampleTarget(object):
            @staticmethod
            def validate(args, limit_to=None):
                return []

            @staticmethod
            def execute(args):
                raise RuntimeError('Something broke!')

        target_mod = _SampleTarget().execute
        form = FormTest.make_ui()
        form.run(target=target_mod, kwargs={'args': {}})
        form._thread.join()
        if QT_APP.hasPendingEvents():
            QT_APP.processEvents()

        self.assertTrue('encountered' in form.run_dialog.messageArea.text())

    def test_show(self):
        form = FormTest.make_ui()
        form.show()

    def test_resize_scrollbar(self):
        form = FormTest.make_ui()
        form.show()
        self.assertTrue('border: None' in form.scroll_area.styleSheet())
        form.scroll_area.update_scroll_border(50, 50)  # simulate form resize
        self.assertTrue(len(form.scroll_area.styleSheet()) == 0)

    def test_add_input(self):
        from natcap.invest.ui import inputs
        form = FormTest.make_ui()
        text_input = inputs.Text('hello there')
        form.add_input(text_input)


class OpenWorkspaceTest(_QtTest):
    def test_windows(self):
        from natcap.invest.ui.inputs import open_workspace
        with mock.patch('subprocess.Popen') as method:
            with mock.patch('platform.system', return_value='Windows'):
                with mock.patch('os.path.normpath', return_value='/foo\\bar'):
                    open_workspace(os.path.join('/foo', 'bar'))
                    method.assert_called_with('explorer "/foo\\bar"')

    def test_mac(self):
        from natcap.invest.ui.inputs import open_workspace
        with mock.patch('subprocess.Popen') as method:
            with mock.patch('platform.system', return_value='Darwin'):
                with mock.patch('os.path.normpath', return_value='/foo/bar'):
                    open_workspace('/foo/bar')
                    method.assert_called_with('open /foo/bar', shell=True)

    def test_linux(self):
        from natcap.invest.ui.inputs import open_workspace
        with mock.patch('subprocess.Popen') as method:
            with mock.patch('platform.system', return_value='Linux'):
                with mock.patch('os.path.normpath', return_value='/foo/bar'):
                    open_workspace('/foo/bar')
                    method.assert_called_with(['xdg-open', '/foo/bar'])

    def test_error_in_subprocess(self):
        from natcap.invest.ui.inputs import open_workspace
        with mock.patch('subprocess.Popen',
                        side_effect=OSError('error message')) as patch:
            with mock.patch('os.path.normpath', return_value='/foo/bar'):
                open_workspace('/foo/bar')
                patch.assert_called_once()


class ExecutionTest(_QtTest):
    def test_executor_run(self):
        from natcap.invest.ui.execution import Executor

        thread_event = threading.Event()

        def _waiting_func(*args, **kwargs):
            thread_event.wait()

        target = mock.MagicMock(wraps=_waiting_func)
        callback = mock.MagicMock()
        args = ('a', 'b', 'c')
        kwargs = {'d': 1, 'e': 2, 'f': 3}

        executor = Executor(
            target=target,
            args=args,
            kwargs=kwargs)

        self.assertEqual(executor.target, target)
        self.assertEqual(executor.args, args)
        self.assertEqual(executor.kwargs, kwargs)

        # register the callback with the finished signal.
        executor.finished.connect(callback)

        executor.start()
        thread_event.set()
        executor.join()
        if QT_APP.hasPendingEvents():
            QT_APP.processEvents()
        callback.assert_called_once()
        target.assert_called_once()
        target.assert_called_with(*args, **kwargs)

    def test_executor_exception(self):
        from natcap.invest.ui.execution import Executor

        thread_event = threading.Event()

        def _waiting_func(*args, **kwargs):
            thread_event.wait()
            raise ValueError('Some demo exception')

        target = mock.MagicMock(wraps=_waiting_func)
        callback = mock.MagicMock()
        args = ('a', 'b', 'c')
        kwargs = {'d': 1, 'e': 2, 'f': 3}

        executor = Executor(
            target=target,
            args=args,
            kwargs=kwargs)

        self.assertEqual(executor.target, target)
        self.assertEqual(executor.args, args)
        self.assertEqual(executor.kwargs, kwargs)

        # register the callback with the finished signal.
        executor.finished.connect(callback)

        executor.start()
        thread_event.set()
        executor.join()
        if QT_APP.hasPendingEvents():
            QT_APP.processEvents()
        callback.assert_called_once()
        target.assert_called_once()
        target.assert_called_with(*args, **kwargs)

        self.assertTrue(executor.failed)
        self.assertEqual(str(executor.exception),
                         'Some demo exception')
        self.assertTrue(isinstance(executor.traceback, basestring))

    def test_default_args(self):
        from natcap.invest.ui.execution import Executor

        executor = Executor(target=mock.MagicMock())

        # We didn't define args or kwargs (which default to None), so verify
        # that the parameters are set correctly.
        self.assertEqual(executor.args, ())
        self.assertEqual(executor.kwargs, {})


class IntegrationTests(_QtTest):
    def test_checkbox_enables_collapsible_container(self):
        from natcap.invest.ui import inputs
        checkbox = inputs.Checkbox(label='Trigger')
        container = inputs.Container(label='Container',
                                     expandable=True,
                                     expanded=False,
                                     interactive=False)
        # Interactivity of the contained file is dependent upon the
        # collapsed state of the container.
        contained_file = inputs.File(label='some file input')
        container.add_input(contained_file)
        checkbox.value_changed.connect(container.set_interactive)

        # Assert everything starts out fine.
        self.assertTrue(checkbox.interactive)
        self.assertFalse(container.interactive)
        self.assertFalse(container.expanded)
        self.assertFalse(contained_file.interactive)
        self.assertFalse(contained_file.visible())

        # When the checkbox is enabled, the container should become enabled,
        # but the container's contained widgets should still be noninteractive
        checkbox.set_value(True)
        if QT_APP.hasPendingEvents():
            QT_APP.processEvents()

        self.assertTrue(container.interactive)
        self.assertFalse(container.expanded)
        self.assertFalse(contained_file.interactive)
        self.assertFalse(contained_file.visible())

        # When the container is expanded, the contained input should become
        # interactive and visible
        container.set_value(True)
        if QT_APP.hasPendingEvents():
            QT_APP.processEvents()

        self.assertTrue(container.interactive)
        self.assertTrue(container.expanded)
        self.assertTrue(contained_file.interactive)
        self.assertTrue(contained_file.visible())


class OptionsDialogTest(_QtTest):
    def test_postprocess_not_implemented_coverage(self):
        """UI OptionsDialog: Coverage for postprocess method."""
        from natcap.invest.ui import model
        from natcap.invest.ui import inputs

        options_dialog = model.OptionsDialog()
        options_dialog.open()
        options_dialog.accept()
        inputs.QT_APP.processEvents()

    def test_postprocess_not_implemented(self):
        """UI OptionsDialog: postprocess() raises NotImplementedError."""
        from natcap.invest.ui import model

        options_dialog = model.OptionsDialog()
        with self.assertRaises(NotImplementedError):
            options_dialog.postprocess(0)


class SettingsDialogTest(_SettingsSandbox):
    def test_cache_dir_initialized_correctly(self):
        """UI SettingsDialog: check initialization of inputs."""
        from natcap.invest.ui import model

        settings_dialog = model.SettingsDialog()
        try:
            # Qt4
            cache_dir = QtGui.QDesktopServices.storageLocation(
                QtGui.QDesktopServices.CacheLocation)
        except AttributeError:
            # Package location changed in Qt5
            cache_dir = QtCore.QStandardPaths.writableLocation(
                QtCore.QStandardPaths.CacheLocation)

        self.assertEqual(settings_dialog.cache_directory.value(),
                         cache_dir)

    def test_cache_dir_setting_set_correctly(self):
        """UI SettingsDialog: check settings values when input changed."""
        from natcap.invest.ui import model
        from natcap.invest.ui import inputs

        settings_dialog = model.SettingsDialog()
        settings_dialog.show()
        settings_dialog.cache_directory.set_value('new_dir')
        QTest.mouseClick(settings_dialog.ok_button,
                         QtCore.Qt.LeftButton)
        inputs.QT_APP.processEvents()
        try:
            self.assertEqual(settings_dialog.cache_directory.value(),
                             'new_dir')
        finally:
            settings_dialog.close()


class ScenarioOptionsDialogTests(_QtTest):
    def setUp(self):
        self.workspace = tempfile.mkdtemp()

    def tearDown(self):
        shutil.rmtree(self.workspace)

    def test_dialog_invalid_scenario_path(self):
        """UI Scenario Options: verify scenario file validity."""
        from natcap.invest.ui import model

        options_dialog = model.ScenarioOptionsDialog(
            paramset_basename='test_model')
        new_paramset_path = os.path.join(
            self.workspace, 'testdir1', 'test.invs.json')

        # I can't use os.chmod to set writeable permissions on Windows, per the
        # python docs (https://docs.python.org/2/library/os.html#os.chmod).
        # Mock allows me to simulate the change.
        with mock.patch('os.access', return_value=False):
            options_dialog.save_parameters.set_value(new_paramset_path)
            self.assertFalse(options_dialog.ok_button.isEnabled())
            self.assertFalse(options_dialog.save_parameters.valid())

    def test_dialog_return_value(self):
        """UI Scenario Options: Verify return value of dialog."""
        from natcap.invest.ui import model
        from natcap.invest.ui import inputs

        options_dialog = model.ScenarioOptionsDialog(
            paramset_basename='test_model')

        # set this option to ensure coverage of the slot
        options_dialog.scenario_type.set_value(model._SCENARIO_DATA_ARCHIVE)
        options_dialog.scenario_type.set_value(model._SCENARIO_PARAMETER_SET)
        inputs.QT_APP.processEvents()

        new_paramset_path = os.path.join(self.workspace, 'test.invs.json')
        options_dialog.save_parameters.set_value(new_paramset_path)

        def _press_accept():
            options_dialog.accept()

        QtCore.QTimer.singleShot(25, _press_accept)
        return_options = options_dialog.exec_()

        self.assertEqual(
            model.ScenarioSaveOpts(
                model._SCENARIO_PARAMETER_SET,  # scenario type
                False,  # use relative paths
                False,  # include workpace
                new_paramset_path),  # scenario path
            return_options)

    def test_dialog_cancelled(self):
        """UI Scenario Options: Verify return value when dialog cancelled."""
        from natcap.invest.ui import model
        from natcap.invest.ui import inputs

        options_dialog = model.ScenarioOptionsDialog(
            paramset_basename='test_model')

        # set this option to ensure coverage of the slot
        options_dialog.scenario_type.set_value(model._SCENARIO_DATA_ARCHIVE)
        options_dialog.scenario_type.set_value(model._SCENARIO_PARAMETER_SET)
        inputs.QT_APP.processEvents()

        def _press_accept():
            options_dialog.reject()

        QtCore.QTimer.singleShot(25, _press_accept)
        return_options = options_dialog.exec_()

        self.assertEqual(return_options, None)

    def test_dialog_savefile_validation_fails(self):
        """UI Scenario Options: Verify validation fails when expected."""
        from natcap.invest.ui import model
        from natcap.invest.ui import inputs

        options_dialog = model.ScenarioOptionsDialog(
            paramset_basename='test_model')

        save_path_with_missing_dir = os.path.join(
            self.workspace, 'foo', 'parameters.invs.json')

        options_dialog.scenario_type.set_value(model._SCENARIO_PARAMETER_SET)
        options_dialog.save_parameters.set_value(save_path_with_missing_dir)
        inputs.QT_APP.processEvents()

        self.assertFalse(options_dialog.save_parameters.valid())



class ModelTests(_QtTest):
    def setUp(self):
        self.workspace = tempfile.mkdtemp()
        _QtTest.setUp(self)

    def tearDown(self):
        _QtTest.tearDown(self)
        shutil.rmtree(self.workspace)

    @staticmethod
    def build_model(validate_func=None, target_func=None):
        from natcap.invest.ui import model
        from natcap.invest import validation

        if target_func is None:
            def _target(args):
                pass
            target_func = _target

        if validate_func is None:
            @validation.invest_validator
            def _validate(args, limit_to=None):
                return []
            validate_func = _validate

        class _TestInVESTModel(model.InVESTModel):
            def __init__(self):
                model.InVESTModel.__init__(self,
                                     label='Test model',
                                     target=target_func,
                                     validator=validate_func,
                                     localdoc='testmodel.html')
                # Default model class already has workspace and suffix input.

            def assemble_args(self):
                return {
                    self.workspace.args_key: self.workspace.value(),
                    self.suffix.args_key: self.suffix.value(),
                }

            def __del__(self):
                # clear the settings for future runs.
                self.settings.clear()
                model.InVESTModel.__del__(self)

        model = _TestInVESTModel()

        # clear the model's settings before we run our test.
        model.settings.clear()

        return model

    def test_model_defaults(self):
        """UI Model: Check that workspace and suffix are added."""
        from natcap.invest.ui import inputs

        model_ui = ModelTests.build_model()
        try:
            workspace_input = getattr(model_ui, 'workspace')
            self.assertTrue(isinstance(workspace_input, inputs.Folder))

            suffix_input = getattr(model_ui, 'suffix')
            self.assertTrue(isinstance(suffix_input, inputs.Text))
        except AttributeError as missing_input:
            self.fail(str(missing_input))

    def test_lastrun(self):
        """UI Model: Check that lastrun saving/loading works."""
        model_ui = ModelTests.build_model()

        # Set input values and save the lastrun.
        model_ui.workspace.set_value('foo')
        model_ui.suffix.set_value('bar')
        model_ui.save_lastrun()

        # change the input values
        model_ui.workspace.set_value('new workspace')
        model_ui.suffix.set_value('new suffix')
        self.assertEqual(model_ui.workspace.value(), 'new workspace')
        self.assertEqual(model_ui.suffix.value(), 'new suffix')

        # load the values from lastrun and assert that the values are correct.
        model_ui.load_lastrun()
        self.assertEqual(model_ui.workspace.value(), 'foo')
        self.assertEqual(model_ui.suffix.value(), 'bar')

    def test_close_window_confirm(self):
        """UI Model: Close confirmation dialog 'remember lastrun' checkbox."""
        model_ui = ModelTests.build_model()
        model_ui.show()
        QTest.qWait(25)

        threading_event = threading.Event()

        def _tests():
            # verify 'remember inputs' is checked by default.
            self.assertTrue(model_ui.quit_confirm_dialog.checkbox.isChecked())

            # click yes.
            QTest.mouseClick(
                model_ui.quit_confirm_dialog.button(QtWidgets.QMessageBox.Yes),
                QtCore.Qt.LeftButton)

            threading_event.set()

        QtCore.QTimer.singleShot(25, _tests)
        model_ui.close()
        QTest.qWait(25)

        threading_event.wait(0.5)

        # verify the 'remember inputs' state
        self.assertEqual(model_ui.settings.value('remember_lastrun'),
                         True)
        self.assertFalse(model_ui.quit_confirm_dialog.isVisible())
        self.assertFalse(model_ui.isVisible())

    def test_close_window_cancel(self):
        """UI Model: Close confirmation dialog cancel"""
        model_ui = ModelTests.build_model()
        model_ui.show()

        threading_event = threading.Event()

        def _tests():
            # click cancel.
            button = QtWidgets.QMessageBox.Cancel
            QTest.mouseClick(
                model_ui.quit_confirm_dialog.button(button),
                QtCore.Qt.LeftButton)
            threading_event.set()

        QtCore.QTimer.singleShot(25, _tests)

        model_ui.close()
        threading_event.wait(0.5)
        self.assertFalse(model_ui.quit_confirm_dialog.isVisible())
        self.assertTrue(model_ui.isVisible())

    def test_validation_passes(self):
        """UI Model: Check what happens when validation passes."""
        from natcap.invest import validation
        from natcap.invest.ui import inputs

        @validation.invest_validator
        def _sample_validate(args, limit_to=None):
            # no validation errors!
            return []

        model_ui = ModelTests.build_model(_sample_validate)
        model_ui.show()

        model_ui.validate(block=True)
        inputs.QT_APP.processEvents()
        self.assertEqual(len(model_ui.validation_report_dialog.warnings), 0)
        self.assertTrue(model_ui.is_valid())

    def test_validate_blocking(self):
        """UI Model: Validate that the blocking validation call works."""
        from natcap.invest import validation
        from natcap.invest.ui import inputs

        @validation.invest_validator
        def _sample_validate(args, limit_to=None):
            return [(('workspace_dir',), 'some error')]

        model_ui = ModelTests.build_model(_sample_validate)
        model_ui.show()

        model_ui.validate(block=True)
        inputs.QT_APP.processEvents()
        self.assertEqual(len(model_ui.validation_report_dialog.warnings), 1)
        self.assertFalse(model_ui.is_valid())

    def test_validate_nonblocking(self):
        """UI Model: Validate that the nonblocking validation call works."""
        from natcap.invest import validation
        from natcap.invest.ui import inputs

        @validation.invest_validator
        def _sample_validate(args, limit_to=None):
            return [(('workspace_dir',), 'some error')]

        model_ui = ModelTests.build_model(_sample_validate)
        model_ui.show()

        model_ui.validate(block=False)
        inputs.QT_APP.processEvents()
        self.assertEqual(len(model_ui.validation_report_dialog.warnings), 1)
        self.assertFalse(model_ui.is_valid())

    def test_assemble_args_not_implemented(self):
        """UI Model: Validate exception when assemble_args not implemented."""
        from natcap.invest.ui import model

        with self.assertRaises(NotImplementedError):
            model_ui = model.InVESTModel(
                label='foo',
                target=lambda args: None,
                validator=lambda args, limit_to=None: [],
                localdoc='sometextfile.html'
            )
            model_ui.assemble_args()

    def test_load_args(self):
        """UI Model: Check that we can load args as expected."""
        model_ui = ModelTests.build_model()
        args = {
            'workspace_dir': 'new workspace!',
            'suffix': 'a',
        }
        model_ui.load_args(args)
        self.assertEqual(model_ui.workspace.value(), args['workspace_dir'])
        self.assertEqual(model_ui.suffix.value(), args['suffix'])

    def test_load_args_bad_key(self):
        """UI Model: Check that we can handle loading of bad keys."""
        model_ui = ModelTests.build_model()
        model_ui.workspace.set_value('')
        args = {
            'bad_key': 'something unexpected!',
            'suffix': 'a',
        }
        model_ui.load_args(args)
        self.assertEqual(model_ui.workspace.value(), '')  # was never changed
        self.assertEqual(model_ui.suffix.value(), args['suffix'])

    def test_load_args_error(self):
        """UI Model: Check that we can handle errors when loading args."""
        model_ui = ModelTests.build_model()
        model_ui.workspace.set_value('')
        args = {
            'workspace_dir': 'workspace',
            'suffix': 'a',
        }

        def _raise_valueerror(new_value):
            raise ValueError('foo!')

        model_ui.workspace.set_value = _raise_valueerror
        model_ui.load_args(args)

        self.assertEqual(model_ui.workspace.value(), '')  # was never changed
        self.assertEqual(model_ui.suffix.value(), args['suffix'])

    def test_run(self):
        """UI Model: Check that we can run the model."""
        from natcap.invest.ui import inputs
        model_ui = ModelTests.build_model()
        model_ui.test_container = inputs.Container('test')
        model_ui.add_input(model_ui.test_container)

        def _close_window():
            # trigger whole-model validation for coverage of callback.
            model_ui.workspace.set_value('foo')

            QT_APP.processEvents()

            model_ui.close(prompt=False)

        model_ui.run()
        self.assertTrue(model_ui.isVisible())

    def test_local_docs_from_hyperlink(self):
        """UI Model: Check that we can open the local docs missing dialog."""
        model_ui = ModelTests.build_model()
        model_ui.run()

        def _check_dialog_and_close():
            self.assertTrue(model_ui.local_docs_missing_dialog.isVisible())
            model_ui.local_docs_missing_dialog.accept()

        QtCore.QTimer.singleShot(25, _check_dialog_and_close)

        # simulate a mouse click on the localdocs hyperlink.
        model_ui.links.linkActivated.emit('localdocs')

    def test_local_docs_launch(self):
        """UI Model: Check that we can launch local documentation."""
        model_ui = ModelTests.build_model()
        model_ui.run()

        if hasattr(QtCore, 'QDesktopServices'):
            patch_object = mock.patch('qtpy.QtCore.QDesktopServices.openUrl')
        else:
            # PyQt5 changed the location of this.
            patch_object = mock.patch('qtpy.QtGui.QDesktopServices.openUrl')

        # simulate a mouse click on the localdocs hyperlink.
        with patch_object:
            with mock.patch('os.path.exists', return_value=True):
                # simulate about --> view documentation menu.
                model_ui._check_local_docs('http://some_file_that_exists')

    def test_load_scenario_paramset(self):
        """UI Model: Check that we can load a parameter set scenario."""
        from natcap.invest import scenarios
        args = {
            'workspace_dir': 'foodir',
            'suffix': 'suffix',
        }
        scenario_filepath = os.path.join(self.workspace, 'paramset.json')
        scenarios.write_parameter_set(
            scenario_filepath,
            args=args,
            name='test_model',
            relative=False)

        model_ui = ModelTests.build_model()
        model_ui.load_scenario(scenario_filepath)

        self.assertEqual(model_ui.workspace.value(), args['workspace_dir'])
        self.assertEqual(model_ui.suffix.value(), args['suffix'])

    def test_load_scenario_archive(self):
        """UI Model: Check that we can load a parameter archive."""
        from natcap.invest import scenarios
        args = {
            'workspace_dir': 'foodir',
            'suffix': 'suffix',
        }
        scenario_filepath = os.path.join(self.workspace, 'archive.tar.gz')
        scenarios.build_scenario_archive(args, 'test_model', scenario_filepath)

        extracted_archive = os.path.join(self.workspace, 'archive_dir')
        model_ui = ModelTests.build_model()
        def _set_extraction_dir():
            model_ui.scenario_archive_extract_dialog.extraction_point.set_value(
                extracted_archive)
            model_ui.scenario_archive_extract_dialog.accept()

        QtCore.QTimer.singleShot(25, _set_extraction_dir)
        model_ui.load_scenario(scenario_filepath)

        # Workspace isn't saved in a parameter archive, so just test suffix
        self.assertEqual(model_ui.suffix.value(), args['suffix'])

    def test_load_scenario_from_logfile(self):
        """UI Model: Check that we can load parameters from a logfile."""
        # write a sample logfile
        logfile_path = os.path.join(self.workspace, 'logfile')
        with open(logfile_path, 'w') as logfile:
            logfile.write(textwrap.dedent("""
                07/20/2017 16:37:48  natcap.invest.ui.model INFO
                Arguments:
                suffix                           foo
                workspace_dir                    some_workspace_dir

            """))

        model_ui = ModelTests.build_model()
        model_ui.load_scenario(logfile_path)

        self.assertEqual(model_ui.workspace.value(), 'some_workspace_dir')
        self.assertEqual(model_ui.suffix.value(), 'foo')

    def test_load_scenario_extraction_dialog_cancelled(self):
        """UI Model: coverage when user clicks cancel in scenario dialog."""
        from natcap.invest import scenarios
        args = {
            'workspace_dir': 'foodir',
            'suffix': 'suffix',
        }
        scenario_filepath = os.path.join(self.workspace, 'archive.tar.gz')
        scenarios.build_scenario_archive(args, 'test_model', scenario_filepath)
        model_ui = ModelTests.build_model()

        def _cancel_dialog():
            model_ui.scenario_archive_extract_dialog.reject()

        QtCore.QTimer.singleShot(25, _cancel_dialog)
        model_ui.load_scenario(scenario_filepath)
        self.assertFalse(model_ui.isVisible())

    def test_load_scenario_file_dialog_cancelled(self):
        """UI Model: coverage for when the file select dialog is cancelled."""
        # I'm mocking up the file dialog because I can't figure out how to
        # programmatically press the cancel button in a way that works on both
        # mac and linux.
        with mock.patch('qtpy.QtWidgets.QFileDialog.getOpenFileName',
                        return_value=(None, None)):
            model_ui = ModelTests.build_model()
            model_ui.load_scenario()

    def test_model_quickrun(self):
        """UI Model: Test the quickrun path through model.run()."""
        model_ui = ModelTests.build_model()

        def _update_workspace_value():
            model_ui.workspace.set_value(self.workspace)

        def _confirm_workspace_overwrite():
            # Just using dialog.accept() didn't work here, and I can't seem to
            # figure out why.
            QTest.mouseClick(
                model_ui.workspace_overwrite_confirm_dialog.button(
                    QtWidgets.QMessageBox.Yes),
                QtCore.Qt.LeftButton)

        QtCore.QTimer.singleShot(25, _update_workspace_value)

        # Need to wait a little longer on this one to compensate for other
        # singleshot timers in model.run().
        QtCore.QTimer.singleShot(500, _confirm_workspace_overwrite)
        model_ui.run(quickrun=True)

        while model_ui.isVisible():
            QTest.qWait(25)

    def test_save_scenario_cancel_coverage(self):
        """UI Model: Test coverage for cancelling save scenario dialog."""
        model_ui = ModelTests.build_model()

        def _cancel_scenario_dialog():
            model_ui.scenario_options_dialog.reject()

        QtCore.QTimer.singleShot(25, _cancel_scenario_dialog)
        model_ui._save_scenario_as()

    def test_save_scenario_as_archive(self):
        """UI Model: Test coverage for saving parameter archives."""
        from natcap.invest.ui import model
        model_ui = ModelTests.build_model()

        starting_window_title = model_ui.windowTitle()

        archive_path = os.path.join(self.workspace, 'archive.invs.tar.gz')

        def _set_archive_options():
            model_ui.scenario_options_dialog.scenario_type.set_value(
                model._SCENARIO_DATA_ARCHIVE)
            model_ui.scenario_options_dialog.save_parameters.set_value(
                archive_path)
            QT_APP.processEvents()
            model_ui.scenario_options_dialog.accept()

        QtCore.QTimer.singleShot(25, _set_archive_options)
        model_ui._save_scenario_as()
        self.assertNotEqual(starting_window_title, model_ui.windowTitle())

    def test_save_scenario_as_parameter_set(self):
        """UI Model: Test coverage for saving parameter set."""
        from natcap.invest.ui import model
        model_ui = ModelTests.build_model()

        starting_window_title = model_ui.windowTitle()

        archive_path = os.path.join(self.workspace, 'parameters.invs.json')

        def _set_archive_options():
            model_ui.scenario_options_dialog.scenario_type.set_value(
                model._SCENARIO_PARAMETER_SET)
            model_ui.scenario_options_dialog.use_relative_paths.set_value(
                True)
            model_ui.scenario_options_dialog.include_workspace.set_value(
                True)
            model_ui.scenario_options_dialog.save_parameters.set_value(
                archive_path)
            QT_APP.processEvents()
            model_ui.scenario_options_dialog.accept()

        QtCore.QTimer.singleShot(25, _set_archive_options)
        model_ui._save_scenario_as()
        self.assertNotEqual(starting_window_title, model_ui.windowTitle())

    def test_settings_saved_message(self):
        """UI Model: Verify that saving settings posts status to statusbar."""
        model_ui = ModelTests.build_model()

        def _save_settings():
            model_ui.settings_dialog.accept()

        QtCore.QTimer.singleShot(25, _save_settings)
        model_ui.settings_dialog.exec_()

        QT_APP.processEvents()
        self.assertEqual(model_ui.statusBar().currentMessage(), 'Settings saved')

    def test_run_with_validation_errors(self):
        """UI Model: Verify coverage when validation errors before a run."""
        from natcap.invest import validation

        @validation.invest_validator
        def _validate(args, limit_to=None):
            context = validation.ValidationContext(args, limit_to)
            # require workspace dir input.
            if context.is_arg_complete('workspace_dir', require=True):
                pass

            return context.warnings

        model_ui = ModelTests.build_model(_validate)
        model_ui.workspace.set_value('')
        model_ui.validate(block=True)
        self.assertEqual(len(model_ui.validation_report_dialog.warnings), 1)

        def _close_validation_report():
            model_ui.validation_report_dialog.accept()

        QtCore.QTimer.singleShot(25, _close_validation_report)
        model_ui.execute_model()

    def test_exception_raised_in_target(self):
        """UI Model: Verify coverage when exception raised in target."""
        def _target(args):
            raise Exception('foo!')

        model_ui = ModelTests.build_model(target_func=_target)
        model_ui.workspace.set_value(os.path.join(self.workspace,
                                                  'dir_not_there'))
        QT_APP.processEvents()

        # Wait until the InVESTModel object is about to be deleted.
        with wait_on_signal(model_ui.destroyed):
            model_ui.execute_model()

        self.assertEqual(str(model_ui.form._thread.exception), 'foo!')

    def test_overwrite_reject(self):
        """UI Model: Verify coverage when overwrite dialog is rejected."""

        model_ui = ModelTests.build_model()

        def _cancel_workspace_overwrite():
            model_ui.workspace_overwrite_confirm_dialog.reject()

        QtCore.QTimer.singleShot(50, _cancel_workspace_overwrite)
        model_ui.execute_model()

    def test_save_to_python(self):
        """UI Model: Verify that we can make a python script from params."""

        model_ui = ModelTests.build_model()

        python_file = os.path.join(self.workspace, 'python_script.py')

        model_ui.save_to_python(python_file)

        self.assertTrue(os.path.exists(python_file))

        module_name = str(uuid.uuid4()) + 'testscript'
        try:
            module = imp.load_source(module_name, python_file)
            self.assertEqual(module.args, model_ui.assemble_args())
        finally:
            del sys.modules[module_name]

<<<<<<< HEAD
    def test_drag_n_drop_scenario(self):
        """UI Model: Verify that we can drag-n-drop a valid scenario."""
        # Write a sample scenario file to drop
        scenario_filepath = os.path.join(self.workspace, 'scenario.invest.json')
        with open(scenario_filepath, 'w') as sample_scenario:
            sample_scenario.write(json.dumps(
                {'args': {'workspace_dir': '/foo/bar',
                          'suffix': 'baz'},
                 'name': 'test_model',
                 'invest_version': 'testing'}))

        model = ModelTests.build_model()
        mime_data = QtCore.QMimeData()
        mime_data.setText('Some scenario')
        mime_data.setUrls([QtCore.QUrl(scenario_filepath)])

        drag_event = QtGui.QDragEnterEvent(
            model.pos(),
            QtCore.Qt.CopyAction,
            mime_data,
            QtCore.Qt.LeftButton,
            QtCore.Qt.NoModifier)
        model.dragEnterEvent(drag_event)
        self.assertTrue(drag_event.isAccepted())

        event = QtGui.QDropEvent(
            model.pos(),
            QtCore.Qt.CopyAction,
            mime_data,
            QtCore.Qt.LeftButton,
            QtCore.Qt.NoModifier)

        # When the scenario is dropped, the scenario is loaded.
        model.dropEvent(event)
        self.assertEqual(model.workspace.value(), '/foo/bar')
        self.assertEqual(model.suffix.value(), 'baz')

    def test_drag_n_drop_rejected_multifile(self):
        """UI Model: Drag-n-drop fails when dragging several files."""
        model = ModelTests.build_model()
        mime_data = QtCore.QMimeData()
        mime_data.setText('Some scenarios')
        mime_data.setUrls([QtCore.QUrl('/path/1'),
                           QtCore.QUrl('/path/2')])

        drag_event = QtGui.QDragEnterEvent(
            model.pos(),
            QtCore.Qt.CopyAction,
            mime_data,
            QtCore.Qt.LeftButton,
            QtCore.Qt.NoModifier)
        model.dragEnterEvent(drag_event)
        self.assertFalse(drag_event.isAccepted())
=======
    def test_clear_local_settings(self):
        """UI Model: Check that we can clear local settings."""
        model_ui = ModelTests.build_model()

        # write something to settings and check it's been saved
        model_ui.save_lastrun()
        self.assertEqual(model_ui.settings.allKeys(), ['lastrun'])

        # clear settings and verify it's been cleared.
        model_ui.clear_local_settings()
        self.assertEqual(model_ui.settings.allKeys(), [])
>>>>>>> 74973f84


class ValidatorTest(_QtTest):
    def test_in_progress(self):
        from natcap.invest.ui import inputs

        parent_widget = QtWidgets.QWidget()
        validator = inputs.Validator(parent_widget)

        self.assertFalse(validator.in_progress())

        # validator should be in progress while _validate() is executing.
        def _validate(args, limit_to=None):
            self.assertTrue(validator.in_progress())
            return []

        validator.validate(target=_validate, args={})


class IsProbablyScenarioTests(unittest.TestCase):
    """Tests for our quick check for whether a file is a scenario."""

    def setUp(self):
        """Create a new workspace for each test."""
        self.workspace = tempfile.mkdtemp()

    def tearDown(self):
        """Clean up the workspace created for each test."""
        shutil.rmtree(self.workspace)

    def test_json_extension(self):
        """Model UI scenario: invest.json extension is a scenario"""
        from natcap.invest.ui import model

        filepath = 'some_model.invest.json'
        self.assertTrue(model.is_probably_scenario(filepath))

    def test_tar_gz_extension(self):
        """Model UI scenario: invest.tar.gz extension is a scenario"""
        from natcap.invest.ui import model

        filepath = 'some_model.invest.tar.gz'
        self.assertTrue(model.is_probably_scenario(filepath))

    def test_parameter_set(self):
        """Model UI scenario: a parameter set should be a scenario."""
        from natcap.invest.ui import model
        from natcap.invest import scenarios

        filepath = os.path.join(self.workspace, 'paramset.json')
        args = {'foo': 'foo', 'bar': 'bar'}
        scenarios.write_parameter_set(filepath, args, 'test_model')

        self.assertTrue(model.is_probably_scenario(filepath))

    def test_parameter_archive(self):
        """Model UI scenario: a parameter archive should be a scenario."""
        from natcap.invest.ui import model
        from natcap.invest import scenarios

        filepath = os.path.join(self.workspace, 'paramset.tar.gz')
        args = {'foo': 'foo', 'bar': 'bar'}
        scenarios.build_scenario_archive(args, 'test_model', filepath)

        self.assertTrue(model.is_probably_scenario(filepath))

    def test_parameter_logfile(self):
        """Model UI scenario: a logfile should be a scenario."""
        from natcap.invest.ui import model

        filepath = os.path.join(self.workspace, 'logfile.txt')
        with open(filepath, 'w') as logfile:
            logfile.write(textwrap.dedent("""
                07/20/2017 16:37:48  natcap.invest.ui.model INFO
                Arguments:
                suffix                           foo
                some_int                         1
                some_float                       2.33
                workspace_dir                    some_workspace_dir

                07/20/2017 16:37:48  natcap.invest.ui.model INFO post args.
            """))

        self.assertTrue(model.is_probably_scenario(filepath))

    def test_csv_not_a_parameter(self):
        """Model UI scenario: a CSV is probably not a parameter set."""
        from natcap.invest.ui import model

        filepath = os.path.join(self.workspace, 'sample.csv')
        with open(filepath, 'w') as sample_csv:
            sample_csv.write('A,B,C\n')
            sample_csv.write('"aaa","bbb","ccc"\n')

        self.assertFalse(model.is_probably_scenario(filepath))

<|MERGE_RESOLUTION|>--- conflicted
+++ resolved
@@ -2527,7 +2527,6 @@
         finally:
             del sys.modules[module_name]
 
-<<<<<<< HEAD
     def test_drag_n_drop_scenario(self):
         """UI Model: Verify that we can drag-n-drop a valid scenario."""
         # Write a sample scenario file to drop
@@ -2581,7 +2580,7 @@
             QtCore.Qt.NoModifier)
         model.dragEnterEvent(drag_event)
         self.assertFalse(drag_event.isAccepted())
-=======
+
     def test_clear_local_settings(self):
         """UI Model: Check that we can clear local settings."""
         model_ui = ModelTests.build_model()
@@ -2593,7 +2592,6 @@
         # clear settings and verify it's been cleared.
         model_ui.clear_local_settings()
         self.assertEqual(model_ui.settings.allKeys(), [])
->>>>>>> 74973f84
 
 
 class ValidatorTest(_QtTest):
