# coding=utf-8
import unittest
import functools
import warnings
import threading
import logging
import contextlib
import sys
import os
import time
import tempfile
import shutil
import textwrap
import imp
import uuid
import json

import faulthandler
faulthandler.enable()
import sip
sip.setapi('QString', 2)  # qtpy assumes api version 2
import qtpy
from qtpy import QtCore
from qtpy import QtGui
from qtpy import QtWidgets
from qtpy.QtTest import QTest
import six

if sys.version_info >= (3,):
    import unittest.mock as mock
else:
    import mock

try:
    QApplication = QtGui.QApplication
except AttributeError:
    QApplication = QtWidgets.QApplication

QT_APP = QApplication.instance()
if QT_APP is None:
    QT_APP = QApplication(sys.argv)

LOGGER = logging.getLogger(__name__)


@contextlib.contextmanager
def wait_on_signal(signal, timeout=250):
    """Block loop until signal emitted, or timeout (ms) elapses."""
    loop = QtCore.QEventLoop()
    signal.connect(loop.quit)

    try:
        yield
        if QT_APP.hasPendingEvents():
            QT_APP.processEvents()
    except Exception as error:
        LOGGER.exception('Error encountered while witing for signal %s',
                         signal)
        raise error
    finally:
        if timeout is not None:
            QtCore.QTimer.singleShot(timeout, loop.quit)
        loop.exec_()
    loop = None


class _QtTest(unittest.TestCase):
    def tearDown(self):
        """Wait for 50ms after each test; helps avoid segfaults."""
        # Found this through programming my coincidence, but it appear to avoid
        # the segfaulting issue on all the computers I've tried it on.
        # I'd prefer to find the root problem of the segfault, but I'm OK with
        # this because these segfaults only happen when I'm running the suite of
        # unittests.  If something segfaults in the normal operation of
        # the model, I will absolutely fix that.
        if QT_APP.hasPendingEvents():
            QT_APP.processEvents()
        #QTest.qWait(50)


class _SettingsSandbox(_QtTest):
    def setUp(self):
        _QtTest.setUp(self)
        from natcap.invest.ui import inputs

        # back up the QSettings options for the test run so we don't disrupt
        # whatever settings exist on this computer
        self.settings = dict(
            (key, inputs.INVEST_SETTINGS.value(key)) for key in
            inputs.INVEST_SETTINGS.allKeys())
        inputs.INVEST_SETTINGS.clear()

    def tearDown(self):
        _QtTest.tearDown(self)
        from natcap.invest.ui import inputs
        inputs.INVEST_SETTINGS.clear()
        for key, value in self.settings.iteritems():
            inputs.INVEST_SETTINGS.setValue(key, value)


class InVESTModelInputTest(_QtTest):
    @staticmethod
    def create_input(*args, **kwargs):
        from natcap.invest.ui.inputs import InVESTModelInput
        return InVESTModelInput(*args, **kwargs)

    def test_label(self):
        input_instance = self.__class__.create_input(label='foo')
        self.assertEqual(input_instance.label, 'foo')

    def test_helptext(self):
        input_instance = self.__class__.create_input(label='foo', helptext='bar')
        self.assertEqual(input_instance.helptext, 'bar')

    def test_clear(self):
        input_instance = self.__class__.create_input(label='foo')
        if input_instance.__class__.__name__ == 'InVESTModelInput':
            with self.assertRaises(NotImplementedError):
                input_instance.clear()
        else:
            self.fail('Test class must reimplement this test method.')

    def test_interactive(self):
        input_instance = self.__class__.create_input(label='foo', interactive=True)
        self.assertEqual(input_instance.interactive, True)

    def test_noninteractive(self):
        input_instance = self.__class__.create_input(label='foo', interactive=False)
        # Silence notimplementederror exceptions on input.value in some cases.
        try:
            input_instance.value()
        except NotImplementedError:
            input_instance.value = lambda: 'Value!'
        self.assertEqual(input_instance.interactive, False)

    def test_set_interactive(self):
        input_instance = self.__class__.create_input(label='foo', interactive=False)
        self.assertEqual(input_instance.interactive, False)
        # Silence notimplementederror exceptions on input.value in some cases.
        try:
            input_instance.value()
        except NotImplementedError:
            input_instance.value = lambda: 'Value!'
        input_instance.set_interactive(True)
        self.assertEqual(input_instance.interactive, True)

    def test_interactivity_changed(self):
        input_instance = self.__class__.create_input(label='foo', interactive=False)
        callback = mock.MagicMock()
        input_instance.interactivity_changed.connect(callback)

        with wait_on_signal(input_instance.interactivity_changed):
            try:
                input_instance.value()
            except NotImplementedError:
                input_instance.value = lambda: 'Value!'
            input_instance.set_interactive(True)

        callback.assert_called_with(True)

    def test_add_to_layout(self):
        base_widget = QtWidgets.QWidget()
        base_widget.setLayout(QtWidgets.QGridLayout())

        input_instance = self.__class__.create_input(label='foo')
        input_instance.add_to(base_widget.layout())

    def test_value(self):
        input_instance = self.__class__.create_input(label='foo')
        if input_instance.__class__.__name__ in ('InVESTModelInput', 'GriddedInput'):
            with self.assertRaises(NotImplementedError):
                input_instance.value()
        else:
            self.fail('Test class must reimplement this test method')

    def test_set_value(self):
        input_instance = self.__class__.create_input(label='foo')
        if input_instance.__class__.__name__ in ('InVESTModelInput', 'GriddedInput'):
            with self.assertRaises(NotImplementedError):
                input_instance.set_value('foo')
        else:
            self.fail('Test class must reimplement this test method')

    def test_value_changed_signal_emitted(self):
        input_instance = self.__class__.create_input(label='some_label')
        callback = mock.MagicMock()
        input_instance.value_changed.connect(callback)

        if input_instance.__class__.__name__ in ('InVESTModelInput', 'GriddedInput'):
            try:
                with self.assertRaises(NotImplementedError):
                    self.assertEqual(input_instance.value(), '')
                    with wait_on_signal(input_instance.value_changed):
                        input_instance.set_value('foo')
                    callback.assert_called_with(u'foo')
            finally:
                input_instance.value_changed.disconnect(callback)
        else:
            self.fail('Test class must reimplement this test method')

    def test_value_changed_signal(self):
        input_instance = self.__class__.create_input(label='foo')
        callback = mock.MagicMock()
        input_instance.value_changed.connect(callback)

        try:
            with wait_on_signal(input_instance.value_changed):
                try:
                    input_instance.value()
                except NotImplementedError:
                    input_instance.value = lambda: 'Value!'
                input_instance.value_changed.emit(six.text_type('value', 'utf-8'))

            callback.assert_called_with(six.text_type('value', 'utf-8'))
        finally:
            input_instance.value_changed.disconnect(callback)

    def test_interactivity_changed_signal(self):
        input_instance = self.__class__.create_input(label='foo')
        callback = mock.MagicMock()
        input_instance.interactivity_changed.connect(callback)

        with wait_on_signal(input_instance.interactivity_changed):
            try:
                input_instance.value()
            except NotImplementedError:
                input_instance.value = lambda: 'Value!'

            input_instance.interactivity_changed.emit(True)

        callback.assert_called_with(True)

    def test_args_key(self):
        input_instance = self.__class__.create_input(label='foo',
                                                     args_key='some_key')
        self.assertEqual(input_instance.args_key, 'some_key')

    def test_no_args_key(self):
        input_instance = self.__class__.create_input(label='foo')
        self.assertEqual(input_instance.args_key, None)

    def test_add_to_container(self):
        from natcap.invest.ui.inputs import Container
        input_instance = self.__class__.create_input(label='foo')
        container = Container(label='Some container')
        container.add_input(input_instance)

    def test_visibility(self):
        input_instance = self.__class__.create_input(label='foo',
                                                     interactive=False)
        self.assertEqual(input_instance.visible(), True)

        input_instance.set_visible(False)
        if len(input_instance.widgets) > 0:  # only works if input has widgets
            self.assertEqual(input_instance.visible(), False)

        input_instance.set_visible(True)
        if len(input_instance.widgets) > 0:  # only works if input has widgets
            self.assertEqual(input_instance.visible(), True)

    def test_visibility_when_shown(self):
        from natcap.invest.ui import inputs
        container = inputs.Container(label='sample container')
        input_instance = self.__class__.create_input(label='foo',
                                                     interactive=False)
        container.add_input(input_instance)
        container.show()

        self.assertEqual(input_instance.visible(), True)

        input_instance.set_visible(False)
        if len(input_instance.widgets) > 0:  # only works if input has widgets
            self.assertEqual(input_instance.visible(), False)

        input_instance.set_visible(True)
        if len(input_instance.widgets) > 0:  # only works if input has widgets
            self.assertEqual(input_instance.visible(), True)


class GriddedInputTest(InVESTModelInputTest):
    @staticmethod
    def create_input(*args, **kwargs):
        from natcap.invest.ui.inputs import GriddedInput
        return GriddedInput(*args, **kwargs)

    def test_label(self):
        input_instance = self.__class__.create_input(label='foo')
        label_text = input_instance.label
        self.assertEqual(label_text, 'foo')

    def test_validator(self):
        _callback = mock.MagicMock()
        input_instance = self.__class__.create_input(
            label='foo', validator=_callback)
        self.assertEqual(input_instance.validator_ref, _callback)

    def test_helptext(self):
        from natcap.invest.ui.inputs import HelpButton
        input_instance = self.__class__.create_input(label='foo',
                                                     helptext='bar')
        self.assertTrue(isinstance(input_instance.help_button, HelpButton))

    def test_no_helptext(self):
        input_instance = self.__class__.create_input(label='foo')
        self.assertTrue(isinstance(input_instance.help_button,
                                   QtWidgets.QWidget))

    def test_clear(self):
        input_instance = self.__class__.create_input(label='foo')
        # simulate successful validation completion.
        input_instance._validation_finished([])
        self.assertEqual(input_instance._valid, True)
        input_instance.clear()
        self.assertEqual(input_instance.valid_button.whatsThis(), '')
        self.assertEqual(input_instance.valid_button.toolTip(), '')
        self.assertEqual(input_instance._valid, None)
        self.assertEqual(input_instance.sufficient, False)

    def test_validate_passes(self):
        #"""UI: Validation that passes should affect validity."""
        _validation_func = mock.MagicMock(return_value=[])
        input_instance = self.__class__.create_input(
            label='some_label', args_key='some_key',
            validator=_validation_func)
        try:
            input_instance.value()
        except NotImplementedError:
            input_instance.value = lambda: 'value!'

        input_instance._validate()

        # Wait for validation to finish.
        self.assertEqual(input_instance.valid(), True)

    def test_validate_missing_args_key(self):
        from natcap.invest.ui import inputs
        input_instance = self.__class__.create_input(
            label='some_label')

        input_instance.value = mock.MagicMock(
            input_instance, return_value=u'something')

        # Verify we're starting with an unvalidated input
        self.assertEqual(input_instance.valid(), None)
        with warnings.catch_warnings(record=True) as messages:
            input_instance._validate()
            time.sleep(0.25)  # wait for warnings to register
        inputs.QT_APP.processEvents()

        # Validation still passes
        self.assertEqual(input_instance.valid(), True)

    def test_validate_fails(self):
        #"""UI: Validation that fails should affect validity."""
        _validation_func = mock.MagicMock(
            return_value=[('some_key', 'some warning')])
        input_instance = self.__class__.create_input(
            label='some_label', args_key='some_key',
            validator=_validation_func)
        try:
            input_instance.value()
        except NotImplementedError:
            input_instance.value = lambda: 'value!'

        input_instance._validate()

        # Wait for validation to finish and assert Failure.
        self.assertEqual(input_instance.valid(), False)

    def test_validate_required_validator(self):
        from natcap.invest.ui import inputs
        input_instance = self.__class__.create_input(
            label='some_label', args_key='foo'
        )

        input_instance.value = mock.MagicMock(
            input_instance, return_value=u'something')

        # Verify we're starting with an unvalidated input
        self.assertEqual(input_instance.valid(), None)
        with warnings.catch_warnings(record=True) as messages:
            input_instance._validate()
            time.sleep(0.25)  # wait for warnings to register
        inputs.QT_APP.processEvents()

        # Validation still passes, but verify warning raised
        self.assertEqual(len(messages), 1)
        self.assertEqual(input_instance.valid(), True)

    def test_validate_error(self):
        input_instance = self.__class__.create_input(
            label='some_label', args_key='foo',
            validator=lambda args, limit_to=None: []
        )

        input_instance.value = mock.MagicMock(
            input_instance, return_value=u'something')

        input_instance._validator.validate = mock.MagicMock(
            input_instance._validator.validate, side_effect=ValueError('foo'))

        with self.assertRaises(ValueError):
            input_instance._validate()

    def test_nonhideable_default_state(self):
        sample_widget = QtWidgets.QWidget()
        sample_widget.setLayout(QtWidgets.QGridLayout())
        input_instance = self.__class__.create_input(
            label='some_label', hideable=False)
        input_instance.add_to(sample_widget.layout())
        sample_widget.show()

        self.assertEqual(input_instance.hideable, False)
        self.assertEqual(input_instance.hidden(), False)

        for widget, hidden in zip(input_instance.widgets,
                                  [False, False, False, False, False]):
            if not widget:
                continue
            if not widget.isHidden() == hidden:
                self.fail('Widget %s hidden: %s, expected: %s' % (
                    widget, widget.isHidden(), hidden))

    def test_nonhideable_set_hidden_fails(self):
        input_instance = self.__class__.create_input(
            label='some_label', hideable=False)
        with self.assertRaises(ValueError):
            input_instance.set_hidden(False)

    def test_hideable_set_hidden(self):
        sample_widget = QtWidgets.QWidget()
        sample_widget.setLayout(QtWidgets.QGridLayout())
        input_instance = self.__class__.create_input(
            label='some_label', hideable=True)
        input_instance.add_to(sample_widget.layout())
        sample_widget.show()

        self.assertEqual(input_instance.hidden(), True)  # default is hidden
        input_instance.set_hidden(False)
        self.assertEqual(input_instance.hidden(), False)
        for widget, hidden in zip(input_instance.widgets,
                                  [False, False, False, False, False]):
            if not widget:
                continue
            if not widget.isHidden() == hidden:
                self.fail('Widget %s hidden: %s, expected: %s' % (
                    widget, widget.isHidden(), hidden))

        input_instance.set_hidden(True)
        self.assertEqual(input_instance.hidden(), True)
        for widget, hidden in zip(input_instance.widgets,
                                  [False, False, True, True, True]):
            if not widget:
                continue
            if not widget.isHidden() == hidden:
                self.fail('Widget %s hidden: %s, expected: %s' % (
                    widget, widget.isHidden(), hidden))

    def test_hidden_change_signal(self):
        input_instance = self.__class__.create_input(
            label='some_label', hideable=True)
        callback = mock.MagicMock()
        input_instance.hidden_changed.connect(callback)
        self.assertEqual(input_instance.hidden(), True)

        with wait_on_signal(input_instance.hidden_changed):
            input_instance.set_hidden(False)

        callback.assert_called_with(True)

    def test_hidden_when_not_hideable(self):
        """UI: Verify non-hideable Text input has expected behavior."""
        input_instance = self.__class__.create_input(
            label='Some label', hideable=False)

        self.assertEqual(input_instance.hideable, False)
        self.assertEqual(input_instance.hidden(), False)

        with self.assertRaises(ValueError):
            input_instance.set_hidden(True)


class TextTest(GriddedInputTest):
    @staticmethod
    def create_input(*args, **kwargs):
        from natcap.invest.ui.inputs import Text
        return Text(*args, **kwargs)

    def test_value(self):
        input_instance = self.__class__.create_input(label='text')
        self.assertEqual(input_instance.value(), '')
        self.assertTrue(isinstance(input_instance.value(), six.text_type))

    def test_set_value(self):
        input_instance = self.__class__.create_input(label='text')
        self.assertEqual(input_instance.value(), '')
        input_instance.set_value('foo')
        self.assertEqual(input_instance.value(), u'foo')
        self.assertTrue(isinstance(input_instance.value(), six.text_type))

    def test_set_value_cyrillic_str(self):
        input_instance = self.__class__.create_input(label='text')
        self.assertEqual(input_instance.value(), '')
        input_instance.set_value('fooДЖЩя')
        self.assertEqual(input_instance.value(),
                         unicode('fooДЖЩя', 'utf-8'))
        self.assertTrue(isinstance(input_instance.value(), six.text_type))

    def test_set_value_cyrillic_unicode(self):
        input_instance = self.__class__.create_input(label='text')
        self.assertEqual(input_instance.value(), '')
        input_instance.set_value(u'fooДЖЩя')
        self.assertEqual(input_instance.value(), u'fooДЖЩя')
        self.assertTrue(isinstance(input_instance.value(), six.text_type))

    def test_set_value_int(self):
        input_instance = self.__class__.create_input(label='text')
        input_instance.set_value(1)
        self.assertEqual(input_instance.value(), u'1')
        self.assertTrue(isinstance(input_instance.value(), six.text_type))

    def test_set_value_float(self):
        input_instance = self.__class__.create_input(label='text')
        input_instance.set_value(3.14159)
        self.assertEqual(input_instance.value(), u'3.14159')
        self.assertTrue(isinstance(input_instance.value(), six.text_type))

    def test_set_value_when_hideable(self):
        input_instance = self.__class__.create_input(label='text',
                                                     hideable=True)
        self.assertEqual(input_instance.value(), '')
        self.assertEqual(input_instance.hideable, True)
        self.assertEqual(input_instance.hidden(), True)
        input_instance.set_value('foo')
        self.assertEqual(input_instance.value(), u'foo')
        self.assertTrue(isinstance(input_instance.value(), six.text_type))
        self.assertFalse(input_instance.hidden())

    def test_value_changed_signal_emitted(self):
        input_instance = self.__class__.create_input(label='text')
        callback = mock.MagicMock()
        input_instance.value_changed.connect(callback)

        self.assertEqual(input_instance.value(), '')

        with wait_on_signal(input_instance.value_changed):
            input_instance.set_value('foo')

        callback.assert_called_with(u'foo')

    def test_textfield_settext(self):
        input_instance = self.__class__.create_input(label='text')

        input_instance.textfield.setText('foo')
        self.assertEqual(input_instance.value(), u'foo')
        self.assertTrue(isinstance(input_instance.value(), six.text_type))

    def test_textfield_settext_signal(self):
        input_instance = self.__class__.create_input(label='text')
        callback = mock.MagicMock()
        input_instance.value_changed.connect(callback)

        with wait_on_signal(input_instance.value_changed):
            input_instance.textfield.setText('foo')

        callback.assert_called_with(u'foo')

    def test_textfield_drag_n_drop(self):
        input_instance = self.__class__.create_input(label='text')

        mime_data = QtCore.QMimeData()
        mime_data.setText('Hello world!')

        event = QtGui.QDragEnterEvent(
            input_instance.textfield.pos(),
            QtCore.Qt.CopyAction,
            mime_data,
            QtCore.Qt.LeftButton,
            QtCore.Qt.NoModifier)

        input_instance.textfield.dragEnterEvent(event)
        self.assertEqual(event.isAccepted(), True)

    def test_textfield_drag_n_drop_urls(self):
        input_instance = self.__class__.create_input(label='text')

        mime_data = QtCore.QMimeData()
        mime_data.setText('Hello world!')
        mime_data.setUrls([QtCore.QUrl('/foo/bar')])

        event = QtGui.QDragEnterEvent(
            input_instance.textfield.pos(),
            QtCore.Qt.CopyAction,
            mime_data,
            QtCore.Qt.LeftButton,
            QtCore.Qt.NoModifier)

        input_instance.textfield.dragEnterEvent(event)
        self.assertEqual(event.isAccepted(), False)

    def test_textfield_drop(self):
        input_instance = self.__class__.create_input(label='text')

        mime_data = QtCore.QMimeData()
        mime_data.setText('Hello world!')
        mime_data.setUrls([QtCore.QUrl('/foo/bar')])

        event = QtGui.QDropEvent(
            input_instance.textfield.pos(),
            QtCore.Qt.CopyAction,
            mime_data,
            QtCore.Qt.LeftButton,
            QtCore.Qt.NoModifier)

        input_instance.textfield.dropEvent(event)
        self.assertEqual(event.isAccepted(), True)
        self.assertEqual(input_instance.value(), 'Hello world!')

    def test_clear(self):
        input_instance = self.__class__.create_input(label='text')
        input_instance.set_value('foo')
        input_instance.clear()
        self.assertEqual(input_instance.value(), '')
        self.assertEqual(input_instance.valid(), None)


class PathTest(TextTest):
    @staticmethod
    def create_input(*args, **kwargs):
        from natcap.invest.ui.inputs import _Path
        return _Path(*args, **kwargs)

    def test_path_context_menu_coverage(self):
        input_instance = self.__class__.create_input(label='foo')

        _callback = mock.MagicMock()
        input_instance.textfield.textChanged.connect(_callback)

        event = QtGui.QContextMenuEvent(
            QtGui.QContextMenuEvent.Mouse,
            input_instance.textfield.mapToGlobal(
                input_instance.textfield.pos()))

        def _click_out_of_contextmenu():
            # In case the popup isn't shown until after the callback is called,
            # we should be sure to wait for when it is shown.
            popup = None
            while popup is None:
                popup = QT_APP.activePopupWidget()
                try:
                    popup.close()
                except AttributeError:
                    # When popup is None
                    QTest.qWait(25)

        QtCore.QTimer.singleShot(25, _click_out_of_contextmenu)
        input_instance.textfield.contextMenuEvent(event)

        # simulate textchanged signal (expects a bool)
        input_instance.textfield._emit_textchanged(True)
        QT_APP.processEvents()
        _callback.assert_called_once()

    def test_path_selected(self):
        input_instance = self.__class__.create_input(label='foo')
        # Only run this test on subclasses of path
        if input_instance.__class__.__name__ != '_Path':
            input_instance.path_select_button.path_selected.emit(u'/tmp/foo')
            self.assertTrue(input_instance.value(), '/tmp/foo')

    def test_path_dialog_cancelled(self):
        input_instance = self.__class__.create_input(label='foo')
        # Only run this test on subclasses of path
        if input_instance.__class__.__name__ != '_Path':
            # initial value should not be overwritten by the new value.
            input_instance.set_value('some_value')

            # path is blank when the dialog was cancelled.
            input_instance.path_select_button.path_selected.emit(u'')
            self.assertTrue(input_instance.value(), 'some_value')

    def test_path_selected_cyrillic(self):
        input_instance = self.__class__.create_input(label='foo')
        # Only run this test on subclasses of path
        if input_instance.__class__.__name__ != '_Path':
            input_instance.path_select_button.path_selected.emit(
                u'/tmp/fooДЖЩя'.encode('cp1251'))
            self.assertTrue(input_instance.value(), u'/tmp/fooДЖЩя')

    def test_textfield_drag_n_drop(self):
        input_instance = self.__class__.create_input(label='text')

        mime_data = QtCore.QMimeData()
        mime_data.setText(u'Hello world!ДЖЩя'.encode('cp1251'))

        event = QtGui.QDragEnterEvent(
            input_instance.textfield.pos(),
            QtCore.Qt.CopyAction,
            mime_data,
            QtCore.Qt.LeftButton,
            QtCore.Qt.NoModifier)

        input_instance.textfield.dragEnterEvent(event)
        self.assertEqual(event.isAccepted(), False)

    def test_textfield_drag_n_drop_urls(self):
        input_instance = self.__class__.create_input(label='text')

        mime_data = QtCore.QMimeData()
        mime_data.setText(u'Hello world!ДЖЩя')
        mime_data.setUrls([QtCore.QUrl(u'/foo/bar/ДЖЩя'.encode('cp1251'))])

        event = QtGui.QDragEnterEvent(
            input_instance.textfield.pos(),
            QtCore.Qt.CopyAction,
            mime_data,
            QtCore.Qt.LeftButton,
            QtCore.Qt.NoModifier)

        input_instance.textfield.dragEnterEvent(event)
        self.assertEqual(event.isAccepted(), True)

    def test_textfield_drop(self):
        pass

    def test_textfield_drop_windows(self):
        input_instance = self.__class__.create_input(label='text')

        mime_data = QtCore.QMimeData()
        mime_data.setText(u'Hello world!ДЖЩя')
        # this is what paths look like when Qt receives them.
        mime_data.setUrls([QtCore.QUrl(u'/C:/foo/bar/ДЖЩя')])

        event = QtGui.QDropEvent(
            input_instance.textfield.pos(),
            QtCore.Qt.CopyAction,
            mime_data,
            QtCore.Qt.LeftButton,
            QtCore.Qt.NoModifier)

        with mock.patch('platform.system', return_value='Windows'):
            input_instance.textfield.dropEvent(event)

        self.assertEqual(event.isAccepted(), True)
        self.assertEqual(input_instance.value(), u'C:/foo/bar/ДЖЩя')

    def test_textfield_drop_mac(self):
        # NOTE: Mac OS's filesystem is UTF-8.
        input_instance = self.__class__.create_input(label='text')

        text_path = u'/foo/bar/ДЖЩя'
        mime_data = QtCore.QMimeData()
        mime_data.setText(u'Hello world!ДЖЩя')
        mime_data.setUrls([QtCore.QUrl(text_path)])

        event = QtGui.QDropEvent(
            input_instance.textfield.pos(),
            QtCore.Qt.CopyAction,
            mime_data,
            QtCore.Qt.LeftButton,
            QtCore.Qt.NoModifier)

        with mock.patch('platform.system', return_value='Darwin'):
            with mock.patch('subprocess.Popen') as mock_popen:
                mock_process = mock.Mock()
                mock_process.configure_mock(
                    **{'communicate.return_value': [text_path]})
                mock_popen.return_value = mock_process

                input_instance.textfield.dropEvent(event)

        self.assertTrue(mock_popen.called)
        self.assertTrue(mock_popen.call_args[0][0].startswith('osascript'))
        self.assertEqual(event.isAccepted(), True)
        self.assertEqual(input_instance.value(), u'/foo/bar/ДЖЩя')


class FolderTest(PathTest):
    @staticmethod
    def create_input(*args, **kwargs):
        from natcap.invest.ui.inputs import Folder
        return Folder(*args, **kwargs)


class FileTest(PathTest):
    @staticmethod
    def create_input(*args, **kwargs):
        from natcap.invest.ui.inputs import File
        return File(*args, **kwargs)


class SaveFileTest(PathTest):
    @staticmethod
    def create_input(*args, **kwargs):
        from natcap.invest.ui.inputs import SaveFile
        return SaveFile(*args, **kwargs)


class CheckboxTest(GriddedInputTest):
    @staticmethod
    def create_input(*args, **kwargs):
        from natcap.invest.ui.inputs import Checkbox
        return Checkbox(*args, **kwargs)

    def test_value(self):
        input_instance = self.__class__.create_input(label='new_label')
        self.assertEqual(input_instance.value(), False)  # default value

        # set the value using the qt method
        input_instance.checkbox.setChecked(True)
        self.assertEqual(input_instance.value(), True)

    def test_set_value(self):
        input_instance = self.__class__.create_input(label='new_label')
        self.assertEqual(input_instance.value(), False)
        input_instance.set_value(True)
        self.assertEqual(input_instance.value(), True)

    def test_value_changed_signal_emitted(self):
        input_instance = self.__class__.create_input(label='new_label')
        callback = mock.MagicMock()
        input_instance.value_changed.connect(callback)
        self.assertEqual(input_instance.value(), False)

        with wait_on_signal(input_instance.value_changed):
            input_instance.set_value(True)

        callback.assert_called_with(True)

    def test_value_changed_signal(self):
        input_instance = self.__class__.create_input(label='new_label')
        callback = mock.MagicMock()
        input_instance.value_changed.connect(callback)

        with wait_on_signal(input_instance.value_changed):
            input_instance.value_changed.emit(True)

        callback.assert_called_with(True)

    def test_clear(self):
        input_instance = self.__class__.create_input(label='new_label')
        input_instance.set_value(True)
        input_instance.clear()
        self.assertEqual(input_instance.value(), False)

    def test_valid(self):
        input_instance = self.__class__.create_input(label='new_label')
        self.assertEqual(input_instance.value(), False)
        self.assertEqual(input_instance.valid(), True)
        input_instance.set_value(True)
        self.assertEqual(input_instance.valid(), True)

    def test_validate_required_validator(self):
        # Override from GriddedInputTest, as checkbox is always valid.
        from natcap.invest.ui import inputs
        input_instance = self.__class__.create_input(
            label='some_label', args_key='foo'
        )

        input_instance.value = mock.MagicMock(
            input_instance, return_value=u'something')

        # Verify we're starting with an unvalidated input
        self.assertEqual(input_instance.valid(), True)
        with warnings.catch_warnings(record=True) as messages:
            input_instance._validate()
            time.sleep(0.25)  # wait for warnings to register
        inputs.QT_APP.processEvents()

        # Validation still passes, but verify warning raised
        self.assertEqual(len(messages), 1)
        self.assertEqual(input_instance.valid(), True)

    def test_validate_missing_args_key(self):
        # Override from GriddedInputTest, as checkbox is always valid.
        from natcap.invest.ui import inputs
        input_instance = self.__class__.create_input(
            label='some_label')

        input_instance.value = mock.MagicMock(
            input_instance, return_value=u'something')

        # Verify we're starting with an unvalidated input
        self.assertEqual(input_instance.valid(), True)
        with warnings.catch_warnings(record=True) as messages:
            input_instance._validate()
            time.sleep(0.25)  # wait for warnings to register
        inputs.QT_APP.processEvents()

        # Validation still passes
        self.assertEqual(input_instance.valid(), True)


    def test_label(self):
        # Override, sinve 'Optional' is irrelevant for Checkbox.
        pass

    def test_validator(self):
        pass

    def test_validate_required(self):
        pass

    def test_validate_passes(self):
        pass

    def test_validate_fails(self):
        pass

    def test_required(self):
        pass

    def test_set_required(self):
        pass

    def test_nonrequired(self):
        pass

    def test_nonhideable_set_hidden_fails(self):
        pass

    def test_nonhideable_default_state(self):
        pass

    def test_label_required(self):
        pass

    def test_hideable_set_hidden(self):
        pass

    def test_hidden_when_not_hideable(self):
        pass

    def test_hidden_change_signal(self):
        pass

    def test_validate_required_args_key(self):
        pass

    def test_validate_error(self):
        pass


class DropdownTest(GriddedInputTest):
    @staticmethod
    def create_input(*args, **kwargs):
        from natcap.invest.ui.inputs import Dropdown
        return Dropdown(*args, **kwargs)

    def test_options(self):
        input_instance = self.__class__.create_input(
            label='label', options=('foo', 'bar', 'baz'))
        self.assertEqual(input_instance.options, [u'foo', u'bar', u'baz'])

    def test_options_typecast(self):
        input_instance = self.__class__.create_input(
            label='label', options=(1, 2, 3))
        self.assertEqual(input_instance.options, [u'1', u'2', u'3'])

    def test_set_options_unicode(self):
        input_instance = self.__class__.create_input(
            label='label', options=(u'Þingvellir',))
        self.assertEqual(input_instance.options, [u'Þingvellir'])

    def test_clear(self):
        input_instance = self.__class__.create_input(
            label='label', options=('foo', 'bar', 'baz'))
        input_instance.set_value('bar')
        self.assertEqual(input_instance.value(), 'bar')
        input_instance.clear()
        self.assertEqual(input_instance.value(), 'foo')

    def test_clear_no_options(self):
        input_instance = self.__class__.create_input(
            label='label', options=())
        try:
            input_instance.clear()
        except Exception as e:
            self.fail("Unexpected exception: %s" % repr(e))

    def test_set_value(self):
        input_instance = self.__class__.create_input(
            label='label', options=('foo', 'bar', 'baz'))
        input_instance.set_value('foo')
        self.assertEqual(input_instance.value(), u'foo')

    def test_set_value_noncast(self):
        input_instance = self.__class__.create_input(
            label='label', options=(1, 2, 3))
        input_instance.set_value(1)
        self.assertEqual(input_instance.value(), u'1')

    def test_set_value_not_in_options(self):
        input_instance = self.__class__.create_input(
            label='label', options=(1, 2, 3))
        with self.assertRaises(ValueError):
            input_instance.set_value('foo')

    def test_value(self):
        input_instance = self.__class__.create_input(
            label='label', options=('foo', 'bar', 'baz'))
        self.assertEqual(input_instance.value(), u'foo')
        self.assertTrue(isinstance(input_instance.value(), six.text_type))

    def test_value_changed_signal_emitted(self):
        input_instance = self.__class__.create_input(
            label='label', options=('foo', 'bar', 'baz'))
        callback = mock.MagicMock()
        input_instance.value_changed.connect(callback)
        self.assertEqual(input_instance.value(), u'foo')

        with wait_on_signal(input_instance.value_changed):
            input_instance.set_value('bar')

        callback.assert_called_with('bar')

    def test_label(self):
        # Override, since 'Optional' is irrelevant for Dropdown.
        pass

    def test_validator(self):
        pass

    def test_validate_required(self):
        pass

    def test_validate_passes(self):
        pass

    def test_validate_fails(self):
        pass

    def test_required(self):
        pass

    def test_set_required(self):
        pass

    def test_nonrequired(self):
        pass

    def test_label_required(self):
        pass

    def test_validate_required_args_key(self):
        pass

    def test_validate_error(self):
        pass

    def test_validate_missing_args_key(self):
        pass

    def test_validate_required_validator(self):
        pass


class LabelTest(_QtTest):
    def test_add_to_layout(self):
        from natcap.invest.ui.inputs import Label

        super_widget = QtWidgets.QWidget()
        super_widget.setLayout(QtWidgets.QGridLayout())
        label = Label('Hello, World!')
        label.add_to(super_widget.layout())


class ContainerTest(InVESTModelInputTest):
    @staticmethod
    def create_input(*args, **kwargs):
        from natcap.invest.ui.inputs import Container
        return Container(*args, **kwargs)

    def test_expandable(self):
        input_instance = self.__class__.create_input(label='foo',
                                                     expandable=False)

        self.assertEqual(input_instance.expandable, False)
        self.assertEqual(input_instance.expanded, True)

        input_instance.expandable = True
        self.assertEqual(input_instance.expandable, True)

    def test_expanded(self):
        from natcap.invest.ui import inputs
        input_instance = self.__class__.create_input(label='foo',
                                                     expandable=True,
                                                     expanded=True)
        input_instance.show()

        # Add an input so we can text that the input becomes visible.
        contained_input = inputs.Text(label='some text!')
        input_instance.add_input(contained_input)

        self.assertEqual(input_instance.expandable, True)
        self.assertEqual(input_instance.expanded, True)

        input_instance.expanded = False
        self.assertEqual(input_instance.expanded, False)

    def test_clear(self):
        input_instance = self.__class__.create_input(label='foo',
                                                     expandable=True)
        input_instance.expanded = True
        input_instance.clear()
        self.assertEqual(input_instance.expanded, False)

    def test_value_changed_signal(self):
        input_instance = self.__class__.create_input(label='foo',
                                                     expandable=True)
        callback = mock.MagicMock()
        input_instance.value_changed.connect(callback)

        with wait_on_signal(input_instance.value_changed):
            input_instance.value_changed.emit(True)

        callback.assert_called_with(True)

    def test_value_changed_signal_emitted(self):
        input_instance = self.__class__.create_input(label='foo',
                                                     expandable=True,
                                                     expanded=False)
        callback = mock.MagicMock()
        input_instance.value_changed.connect(callback)
        self.assertEqual(input_instance.value(), False)

        with wait_on_signal(input_instance.value_changed):
            input_instance.set_value(True)

        callback.assert_called_with(True)

    def test_value(self):
        input_instance = self.__class__.create_input(label='foo',
                                                     expandable=True)

        input_instance.setChecked(False)
        self.assertEqual(input_instance.value(), False)
        input_instance.setChecked(True)
        self.assertEqual(input_instance.value(), True)

    def test_set_value(self):
        input_instance = self.__class__.create_input(label='foo',
                                                     expandable=True,
                                                     expanded=False)

        self.assertEqual(input_instance.value(), False)
        input_instance.set_value(True)
        self.assertEqual(input_instance.value(), True)

    def test_set_value_nonexpandable(self):
        input_instance = self.__class__.create_input(label='foo',
                                                     expandable=False)
        with self.assertRaises(ValueError):
            input_instance.set_value(False)

    def test_add_input_multi_coverage(self):
        # Multis need a special case because the whole container needs to be
        # resized via a callback when a new input is added to the multi.
        from natcap.invest.ui import inputs
        input_instance = self.__class__.create_input(label='foo')
        multi = inputs.Multi(label='Some multi element',
                             callable_=functools.partial(inputs.Text,
                                                         label='text input'))
        input_instance.add_input(multi)
        multi.add_item()

    def test_helptext(self):
        pass

    def test_nonrequired(self):
        pass

    def test_required(self):
        pass

    def test_set_required(self):
        pass


class MultiTest(ContainerTest):
    @staticmethod
    def create_input(*args, **kwargs):
        from natcap.invest.ui.inputs import Multi

        if 'callable_' not in kwargs:
            kwargs['callable_'] = MultiTest.create_sample_callable(
                label='some text')
        return Multi(*args, **kwargs)

    @staticmethod
    def create_sample_callable(*args, **kwargs):
        from natcap.invest.ui.inputs import Text
        return functools.partial(Text, *args, **kwargs)

    def test_setup_callable_not_callable(self):
        with self.assertRaises(ValueError):
            self.__class__.create_input(
                label='foo',
                callable_=None)

    def test_value_changed_signal_emitted(self):
        input_instance = self.__class__.create_input(
            label='foo',
            callable_=self.__class__.create_sample_callable(label='foo'))

        callback = mock.MagicMock()
        input_instance.value_changed.connect(callback)
        self.assertEqual(input_instance.value(), [])

        with wait_on_signal(input_instance.value_changed):
            input_instance.set_value(('aaa', 'bbb'))

        callback.assert_called_with(['aaa', 'bbb'])

    def test_value_changed_signal(self):
        input_instance = self.__class__.create_input(
            label='foo',
            callable_=self.__class__.create_sample_callable(label='foo'))

        callback = mock.MagicMock()
        input_instance.value_changed.connect(callback)
        self.assertEqual(input_instance.value(), [])

        with wait_on_signal(input_instance.value_changed):
            input_instance.value_changed.emit(['aaa', 'bbb'])

        callback.assert_called_with(['aaa', 'bbb'])

    def test_value(self):
        input_instance = self.__class__.create_input(
            label='foo',
            callable_=self.__class__.create_sample_callable(label='foo'))

        self.assertEqual(input_instance.value(), [])  # default value

    def test_set_value(self):
        input_instance = self.__class__.create_input(
            label='foo',
            callable_=self.__class__.create_sample_callable(label='foo'))

        self.assertEqual(input_instance.value(), [])  # default value
        input_instance.set_value(('aaa', 'bbb'))
        self.assertEqual(input_instance.value(), ['aaa', 'bbb'])

    def test_remove_item_by_button(self):
        input_instance = self.__class__.create_input(
            label='foo',
            callable_=self.__class__.create_sample_callable(label='foo'))

        self.assertEqual(input_instance.value(), [])  # default value
        input_instance.set_value(('aaa', 'bbb', 'ccc'))
        self.assertEqual(input_instance.value(), ['aaa', 'bbb', 'ccc'])

        # reach into the Multi and press the 'bbb' remove button
        QTest.mouseClick(input_instance.remove_buttons[1],
                         QtCore.Qt.LeftButton)

        self.assertEqual(input_instance.value(), ['aaa', 'ccc'])

    def test_add_item_by_link(self):
        input_instance = self.__class__.create_input(
            label='foo',
            callable_=self.__class__.create_sample_callable(label='foo'))
        input_instance.add_link.linkActivated.emit('add_new')

        self.assertEqual(input_instance.value(), [''])

    def test_clear(self):
        input_instance = self.__class__.create_input(
            label='foo',
            callable_=self.__class__.create_sample_callable(label='foo'))

        # Add a few text inputs to this multi
        for _ in xrange(3):
            input_instance.add_item()

        input_instance.clear()
        self.assertEqual(input_instance.value(), [])

    def test_set_value_nonexpandable(self):
        pass

    def test_expanded(self):
        pass

    def test_expandable(self):
        pass

    def test_set_required(self):
        pass


class ValidationWorkerTest(_QtTest):
    def test_run(self):
        from natcap.invest.ui.inputs import ValidationWorker
        _callable = mock.MagicMock(return_value=[])
        worker = ValidationWorker(
            target=_callable,
            args={'foo': 'bar'},
            limit_to='foo')
        worker.start()
        while not worker.isFinished():
            QTest.qWait(50)
        self.assertEqual(worker.warnings, [])
        self.assertEqual(worker.error, None)

    def test_error(self):
        from natcap.invest.ui.inputs import ValidationWorker
        _callable = mock.MagicMock(side_effect=KeyError('missing'))
        worker = ValidationWorker(
            target=_callable,
            args={'foo': 'bar'},
            limit_to='foo')
        worker.start()
        while not worker.isFinished():
            QTest.qWait(50)
        self.assertEqual(worker.warnings, [])
        self.assertEqual(worker.error, "'missing'")


class FileButtonTest(_QtTest):
    def test_button_clicked(self):
        from natcap.invest.ui.inputs import FileButton
        button = FileButton('Some title')

        # Patch up the open_method to return a known path.
        # Would block on user input otherwise.
        button.open_method = mock.MagicMock(return_value='/some/path')
        _callback = mock.MagicMock()
        button.path_selected.connect(_callback)

        QTest.mouseClick(button, QtCore.Qt.LeftButton)
        QT_APP.processEvents()

        _callback.assert_called_with('/some/path')
        QT_APP.processEvents()

    def test_button_title(self):
        from natcap.invest.ui.inputs import FileButton
        button = FileButton('Some title')
        self.assertEqual(button.dialog_title, 'Some title')


class FolderButtonTest(_QtTest):
    def test_button_clicked(self):
        from natcap.invest.ui.inputs import FolderButton
        button = FolderButton('Some title')

        # Patch up the open_method to return a known path.
        # Would block on user input otherwise.
        button.open_method = mock.MagicMock(return_value='/some/path')
        _callback = mock.MagicMock()
        button.path_selected.connect(_callback)

        QTest.mouseClick(button, QtCore.Qt.LeftButton)
        QT_APP.processEvents()

        _callback.assert_called_with('/some/path')
        QT_APP.processEvents()

    def test_button_title(self):
        from natcap.invest.ui.inputs import FolderButton
        button = FolderButton('Some title')
        self.assertEqual(button.dialog_title, 'Some title')


class FileDialogTest(_SettingsSandbox):
    def test_save_file_title_and_last_selection(self):
        from natcap.invest.ui.inputs import FileDialog, INVEST_SETTINGS
        dialog = FileDialog()
        dialog.file_dialog.getSaveFileName = mock.MagicMock(
            spec=dialog.file_dialog.getSaveFileName,
            return_value='/new/file')

        INVEST_SETTINGS.setValue('last_dir', '/tmp/foo/bar')

        out_file = dialog.save_file(title='foo', start_dir=None)
        self.assertEqual(
            dialog.file_dialog.getSaveFileName.call_args[0],  # pos. args
            (dialog.file_dialog, 'foo', '/tmp/foo/bar'))
        self.assertEqual(out_file, '/new/file')
        self.assertEqual(INVEST_SETTINGS.value('last_dir', '', unicode),
                         u'/new')

    def test_save_file_defined_savefile(self):
        from natcap.invest.ui.inputs import FileDialog
        dialog = FileDialog()
        dialog.file_dialog.getSaveFileName = mock.MagicMock(
            spec=dialog.file_dialog.getSaveFileName,
            return_value=os.path.join('/new','file'))

        out_file = dialog.save_file(title='foo', start_dir='/tmp',
                                    savefile='file.txt')
        self.assertEqual(
            dialog.file_dialog.getSaveFileName.call_args[0],  # pos. args
            (dialog.file_dialog, 'foo', os.path.join('/tmp', 'file.txt')))

        self.assertEqual(out_file, os.path.join('/new', 'file'))

    def test_open_file_qt5(self):
        from natcap.invest.ui.inputs import FileDialog, INVEST_SETTINGS
        dialog = FileDialog()

        # patch up the Qt method to get the path to the file to open
        # Qt4 and Qt5 have different return values.  Mock up accordingly.
        # Simulate Qt5 return value.
        try:
            _old_qtpy_version = qtpy.QT_VERSION
            qtpy.QT_VERSION = ('5', '5', '5')
            dialog.file_dialog.getOpenFileName = mock.MagicMock(
                spec=dialog.file_dialog.getOpenFileName,
                return_value=('/new/file', 'filter'))

            INVEST_SETTINGS.setValue('last_dir', '/tmp/foo/bar')
            out_file = dialog.open_file(title='foo')
        finally:
            qtpy.QT_VERSION = _old_qtpy_version

        self.assertEqual(
            dialog.file_dialog.getOpenFileName.call_args[0],  # pos. args
            (dialog.file_dialog, 'foo', '/tmp/foo/bar', ''))
        self.assertEqual(out_file, '/new/file')
        self.assertEqual(INVEST_SETTINGS.value('last_dir', '', unicode), '/new')

    def test_open_file_qt4(self):
        from natcap.invest.ui.inputs import FileDialog, INVEST_SETTINGS
        dialog = FileDialog()

        # patch up the Qt method to get the path to the file to open
        # Qt4 and Qt5 have different return values.  Mock up accordingly.
        # Simulate Qt4 return value.
        try:
            _old_qtpy_version = qtpy.QT_VERSION
            qtpy.QT_VERSION = ('4', '5', '6')
            dialog.file_dialog.getOpenFileName = mock.MagicMock(
                spec=dialog.file_dialog.getOpenFileName,
                return_value='/new/file')

            INVEST_SETTINGS.setValue('last_dir', '/tmp/foo/bar')
            out_file = dialog.open_file(title='foo')
        finally:
            qtpy.QT_VERSION = _old_qtpy_version

        self.assertEqual(
            dialog.file_dialog.getOpenFileName.call_args[0],  # pos. args
            (dialog.file_dialog, 'foo', '/tmp/foo/bar', ''))
        self.assertEqual(out_file, '/new/file')
        self.assertEqual(INVEST_SETTINGS.value('last_dir', '', unicode), '/new')

    def test_open_folder(self):
        from natcap.invest.ui.inputs import FileDialog, INVEST_SETTINGS
        dialog = FileDialog()

        # patch up the Qt method to get the path to the file to open
        dialog.file_dialog.getExistingDirectory = mock.MagicMock(
            spec=dialog.file_dialog.getExistingDirectory,
            return_value='/existing/folder')

        INVEST_SETTINGS.setValue('last_dir', '/tmp/foo/bar')
        new_folder = dialog.open_folder('foo', start_dir=None)

        self.assertEqual(dialog.file_dialog.getExistingDirectory.call_args[0],
                         (dialog.file_dialog, 'Select folder: foo', '/tmp/foo/bar'))
        self.assertEqual(new_folder, '/existing/folder')
        self.assertEqual(INVEST_SETTINGS.value('last_dir', '', unicode),
                         '/existing/folder')


class InfoButtonTest(_QtTest):
    def test_buttonpress(self):
        from natcap.invest.ui.inputs import InfoButton
        button = InfoButton('some text')
        self.assertEqual(button.whatsThis(), 'some text')

        # Necessary to mock up the QWhatsThis module because it always
        # segfaults in a test if I don't.  Haven't yet been able to figure out
        # why or how to work around, and this allows me to have the test
        # coverage.
        with mock.patch('qtpy.QtWidgets.QWhatsThis'):
            button.show()
            QTest.mouseClick(button, QtCore.Qt.LeftButton)


class FormTest(_QtTest):
    @staticmethod
    def validate(args, limit_to=None):
        return []

    @staticmethod
    def execute(args, limit_to=None):
        pass

    @staticmethod
    def make_ui():
        from natcap.invest.ui.inputs import Form

        return Form()

    def test_run_button_pressed(self):
        form = FormTest.make_ui()
        mock_object = mock.MagicMock()
        form.submitted.connect(mock_object)

        QTest.mouseClick(form.run_button,
                         QtCore.Qt.LeftButton)

        QT_APP.processEvents()
        mock_object.assert_called_once()

    def test_run_noerror(self):
        form = FormTest.make_ui()
        def _target():
            return
        with wait_on_signal(form.run_finished, timeout=250):
            form.run(target=_target)

        QT_APP.processEvents()
        # At the end of the run, the button should be visible.
        self.assertTrue(form.run_dialog.openWorkspaceButton.isVisible())

        # close the window by pressing the back button.
        QTest.mouseClick(form.run_dialog.backButton,
                         QtCore.Qt.LeftButton)

    def test_run_target_error(self):
        form = FormTest.make_ui()
        with self.assertRaises(ValueError):
            form.run(target='str does not have a __call__()')

    def test_open_workspace_on_success(self):
        class _SampleTarget(object):
            @staticmethod
            def validate(args, limit_to=None):
                return []

            @staticmethod
            def execute(args):
                pass

        form = FormTest.make_ui()
        target = _SampleTarget().execute

        # patch open_workspace to avoid lots of open file dialogs.
        with mock.patch('natcap.invest.ui.inputs.open_workspace',
                        mock.MagicMock(return_value=None)) as open_workspace:
            with wait_on_signal(form.run_finished):
                form.run(target=target)

                self.assertTrue(form.run_dialog.openWorkspaceCB.isVisible())
                self.assertFalse(
                    form.run_dialog.openWorkspaceButton.isVisible())

                form.run_dialog.openWorkspaceCB.setChecked(True)
                self.assertTrue(form.run_dialog.openWorkspaceCB.isChecked())

            if QT_APP.hasPendingEvents():
                QT_APP.processEvents()

        def _close_modal_dialog():
            # close the window by pressing the back button.
            QTest.mouseClick(form.run_dialog.backButton,
                                QtCore.Qt.LeftButton)
        QtCore.QTimer.singleShot(25, _close_modal_dialog)

        if QT_APP.hasPendingEvents():
            QT_APP.processEvents()

        open_workspace.assert_called_once()

    def test_run_prevent_dialog_close_esc(self):
        thread_event = threading.Event()

        class _SampleTarget(object):
            @staticmethod
            def validate(args, limit_to=None):
                return []

            @staticmethod
            def execute(args):
                thread_event.wait()

        target_mod = _SampleTarget().execute
        form = FormTest.make_ui()
        form.run(target=target_mod)
        QTest.keyPress(form.run_dialog, QtCore.Qt.Key_Escape)
        self.assertTrue(form.run_dialog.isVisible())

        # when the execute function finishes, pressing escape should
        # close the window.
        thread_event.set()
        QTest.keyPress(form.run_dialog, QtCore.Qt.Key_Escape)
        self.assertEqual(form.run_dialog.result(), QtWidgets.QDialog.Rejected)
        self.assertEqual(form.run_dialog.result(), QtWidgets.QDialog.Rejected)

    def test_run_prevent_dialog_close_event(self):
        thread_event = threading.Event()

        class _SampleTarget(object):
            @staticmethod
            def validate(args, limit_to=None):
                return []

            @staticmethod
            def execute(args):
                thread_event.wait()

        form = FormTest.make_ui()
        target_mod = _SampleTarget().execute
        try:
            form.run(target=target_mod, kwargs={'args': {'a': 1}})
            if QT_APP.hasPendingEvents():
                QT_APP.processEvents()
            self.assertTrue(form.run_dialog.isVisible())
            form.run_dialog.close()
            if QT_APP.hasPendingEvents():
                QT_APP.processEvents()
            self.assertTrue(form.run_dialog.isVisible())

            # when the execute function finishes, pressing escape should
            # close the window.
            thread_event.set()
            form._thread.join()
            if QT_APP.hasPendingEvents():
                QT_APP.processEvents()
            form.run_dialog.close()
            if QT_APP.hasPendingEvents():
                QT_APP.processEvents()
            self.assertFalse(form.run_dialog.isVisible())
        except Exception as error:
            LOGGER.exception('Something failed')
            # If something happens while executing, be sure the thread executes
            # cleanly.
            thread_event.set()
            form._thread.join()
            self.fail(error)

    def test_run_error(self):
        class _SampleTarget(object):
            @staticmethod
            def validate(args, limit_to=None):
                return []

            @staticmethod
            def execute(args):
                raise RuntimeError('Something broke!')

        target_mod = _SampleTarget().execute
        form = FormTest.make_ui()
        form.run(target=target_mod, kwargs={'args': {}})
        form._thread.join()
        if QT_APP.hasPendingEvents():
            QT_APP.processEvents()

        self.assertTrue('encountered' in form.run_dialog.messageArea.text())

    def test_show(self):
        form = FormTest.make_ui()
        form.show()

    def test_resize_scrollbar(self):
        form = FormTest.make_ui()
        form.show()
        self.assertTrue('border: None' in form.scroll_area.styleSheet())
        form.scroll_area.update_scroll_border(50, 50)  # simulate form resize
        self.assertTrue(len(form.scroll_area.styleSheet()) == 0)

    def test_add_input(self):
        from natcap.invest.ui import inputs
        form = FormTest.make_ui()
        text_input = inputs.Text('hello there')
        form.add_input(text_input)


class OpenWorkspaceTest(_QtTest):
    def test_windows(self):
        from natcap.invest.ui.inputs import open_workspace
        with mock.patch('subprocess.Popen') as method:
            with mock.patch('platform.system', return_value='Windows'):
                with mock.patch('os.path.normpath', return_value='/foo\\bar'):
                    open_workspace(os.path.join('/foo', 'bar'))
                    method.assert_called_with('explorer "/foo\\bar"')

    def test_mac(self):
        from natcap.invest.ui.inputs import open_workspace
        with mock.patch('subprocess.Popen') as method:
            with mock.patch('platform.system', return_value='Darwin'):
                with mock.patch('os.path.normpath', return_value='/foo/bar'):
                    open_workspace('/foo/bar')
                    method.assert_called_with('open /foo/bar', shell=True)

    def test_linux(self):
        from natcap.invest.ui.inputs import open_workspace
        with mock.patch('subprocess.Popen') as method:
            with mock.patch('platform.system', return_value='Linux'):
                with mock.patch('os.path.normpath', return_value='/foo/bar'):
                    open_workspace('/foo/bar')
                    method.assert_called_with(['xdg-open', '/foo/bar'])

    def test_error_in_subprocess(self):
        from natcap.invest.ui.inputs import open_workspace
        with mock.patch('subprocess.Popen',
                        side_effect=OSError('error message')) as patch:
            with mock.patch('os.path.normpath', return_value='/foo/bar'):
                open_workspace('/foo/bar')
                patch.assert_called_once()


class ExecutionTest(_QtTest):
    def test_executor_run(self):
        from natcap.invest.ui.execution import Executor

        thread_event = threading.Event()

        def _waiting_func(*args, **kwargs):
            thread_event.wait()

        target = mock.MagicMock(wraps=_waiting_func)
        callback = mock.MagicMock()
        args = ('a', 'b', 'c')
        kwargs = {'d': 1, 'e': 2, 'f': 3}

        executor = Executor(
            target=target,
            args=args,
            kwargs=kwargs)

        self.assertEqual(executor.target, target)
        self.assertEqual(executor.args, args)
        self.assertEqual(executor.kwargs, kwargs)

        # register the callback with the finished signal.
        executor.finished.connect(callback)

        executor.start()
        thread_event.set()
        executor.join()
        if QT_APP.hasPendingEvents():
            QT_APP.processEvents()
        callback.assert_called_once()
        target.assert_called_once()
        target.assert_called_with(*args, **kwargs)

    def test_executor_exception(self):
        from natcap.invest.ui.execution import Executor

        thread_event = threading.Event()

        def _waiting_func(*args, **kwargs):
            thread_event.wait()
            raise ValueError('Some demo exception')

        target = mock.MagicMock(wraps=_waiting_func)
        callback = mock.MagicMock()
        args = ('a', 'b', 'c')
        kwargs = {'d': 1, 'e': 2, 'f': 3}

        executor = Executor(
            target=target,
            args=args,
            kwargs=kwargs)

        self.assertEqual(executor.target, target)
        self.assertEqual(executor.args, args)
        self.assertEqual(executor.kwargs, kwargs)

        # register the callback with the finished signal.
        executor.finished.connect(callback)

        executor.start()
        thread_event.set()
        executor.join()
        if QT_APP.hasPendingEvents():
            QT_APP.processEvents()
        callback.assert_called_once()
        target.assert_called_once()
        target.assert_called_with(*args, **kwargs)

        self.assertTrue(executor.failed)
        self.assertEqual(str(executor.exception),
                         'Some demo exception')
        self.assertTrue(isinstance(executor.traceback, basestring))

    def test_default_args(self):
        from natcap.invest.ui.execution import Executor

        executor = Executor(target=mock.MagicMock())

        # We didn't define args or kwargs (which default to None), so verify
        # that the parameters are set correctly.
        self.assertEqual(executor.args, ())
        self.assertEqual(executor.kwargs, {})


class IntegrationTests(_QtTest):
    def test_checkbox_enables_collapsible_container(self):
        from natcap.invest.ui import inputs
        checkbox = inputs.Checkbox(label='Trigger')
        container = inputs.Container(label='Container',
                                     expandable=True,
                                     expanded=False,
                                     interactive=False)
        # Interactivity of the contained file is dependent upon the
        # collapsed state of the container.
        contained_file = inputs.File(label='some file input')
        container.add_input(contained_file)
        checkbox.value_changed.connect(container.set_interactive)

        # Assert everything starts out fine.
        self.assertTrue(checkbox.interactive)
        self.assertFalse(container.interactive)
        self.assertFalse(container.expanded)
        self.assertFalse(contained_file.interactive)
        self.assertFalse(contained_file.visible())

        # When the checkbox is enabled, the container should become enabled,
        # but the container's contained widgets should still be noninteractive
        checkbox.set_value(True)
        if QT_APP.hasPendingEvents():
            QT_APP.processEvents()

        self.assertTrue(container.interactive)
        self.assertFalse(container.expanded)
        self.assertFalse(contained_file.interactive)
        self.assertFalse(contained_file.visible())

        # When the container is expanded, the contained input should become
        # interactive and visible
        container.set_value(True)
        if QT_APP.hasPendingEvents():
            QT_APP.processEvents()

        self.assertTrue(container.interactive)
        self.assertTrue(container.expanded)
        self.assertTrue(contained_file.interactive)
        self.assertTrue(contained_file.visible())


class OptionsDialogTest(_QtTest):
    def test_postprocess_not_implemented_coverage(self):
        """UI OptionsDialog: Coverage for postprocess method."""
        from natcap.invest.ui import model
        from natcap.invest.ui import inputs

        options_dialog = model.OptionsDialog()
        options_dialog.open()
        options_dialog.accept()
        inputs.QT_APP.processEvents()

    def test_postprocess_not_implemented(self):
        """UI OptionsDialog: postprocess() raises NotImplementedError."""
        from natcap.invest.ui import model

        options_dialog = model.OptionsDialog()
        with self.assertRaises(NotImplementedError):
            options_dialog.postprocess(0)


class SettingsDialogTest(_SettingsSandbox):
    def test_cache_dir_initialized_correctly(self):
        """UI SettingsDialog: check initialization of inputs."""
        from natcap.invest.ui import model

        settings_dialog = model.SettingsDialog()
        try:
            # Qt4
            cache_dir = QtGui.QDesktopServices.storageLocation(
                QtGui.QDesktopServices.CacheLocation)
        except AttributeError:
            # Package location changed in Qt5
            cache_dir = QtCore.QStandardPaths.writableLocation(
                QtCore.QStandardPaths.CacheLocation)

        self.assertEqual(settings_dialog.cache_directory.value(),
                         cache_dir)

    def test_cache_dir_setting_set_correctly(self):
        """UI SettingsDialog: check settings values when input changed."""
        from natcap.invest.ui import model
        from natcap.invest.ui import inputs

        settings_dialog = model.SettingsDialog()
        settings_dialog.show()
        settings_dialog.cache_directory.set_value('new_dir')
        QTest.mouseClick(settings_dialog.ok_button,
                         QtCore.Qt.LeftButton)
        inputs.QT_APP.processEvents()
        try:
            self.assertEqual(settings_dialog.cache_directory.value(),
                             'new_dir')
        finally:
            settings_dialog.close()


class DatastackOptionsDialogTests(_QtTest):
    def setUp(self):
        self.workspace = tempfile.mkdtemp()

    def tearDown(self):
        shutil.rmtree(self.workspace)

    def test_dialog_invalid_datastack_path(self):
        """UI Datastack Options: verify datastack file validity."""
        from natcap.invest.ui import model

        options_dialog = model.DatastackOptionsDialog(
            paramset_basename='test_model')
        new_paramset_path = os.path.join(
            self.workspace, 'testdir1', 'test.invs.json')

        # I can't use os.chmod to set writeable permissions on Windows, per the
        # python docs (https://docs.python.org/2/library/os.html#os.chmod).
        # Mock allows me to simulate the change.
        with mock.patch('os.access', return_value=False):
            options_dialog.save_parameters.set_value(new_paramset_path)
            self.assertFalse(options_dialog.ok_button.isEnabled())
            self.assertFalse(options_dialog.save_parameters.valid())

    def test_dialog_return_value(self):
        """UI Datastack Options: Verify return value of dialog."""
        from natcap.invest.ui import model
        from natcap.invest.ui import inputs

        options_dialog = model.DatastackOptionsDialog(
            paramset_basename='test_model')

        # set this option to ensure coverage of the slot
        options_dialog.datastack_type.set_value(model._DATASTACK_DATA_ARCHIVE)
        options_dialog.datastack_type.set_value(model._DATASTACK_PARAMETER_SET)
        inputs.QT_APP.processEvents()

        new_paramset_path = os.path.join(self.workspace, 'test.invs.json')
        options_dialog.save_parameters.set_value(new_paramset_path)

        def _press_accept():
            options_dialog.accept()

        QtCore.QTimer.singleShot(25, _press_accept)
        return_options = options_dialog.exec_()

        self.assertEqual(
            model.DatastackSaveOpts(
                model._DATASTACK_PARAMETER_SET,  # datastack type
                False,  # use relative paths
                False,  # include workpace
                new_paramset_path),  # datastack path
            return_options)

    def test_dialog_cancelled(self):
        """UI Datastack Options: Verify return value when dialog cancelled."""
        from natcap.invest.ui import model
        from natcap.invest.ui import inputs

        options_dialog = model.DatastackOptionsDialog(
            paramset_basename='test_model')

        # set this option to ensure coverage of the slot
        options_dialog.datastack_type.set_value(model._DATASTACK_DATA_ARCHIVE)
        options_dialog.datastack_type.set_value(model._DATASTACK_PARAMETER_SET)
        inputs.QT_APP.processEvents()

        def _press_accept():
            options_dialog.reject()

        QtCore.QTimer.singleShot(25, _press_accept)
        return_options = options_dialog.exec_()

        self.assertEqual(return_options, None)

    def test_dialog_savefile_validation_fails(self):
        """UI Datastack Options: Verify validation fails when expected."""
        from natcap.invest.ui import model
        from natcap.invest.ui import inputs

        options_dialog = model.DatastackOptionsDialog(
            paramset_basename='test_model')

        save_path_with_missing_dir = os.path.join(
            self.workspace, 'foo', 'parameters.invs.json')

        options_dialog.datastack_type.set_value(model._DATASTACK_PARAMETER_SET)
        options_dialog.save_parameters.set_value(save_path_with_missing_dir)
        inputs.QT_APP.processEvents()

        self.assertFalse(options_dialog.save_parameters.valid())



class ModelTests(_QtTest):
    def setUp(self):
        self.workspace = tempfile.mkdtemp()
        _QtTest.setUp(self)

    def tearDown(self):
        _QtTest.tearDown(self)
        shutil.rmtree(self.workspace)

    @staticmethod
    def build_model(validate_func=None, target_func=None):
        from natcap.invest.ui import model
        from natcap.invest import validation

        if target_func is None:
            def _target(args):
                pass
            target_func = _target

        if validate_func is None:
            @validation.invest_validator
            def _validate(args, limit_to=None):
                return []
            validate_func = _validate

        class _TestInVESTModel(model.InVESTModel):
            def __init__(self):
                model.InVESTModel.__init__(self,
                                     label='Test model',
                                     target=target_func,
                                     validator=validate_func,
                                     localdoc='testmodel.html')
                # Default model class already has workspace and suffix input.

            def assemble_args(self):
                return {
                    self.workspace.args_key: self.workspace.value(),
                    self.suffix.args_key: self.suffix.value(),
                }

            def __del__(self):
                # clear the settings for future runs.
                self.settings.clear()
                model.InVESTModel.__del__(self)

        model = _TestInVESTModel()

        # clear the model's settings before we run our test.
        model.settings.clear()

        return model

    def test_model_defaults(self):
        """UI Model: Check that workspace and suffix are added."""
        from natcap.invest.ui import inputs

        model_ui = ModelTests.build_model()
        try:
            workspace_input = getattr(model_ui, 'workspace')
            self.assertTrue(isinstance(workspace_input, inputs.Folder))

            suffix_input = getattr(model_ui, 'suffix')
            self.assertTrue(isinstance(suffix_input, inputs.Text))
        except AttributeError as missing_input:
            self.fail(str(missing_input))

    def test_lastrun(self):
        """UI Model: Check that lastrun saving/loading works."""
        model_ui = ModelTests.build_model()

        # Set input values and save the lastrun.
        model_ui.workspace.set_value('foo')
        model_ui.suffix.set_value('bar')
        model_ui.save_lastrun()

        # change the input values
        model_ui.workspace.set_value('new workspace')
        model_ui.suffix.set_value('new suffix')
        self.assertEqual(model_ui.workspace.value(), 'new workspace')
        self.assertEqual(model_ui.suffix.value(), 'new suffix')

        # load the values from lastrun and assert that the values are correct.
        model_ui.load_lastrun()
        self.assertEqual(model_ui.workspace.value(), 'foo')
        self.assertEqual(model_ui.suffix.value(), 'bar')

    def test_close_window_confirm(self):
        """UI Model: Close confirmation dialog 'remember lastrun' checkbox."""
        model_ui = ModelTests.build_model()
        model_ui.show()
        QTest.qWait(25)

        threading_event = threading.Event()

        def _tests():
            # verify 'remember inputs' is checked by default.
            self.assertTrue(model_ui.quit_confirm_dialog.checkbox.isChecked())

            # click yes.
            QTest.mouseClick(
                model_ui.quit_confirm_dialog.button(QtWidgets.QMessageBox.Yes),
                QtCore.Qt.LeftButton)

            threading_event.set()

        QtCore.QTimer.singleShot(25, _tests)
        model_ui.close()
        QTest.qWait(25)

        threading_event.wait(0.5)

        # verify the 'remember inputs' state
        self.assertEqual(model_ui.settings.value('remember_lastrun'),
                         True)
        self.assertFalse(model_ui.quit_confirm_dialog.isVisible())
        self.assertFalse(model_ui.isVisible())

    def test_close_window_cancel(self):
        """UI Model: Close confirmation dialog cancel"""
        model_ui = ModelTests.build_model()
        model_ui.show()

        threading_event = threading.Event()

        def _tests():
            # click cancel.
            button = QtWidgets.QMessageBox.Cancel
            QTest.mouseClick(
                model_ui.quit_confirm_dialog.button(button),
                QtCore.Qt.LeftButton)
            threading_event.set()

        QtCore.QTimer.singleShot(25, _tests)

        model_ui.close()
        threading_event.wait(0.5)
        self.assertFalse(model_ui.quit_confirm_dialog.isVisible())
        self.assertTrue(model_ui.isVisible())

    def test_validation_passes(self):
        """UI Model: Check what happens when validation passes."""
        from natcap.invest import validation
        from natcap.invest.ui import inputs

        @validation.invest_validator
        def _sample_validate(args, limit_to=None):
            # no validation errors!
            return []

        model_ui = ModelTests.build_model(_sample_validate)
        model_ui.show()

        model_ui.validate(block=True)
        inputs.QT_APP.processEvents()
        self.assertEqual(len(model_ui.validation_report_dialog.warnings), 0)
        self.assertTrue(model_ui.is_valid())

    def test_validate_blocking(self):
        """UI Model: Validate that the blocking validation call works."""
        from natcap.invest import validation
        from natcap.invest.ui import inputs

        @validation.invest_validator
        def _sample_validate(args, limit_to=None):
            return [(('workspace_dir',), 'some error')]

        model_ui = ModelTests.build_model(_sample_validate)
        model_ui.show()

        model_ui.validate(block=True)
        inputs.QT_APP.processEvents()
        self.assertEqual(len(model_ui.validation_report_dialog.warnings), 1)
        self.assertFalse(model_ui.is_valid())

    def test_validate_nonblocking(self):
        """UI Model: Validate that the nonblocking validation call works."""
        from natcap.invest import validation
        from natcap.invest.ui import inputs

        @validation.invest_validator
        def _sample_validate(args, limit_to=None):
            return [(('workspace_dir',), 'some error')]

        model_ui = ModelTests.build_model(_sample_validate)
        model_ui.show()

        model_ui.validate(block=False)
        inputs.QT_APP.processEvents()
        self.assertEqual(len(model_ui.validation_report_dialog.warnings), 1)
        self.assertFalse(model_ui.is_valid())

    def test_assemble_args_not_implemented(self):
        """UI Model: Validate exception when assemble_args not implemented."""
        from natcap.invest.ui import model

        with self.assertRaises(NotImplementedError):
            model_ui = model.InVESTModel(
                label='foo',
                target=lambda args: None,
                validator=lambda args, limit_to=None: [],
                localdoc='sometextfile.html'
            )
            model_ui.assemble_args()

    def test_load_args(self):
        """UI Model: Check that we can load args as expected."""
        model_ui = ModelTests.build_model()
        args = {
            'workspace_dir': 'new workspace!',
            'suffix': 'a',
        }
        model_ui.load_args(args)
        self.assertEqual(model_ui.workspace.value(), args['workspace_dir'])
        self.assertEqual(model_ui.suffix.value(), args['suffix'])

    def test_load_args_bad_key(self):
        """UI Model: Check that we can handle loading of bad keys."""
        model_ui = ModelTests.build_model()
        model_ui.workspace.set_value('')
        args = {
            'bad_key': 'something unexpected!',
            'suffix': 'a',
        }
        model_ui.load_args(args)
        self.assertEqual(model_ui.workspace.value(), '')  # was never changed
        self.assertEqual(model_ui.suffix.value(), args['suffix'])

    def test_load_args_error(self):
        """UI Model: Check that we can handle errors when loading args."""
        model_ui = ModelTests.build_model()
        model_ui.workspace.set_value('')
        args = {
            'workspace_dir': 'workspace',
            'suffix': 'a',
        }

        def _raise_valueerror(new_value):
            raise ValueError('foo!')

        model_ui.workspace.set_value = _raise_valueerror
        model_ui.load_args(args)

        self.assertEqual(model_ui.workspace.value(), '')  # was never changed
        self.assertEqual(model_ui.suffix.value(), args['suffix'])

    def test_run(self):
        """UI Model: Check that we can run the model."""
        from natcap.invest.ui import inputs
        model_ui = ModelTests.build_model()
        model_ui.test_container = inputs.Container('test')
        model_ui.add_input(model_ui.test_container)

        def _close_window():
            # trigger whole-model validation for coverage of callback.
            model_ui.workspace.set_value('foo')

            QT_APP.processEvents()

            model_ui.close(prompt=False)

        model_ui.run()
        self.assertTrue(model_ui.isVisible())

    def test_local_docs_from_hyperlink(self):
        """UI Model: Check that we can open the local docs missing dialog."""
        model_ui = ModelTests.build_model()
        model_ui.run()

        def _check_dialog_and_close():
            self.assertTrue(model_ui.local_docs_missing_dialog.isVisible())
            model_ui.local_docs_missing_dialog.accept()

        QtCore.QTimer.singleShot(25, _check_dialog_and_close)

        # simulate a mouse click on the localdocs hyperlink.
        model_ui.links.linkActivated.emit('localdocs')

    def test_local_docs_launch(self):
        """UI Model: Check that we can launch local documentation."""
        model_ui = ModelTests.build_model()
        model_ui.run()

        if hasattr(QtCore, 'QDesktopServices'):
            patch_object = mock.patch('qtpy.QtCore.QDesktopServices.openUrl')
        else:
            # PyQt5 changed the location of this.
            patch_object = mock.patch('qtpy.QtGui.QDesktopServices.openUrl')

        # simulate a mouse click on the localdocs hyperlink.
        with patch_object:
            with mock.patch('os.path.exists', return_value=True):
                # simulate about --> view documentation menu.
                model_ui._check_local_docs('http://some_file_that_exists')

    def test_load_datastack_paramset(self):
        """UI Model: Check that we can load a parameter set datastack."""
        from natcap.invest import datastack
        args = {
            'workspace_dir': 'foodir',
            'suffix': 'suffix',
        }
        datastack_filepath = os.path.join(self.workspace, 'paramset.json')
        datastack.write_parameter_set(
            datastack_filepath,
            args=args,
            name='test_model',
            relative=False)

        model_ui = ModelTests.build_model()
        model_ui.load_datastack(datastack_filepath)

        self.assertEqual(model_ui.workspace.value(), args['workspace_dir'])
        self.assertEqual(model_ui.suffix.value(), args['suffix'])

    def test_load_datastack_archive(self):
        """UI Model: Check that we can load a parameter archive."""
        from natcap.invest import datastack
        args = {
            'workspace_dir': 'foodir',
            'suffix': 'suffix',
        }
        datastack_filepath = os.path.join(self.workspace, 'archive.tar.gz')
        datastack.build_datastack_archive(args, 'test_model', datastack_filepath)

        extracted_archive = os.path.join(self.workspace, 'archive_dir')
        model_ui = ModelTests.build_model()
        def _set_extraction_dir():
            model_ui.datastack_archive_extract_dialog.extraction_point.set_value(
                extracted_archive)
            model_ui.datastack_archive_extract_dialog.accept()

        QtCore.QTimer.singleShot(25, _set_extraction_dir)
        model_ui.load_datastack(datastack_filepath)

        # Workspace isn't saved in a parameter archive, so just test suffix
        self.assertEqual(model_ui.suffix.value(), args['suffix'])

    def test_load_datastack_from_logfile(self):
        """UI Model: Check that we can load parameters from a logfile."""
        # write a sample logfile
        logfile_path = os.path.join(self.workspace, 'logfile')
        with open(logfile_path, 'w') as logfile:
            logfile.write(textwrap.dedent("""
                07/20/2017 16:37:48  natcap.invest.ui.model INFO
                Arguments:
                suffix                           foo
                workspace_dir                    some_workspace_dir

            """))

        model_ui = ModelTests.build_model()
        model_ui.load_datastack(logfile_path)

        self.assertEqual(model_ui.workspace.value(), 'some_workspace_dir')
        self.assertEqual(model_ui.suffix.value(), 'foo')

    def test_load_datastack_extraction_dialog_cancelled(self):
        """UI Model: coverage when user clicks cancel in datastack dialog."""
        from natcap.invest import datastack
        args = {
            'workspace_dir': 'foodir',
            'suffix': 'suffix',
        }
        datastack_filepath = os.path.join(self.workspace, 'archive.tar.gz')
        datastack.build_datastack_archive(args, 'test_model', datastack_filepath)
        model_ui = ModelTests.build_model()

        def _cancel_dialog():
            model_ui.datastack_archive_extract_dialog.reject()

        QtCore.QTimer.singleShot(25, _cancel_dialog)
        model_ui.load_datastack(datastack_filepath)
        self.assertFalse(model_ui.isVisible())

    def test_load_datastack_file_dialog_cancelled(self):
        """UI Model: coverage for when the file select dialog is cancelled."""
        # I'm mocking up the file dialog because I can't figure out how to
        # programmatically press the cancel button in a way that works on both
        # mac and linux.
        with mock.patch('qtpy.QtWidgets.QFileDialog.getOpenFileName',
                        return_value=(None, None)):
            model_ui = ModelTests.build_model()
            model_ui.load_datastack()

    def test_model_quickrun(self):
        """UI Model: Test the quickrun path through model.run()."""
        model_ui = ModelTests.build_model()

        def _update_workspace_value():
            model_ui.workspace.set_value(self.workspace)

        def _confirm_workspace_overwrite():
            # Just using dialog.accept() didn't work here, and I can't seem to
            # figure out why.
            QTest.mouseClick(
                model_ui.workspace_overwrite_confirm_dialog.button(
                    QtWidgets.QMessageBox.Yes),
                QtCore.Qt.LeftButton)

        QtCore.QTimer.singleShot(25, _update_workspace_value)

        # Need to wait a little longer on this one to compensate for other
        # singleshot timers in model.run().
        QtCore.QTimer.singleShot(500, _confirm_workspace_overwrite)
        model_ui.run(quickrun=True)

        while model_ui.isVisible():
            QTest.qWait(25)

    def test_save_datastack_cancel_coverage(self):
        """UI Model: Test coverage for cancelling save datastack dialog."""
        model_ui = ModelTests.build_model()

        def _cancel_datastack_dialog():
            model_ui.datastack_options_dialog.reject()

        QtCore.QTimer.singleShot(25, _cancel_datastack_dialog)
        model_ui._save_datastack_as()

    def test_save_datastack_as_archive(self):
        """UI Model: Test coverage for saving parameter archives."""
        from natcap.invest.ui import model
        model_ui = ModelTests.build_model()

        starting_window_title = model_ui.windowTitle()

        archive_path = os.path.join(self.workspace, 'archive.invs.tar.gz')

        def _set_archive_options():
            model_ui.datastack_options_dialog.datastack_type.set_value(
                model._DATASTACK_DATA_ARCHIVE)
            model_ui.datastack_options_dialog.save_parameters.set_value(
                archive_path)
            QT_APP.processEvents()
            model_ui.datastack_options_dialog.accept()

        QtCore.QTimer.singleShot(25, _set_archive_options)
        model_ui._save_datastack_as()
        self.assertNotEqual(starting_window_title, model_ui.windowTitle())

    def test_save_datastack_as_parameter_set(self):
        """UI Model: Test coverage for saving parameter set."""
        from natcap.invest.ui import model
        model_ui = ModelTests.build_model()

        starting_window_title = model_ui.windowTitle()

        archive_path = os.path.join(self.workspace, 'parameters.invs.json')

        def _set_archive_options():
            model_ui.datastack_options_dialog.datastack_type.set_value(
                model._DATASTACK_PARAMETER_SET)
            model_ui.datastack_options_dialog.use_relative_paths.set_value(
                True)
            model_ui.datastack_options_dialog.include_workspace.set_value(
                True)
            model_ui.datastack_options_dialog.save_parameters.set_value(
                archive_path)
            QT_APP.processEvents()
            model_ui.datastack_options_dialog.accept()

        QtCore.QTimer.singleShot(25, _set_archive_options)
        model_ui._save_datastack_as()
        self.assertNotEqual(starting_window_title, model_ui.windowTitle())

    def test_settings_saved_message(self):
        """UI Model: Verify that saving settings posts status to statusbar."""
        model_ui = ModelTests.build_model()

        def _save_settings():
            model_ui.settings_dialog.accept()

        QtCore.QTimer.singleShot(25, _save_settings)
        model_ui.settings_dialog.exec_()

        QT_APP.processEvents()
        self.assertEqual(model_ui.statusBar().currentMessage(), 'Settings saved')

    def test_run_with_validation_errors(self):
        """UI Model: Verify coverage when validation errors before a run."""
        from natcap.invest import validation

        @validation.invest_validator
        def _validate(args, limit_to=None):
            context = validation.ValidationContext(args, limit_to)
            # require workspace dir input.
            if context.is_arg_complete('workspace_dir', require=True):
                pass

            return context.warnings

        model_ui = ModelTests.build_model(_validate)
        model_ui.workspace.set_value('')
        model_ui.validate(block=True)
        self.assertEqual(len(model_ui.validation_report_dialog.warnings), 1)

        def _close_validation_report():
            model_ui.validation_report_dialog.accept()

        QtCore.QTimer.singleShot(25, _close_validation_report)
        model_ui.execute_model()

    def test_exception_raised_in_target(self):
        """UI Model: Verify coverage when exception raised in target."""
        def _target(args):
            raise Exception('foo!')

        model_ui = ModelTests.build_model(target_func=_target)
        model_ui.workspace.set_value(os.path.join(self.workspace,
                                                  'dir_not_there'))
        QT_APP.processEvents()

        # Wait until the InVESTModel object is about to be deleted.
        with wait_on_signal(model_ui.destroyed):
            model_ui.execute_model()

        self.assertEqual(str(model_ui.form._thread.exception), 'foo!')

    def test_workspace_overwrite_reject(self):
        """UI Model: Verify coverage when overwrite dialog is rejected."""

        model_ui = ModelTests.build_model()

        def _cancel_workspace_overwrite():
            model_ui.workspace_overwrite_confirm_dialog.reject()

        QtCore.QTimer.singleShot(50, _cancel_workspace_overwrite)
        model_ui.execute_model()

    def test_save_to_python(self):
        """UI Model: Verify that we can make a python script from params."""

        model_ui = ModelTests.build_model()

        python_file = os.path.join(self.workspace, 'python_script.py')

        model_ui.save_to_python(python_file)

        self.assertTrue(os.path.exists(python_file))

        module_name = str(uuid.uuid4()) + 'testscript'
        try:
            module = imp.load_source(module_name, python_file)
            self.assertEqual(module.args, model_ui.assemble_args())
        finally:
            del sys.modules[module_name]

<<<<<<< HEAD
    def test_drag_n_drop_scenario(self):
        """UI Model: Verify that we can drag-n-drop a valid scenario."""
        # Write a sample scenario file to drop
        scenario_filepath = os.path.join(self.workspace, 'scenario.invest.json')
        with open(scenario_filepath, 'w') as sample_scenario:
            sample_scenario.write(json.dumps(
                {'args': {'workspace_dir': '/foo/bar',
                          'suffix': 'baz'},
                 'name': 'test_model',
                 'invest_version': 'testing'}))

        model = ModelTests.build_model()
        mime_data = QtCore.QMimeData()
        mime_data.setText('Some scenario')
        mime_data.setUrls([QtCore.QUrl(scenario_filepath)])

        drag_event = QtGui.QDragEnterEvent(
            model.pos(),
            QtCore.Qt.CopyAction,
            mime_data,
            QtCore.Qt.LeftButton,
            QtCore.Qt.NoModifier)
        model.dragEnterEvent(drag_event)
        self.assertTrue(drag_event.isAccepted())

        event = QtGui.QDropEvent(
            model.pos(),
            QtCore.Qt.CopyAction,
            mime_data,
            QtCore.Qt.LeftButton,
            QtCore.Qt.NoModifier)

        # When the scenario is dropped, the scenario is loaded.
        model.dropEvent(event)
        self.assertEqual(model.workspace.value(), '/foo/bar')
        self.assertEqual(model.suffix.value(), 'baz')

    def test_drag_n_drop_rejected_multifile(self):
        """UI Model: Drag-n-drop fails when dragging several files."""
        model = ModelTests.build_model()
        mime_data = QtCore.QMimeData()
        mime_data.setText('Some scenarios')
        mime_data.setUrls([QtCore.QUrl('/path/1'),
                           QtCore.QUrl('/path/2')])

        drag_event = QtGui.QDragEnterEvent(
            model.pos(),
            QtCore.Qt.CopyAction,
            mime_data,
            QtCore.Qt.LeftButton,
            QtCore.Qt.NoModifier)
        model.dragEnterEvent(drag_event)
        self.assertFalse(drag_event.isAccepted())
=======
    def test_open_recent_menu(self):
        """UI Model: Check for correct behavior of the open-recent menu."""
        from natcap.invest import datastack

        model_ui = ModelTests.build_model()

        datastack_created = []
        for datastack_index in range(11):
            datastack_path = os.path.join(self.workspace,
                                         'datastack_%s.invest.json' %
                                         datastack_index)
            args = {
                'workspace_dir': 'workspace_%s' % datastack_index,
            }

            datastack.write_parameter_set(datastack_path, args, 'test')
            datastack_created.append(datastack_path)
            model_ui.load_datastack(datastack_path)

        previous_datastack_actions = []
        for action in model_ui.open_menu.actions():
            if action.isSeparator() or action is model_ui.open_file_action:
                continue
            previous_datastack_actions.append(action.data())

        # We should only have the 10 most recent datastack
        self.assertEqual(len(previous_datastack_actions), 10)
        self.assertEqual(max(previous_datastack_actions),
                         max(datastack_created))

        # The earliest datastack should have been booted off the list since
        # we're only keeping the 10 most recent.
        self.assertEqual(min(previous_datastack_actions),
                         sorted(datastack_created)[1])

    def test_load_datastack_display_short_filepaths(self):
        """UI Model: Check handling of long filepaths in open-recent menu."""
        model_ui = ModelTests.build_model()

        # synthesize a recent scenario path by adding it to the right setting.
        model_ui._add_to_open_menu('/foo.invest.json')

        last_run_datastack_actions = []
        for action in model_ui.open_menu.actions():
            if action.isSeparator() or action is model_ui.open_file_action:
                continue
            last_run_datastack_actions.append((action.text(), action.data()))

        self.assertEqual(len(last_run_datastack_actions), 1)
        self.assertTrue('/foo.invest.json' in last_run_datastack_actions[0][0])
        self.assertEqual(last_run_datastack_actions[0][1], '/foo.invest.json')

    def test_load_datastack_display_long_filepaths(self):
        """UI Model: Check handling of long filepaths in open-recent menu."""
        model_ui = ModelTests.build_model()

        # synthesize a recent scenario path by adding it to the right setting.
        deep_directory = os.path.join(*[str(uuid.uuid4()) for x in xrange(10)])
        filepath = os.path.join(deep_directory, 'something.invest.json')
        model_ui._add_to_open_menu(filepath)

        last_run_datastack_actions = []
        for action in model_ui.open_menu.actions():
            if action.isSeparator() or action is model_ui.open_file_action:
                continue
            last_run_datastack_actions.append((action.text(), action.data()))

        self.assertEqual(len(last_run_datastack_actions), 1)
        self.assertTrue('something.invest.json' in last_run_datastack_actions[0][0])
        self.assertEqual(last_run_datastack_actions[0][1], filepath)

    def test_load_datastack_from_open_recent(self):
        """UI Model: Check loading of datastack via open-recent menu."""
        from natcap.invest import datastack
        model_ui = ModelTests.build_model()

        datastack_filepath = os.path.join(self.workspace,
                                         'datastack.invest.json')
        args = {
            'workspace_dir': 'workspace_foo',
        }
        datastack.write_parameter_set(datastack_filepath, args, 'test')

        model_ui.load_datastack(datastack_filepath)
        self.assertEqual(model_ui.workspace.value(), 'workspace_foo')
        model_ui.workspace.set_value('some_other_workspace')
        self.assertEqual(model_ui.workspace.value(), 'some_other_workspace')

        last_run_datastack_actions = []
        for action in model_ui.open_menu.actions():
            if action.isSeparator() or action is model_ui.open_file_action:
                continue
            last_run_datastack_actions.append(action)

        # There should be exactly one recently-loaded datastack
        self.assertEqual(len(last_run_datastack_actions), 1)
        self.assertEqual(last_run_datastack_actions[0].data(), datastack_filepath)

        # When we trigger the action and process events, the datastack should
        # be loaded into the UI.
        action = last_run_datastack_actions[0]
        def _accept_parameter_overwrite():
            QTest.mouseClick(
                model_ui.input_overwrite_confirm_dialog.button(
                    QtWidgets.QMessageBox.Yes),
                QtCore.Qt.LeftButton)

        QtCore.QTimer.singleShot(50, _accept_parameter_overwrite)
        action.trigger()
        QT_APP.processEvents()

        self.assertEqual(model_ui.workspace.value(), 'workspace_foo')
>>>>>>> 34e7392c

    def test_clear_local_settings(self):
        """UI Model: Check that we can clear local settings."""
        model_ui = ModelTests.build_model()

        # write something to settings and check it's been saved
        model_ui.save_lastrun()
        self.assertEqual(model_ui.settings.allKeys(), ['lastrun'])

        # clear settings and verify it's been cleared.
        model_ui.clear_local_settings()
        self.assertEqual(model_ui.settings.allKeys(), [])


class ValidatorTest(_QtTest):
    def test_in_progress(self):
        from natcap.invest.ui import inputs

        parent_widget = QtWidgets.QWidget()
        validator = inputs.Validator(parent_widget)

        self.assertFalse(validator.in_progress())

        # validator should be in progress while _validate() is executing.
        def _validate(args, limit_to=None):
            self.assertTrue(validator.in_progress())
            return []

        validator.validate(target=_validate, args={})


class IsProbablyScenarioTests(unittest.TestCase):
    """Tests for our quick check for whether a file is a scenario."""

    def setUp(self):
        """Create a new workspace for each test."""
        self.workspace = tempfile.mkdtemp()

    def tearDown(self):
        """Clean up the workspace created for each test."""
        shutil.rmtree(self.workspace)

    def test_json_extension(self):
        """Model UI scenario: invest.json extension is a scenario"""
        from natcap.invest.ui import model

        filepath = 'some_model.invest.json'
        self.assertTrue(model.is_probably_scenario(filepath))

    def test_tar_gz_extension(self):
        """Model UI scenario: invest.tar.gz extension is a scenario"""
        from natcap.invest.ui import model

        filepath = 'some_model.invest.tar.gz'
        self.assertTrue(model.is_probably_scenario(filepath))

    def test_parameter_set(self):
        """Model UI scenario: a parameter set should be a scenario."""
        from natcap.invest.ui import model
        from natcap.invest import scenarios

        filepath = os.path.join(self.workspace, 'paramset.json')
        args = {'foo': 'foo', 'bar': 'bar'}
        scenarios.write_parameter_set(filepath, args, 'test_model')

        self.assertTrue(model.is_probably_scenario(filepath))

    def test_parameter_archive(self):
        """Model UI scenario: a parameter archive should be a scenario."""
        from natcap.invest.ui import model
        from natcap.invest import scenarios

        filepath = os.path.join(self.workspace, 'paramset.tar.gz')
        args = {'foo': 'foo', 'bar': 'bar'}
        scenarios.build_scenario_archive(args, 'test_model', filepath)

        self.assertTrue(model.is_probably_scenario(filepath))

    def test_parameter_logfile(self):
        """Model UI scenario: a logfile should be a scenario."""
        from natcap.invest.ui import model

        filepath = os.path.join(self.workspace, 'logfile.txt')
        with open(filepath, 'w') as logfile:
            logfile.write(textwrap.dedent("""
                07/20/2017 16:37:48  natcap.invest.ui.model INFO
                Arguments:
                suffix                           foo
                some_int                         1
                some_float                       2.33
                workspace_dir                    some_workspace_dir

                07/20/2017 16:37:48  natcap.invest.ui.model INFO post args.
            """))

        self.assertTrue(model.is_probably_scenario(filepath))

    def test_csv_not_a_parameter(self):
        """Model UI scenario: a CSV is probably not a parameter set."""
        from natcap.invest.ui import model

        filepath = os.path.join(self.workspace, 'sample.csv')
        with open(filepath, 'w') as sample_csv:
            sample_csv.write('A,B,C\n')
            sample_csv.write('"aaa","bbb","ccc"\n')

        self.assertFalse(model.is_probably_scenario(filepath))

<|MERGE_RESOLUTION|>--- conflicted
+++ resolved
@@ -2532,7 +2532,6 @@
         finally:
             del sys.modules[module_name]
 
-<<<<<<< HEAD
     def test_drag_n_drop_scenario(self):
         """UI Model: Verify that we can drag-n-drop a valid scenario."""
         # Write a sample scenario file to drop
@@ -2586,7 +2585,7 @@
             QtCore.Qt.NoModifier)
         model.dragEnterEvent(drag_event)
         self.assertFalse(drag_event.isAccepted())
-=======
+
     def test_open_recent_menu(self):
         """UI Model: Check for correct behavior of the open-recent menu."""
         from natcap.invest import datastack
@@ -2699,7 +2698,6 @@
         QT_APP.processEvents()
 
         self.assertEqual(model_ui.workspace.value(), 'workspace_foo')
->>>>>>> 34e7392c
 
     def test_clear_local_settings(self):
         """UI Model: Check that we can clear local settings."""
