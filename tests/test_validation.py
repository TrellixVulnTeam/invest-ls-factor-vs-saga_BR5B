"""Testing module for validation."""
# encoding=UTF-8
import tempfile
import unittest
from unittest.mock import Mock
import functools
import os
import shutil
import string
import time
import warnings

from osgeo import gdal, osr, ogr
import pandas


class SpatialOverlapTest(unittest.TestCase):
    """Test Spatial Overlap."""

    def setUp(self):
        """Create a new workspace to use for each test."""
        self.workspace_dir = tempfile.mkdtemp()

    def tearDown(self):
        """Remove the workspace created for this test."""
        shutil.rmtree(self.workspace_dir)

    def test_no_overlap(self):
        """Validation: verify lack of overlap."""
        from natcap.invest import validation

        driver = gdal.GetDriverByName('GTiff')
        filepath_1 = os.path.join(self.workspace_dir, 'raster_1.tif')
        filepath_2 = os.path.join(self.workspace_dir, 'raster_2.tif')

        for filepath, geotransform in (
                (filepath_1, [1, 1, 0, 1, 0, 1]),
                (filepath_2, [100, 1, 0, 100, 0, 1])):
            raster = driver.Create(filepath, 3, 3, 1, gdal.GDT_Int32)
            wgs84_srs = osr.SpatialReference()
            wgs84_srs.ImportFromEPSG(4326)
            raster.SetProjection(wgs84_srs.ExportToWkt())
            raster.SetGeoTransform(geotransform)
            raster = None

        error_msg = validation.check_spatial_overlap([filepath_1, filepath_2])
        self.assertTrue('Bounding boxes do not intersect' in error_msg)

    def test_overlap(self):
        """Validation: verify overlap."""
        from natcap.invest import validation

        driver = gdal.GetDriverByName('GTiff')
        filepath_1 = os.path.join(self.workspace_dir, 'raster_1.tif')
        filepath_2 = os.path.join(self.workspace_dir, 'raster_2.tif')

        for filepath, geotransform in (
                (filepath_1, [1, 1, 0, 1, 0, 1]),
                (filepath_2, [2, 1, 0, 2, 0, 1])):
            raster = driver.Create(filepath, 3, 3, 1, gdal.GDT_Int32)
            wgs84_srs = osr.SpatialReference()
            wgs84_srs.ImportFromEPSG(4326)
            raster.SetProjection(wgs84_srs.ExportToWkt())
            raster.SetGeoTransform(geotransform)
            raster = None

        self.assertEqual(
            None, validation.check_spatial_overlap([filepath_1, filepath_2]))

    def test_check_overlap_undefined_projection(self):
        """Validation: check overlap of raster with an undefined projection."""
        from natcap.invest import validation

        driver = gdal.GetDriverByName('GTiff')
        filepath_1 = os.path.join(self.workspace_dir, 'raster_1.tif')
        filepath_2 = os.path.join(self.workspace_dir, 'raster_2.tif')

        raster_1 = driver.Create(filepath_1, 3, 3, 1, gdal.GDT_Int32)
        wgs84_srs = osr.SpatialReference()
        wgs84_srs.ImportFromEPSG(4326)
        raster_1.SetProjection(wgs84_srs.ExportToWkt())
        raster_1.SetGeoTransform([1, 1, 0, 1, 0, 1])
        raster_1 = None

        # set up a raster with an undefined projection
        raster_2 = driver.Create(filepath_2, 3, 3, 1, gdal.GDT_Int32)
        raster_2.SetGeoTransform([2, 1, 0, 2, 0, 1])
        raster_2 = None

        error_msg = validation.check_spatial_overlap(
            [filepath_1, filepath_2], different_projections_ok=True)
        expected = f'Spatial file {filepath_2} has no projection'
        self.assertEqual(error_msg, expected)

    @unittest.skip("skipping due to unresolved projection comparison question")
    def test_different_projections_not_ok(self):
        """Validation: different projections not allowed by default.

        This test illustrates a bug we don't yet have a good solution for
        (natcap/invest#558)
        When ``different_projections_ok is False``, we don't check that the
        projections are actually the same, because there isn't a great way to
        do so. So there's the possibility that some bounding boxes overlap
        numerically, but have different projections, and thus pass validation
        when they shouldn't.
        """

        from natcap.invest import validation

        driver = gdal.GetDriverByName('GTiff')
        filepath_1 = os.path.join(self.workspace_dir, 'raster_1.tif')
        filepath_2 = os.path.join(self.workspace_dir, 'raster_2.tif')

        # bounding boxes overlap if we don't account for the projections
        for filepath, geotransform, epsg in (
                (filepath_1, [1, 1, 0, 1, 0, 1], 4326),
                (filepath_2, [2, 1, 0, 2, 0, 1], 2193)):
            raster = driver.Create(filepath, 3, 3, 1, gdal.GDT_Int32)
            wgs84_srs = osr.SpatialReference()
            wgs84_srs.ImportFromEPSG(epsg)
            raster.SetProjection(wgs84_srs.ExportToWkt())
            raster.SetGeoTransform(geotransform)
            raster = None

        expected = (f'Spatial files {[filepath_1, filepath_2]} do not all '
                    'have the same projection')
        self.assertEqual(
            validation.check_spatial_overlap([filepath_1, filepath_2]),
            expected)


class ValidatorTest(unittest.TestCase):
    """Test Validator."""

    def test_args_wrong_type(self):
        """Validation: check for error when args is the wrong type."""
        from natcap.invest import validation

        @validation.invest_validator
        def validate(args, limit_to=None):
            pass

        with self.assertRaises(AssertionError):
            validate(args=123)

    def test_limit_to_wrong_type(self):
        """Validation: check for error when limit_to is the wrong type."""
        from natcap.invest import validation

        @validation.invest_validator
        def validate(args, limit_to=None):
            pass

        with self.assertRaises(AssertionError):
            validate(args={}, limit_to=1234)

    def test_limit_to_not_in_args(self):
        """Validation: check for error when limit_to is not a key in args."""
        from natcap.invest import validation

        @validation.invest_validator
        def validate(args, limit_to=None):
            pass

        with self.assertRaises(AssertionError):
            validate(args={}, limit_to='bar')

    def test_args_keys_must_be_strings(self):
        """Validation: check for error when args keys are not all strings."""
        from natcap.invest import validation

        @validation.invest_validator
        def validate(args, limit_to=None):
            pass

        with self.assertRaises(AssertionError):
            validate(args={1: 'foo'})

    def test_return_keys_in_args(self):
        """Validation: check for error when return keys not all in args."""
        from natcap.invest import validation

        @validation.invest_validator
        def validate(args, limit_to=None):
            return [(('a',), 'error 1')]

        validation_errors = validate({})
        self.assertEqual(validation_errors,
                         [(('a',), 'error 1')])

    def test_wrong_parameter_names(self):
        """Validation: check for error when wrong function signature used."""
        from natcap.invest import validation

        @validation.invest_validator
        def validate(foo):
            pass

        with self.assertRaises(AssertionError):
            validate({})

    def test_return_value(self):
        """Validation: validation errors should be returned from decorator."""
        from natcap.invest import validation

        errors = [(('a', 'b'), 'Error!')]

        @validation.invest_validator
        def validate(args, limit_to=None):
            return errors

        validation_errors = validate({'a': 'foo', 'b': 'bar'})
        self.assertEqual(validation_errors, errors)

    def test_n_workers(self):
        """Validation: validation error returned on invalid n_workers."""
        from natcap.invest import spec_utils, validation

        args_spec = {
            'n_workers': spec_utils.N_WORKERS,
        }

        @validation.invest_validator
        def validate(args, limit_to=None):
            return validation.validate(args, args_spec)

        validation_errors = validate({'n_workers': 'not a number'})
        self.assertEqual(len(validation_errors), 1)
        self.assertTrue(validation_errors[0][0] == ['n_workers'])
        self.assertTrue('could not be interpreted as a number'
                        in validation_errors[0][1])

    def test_timeout_succeed(self):
        from natcap.invest import validation

        # both args and the kwarg should be passed to the function
        def func(arg1, arg2, kwarg=None):
            self.assertEqual(kwarg, 'kwarg')
            time.sleep(1)

        # this will raise an error if the timeout is exceeded
        # timeout defaults to 5 seconds so this should pass
        validation.timeout(func, 'arg1', 'arg2', kwarg='kwarg')

    def test_timeout_fail(self):
        from natcap.invest import validation

        # both args and the kwarg should be passed to the function
        def func(arg):
            time.sleep(6)

        # this will return a warning if the timeout is exceeded
        # timeout defaults to 5 seconds so this should fail
        with warnings.catch_warnings(record=True) as ws:
            # cause all warnings to always be triggered
            warnings.simplefilter("always")
            validation.timeout(func, 'arg')
            self.assertTrue(len(ws) == 1)
            self.assertTrue('timed out' in str(ws[0].message))


class DirectoryValidation(unittest.TestCase):
    """Test Directory Validation."""

    def setUp(self):
        """Create a new workspace to use for each test."""
        self.workspace_dir = tempfile.mkdtemp()

    def tearDown(self):
        """Remove the workspace created for this test."""
        shutil.rmtree(self.workspace_dir)

    def test_exists(self):
        """Validation: when a folder must exist and does."""
        from natcap.invest import validation

        self.assertEqual(None, validation.check_directory(self.workspace_dir))

    def test_not_exists(self):
        """Validation: when a folder must exist but does not."""
        from natcap.invest import validation

        dirpath = os.path.join(self.workspace_dir, 'nonexistent_dir')
        validation_warning = validation.check_directory(dirpath)
        self.assertTrue('not found' in validation_warning)

    def test_file(self):
        """Validation: when a file is given to folder validation."""
        from natcap.invest import validation

        filepath = os.path.join(self.workspace_dir, 'some_file.txt')
        with open(filepath, 'w') as opened_file:
            opened_file.write('the text itself does not matter.')

        validation_warning = validation.check_directory(filepath)

    def test_valid_permissions(self):
        """Validation: folder permissions."""
        from natcap.invest import validation

        self.assertEqual(None, validation.check_directory(
            self.workspace_dir, permissions='rwx'))

    def test_workspace_not_exists(self):
        """Validation: when a folder's parent must exist with permissions."""
        from natcap.invest import validation

        dirpath = 'foo'
        new_dir = os.path.join(self.workspace_dir, dirpath)

        self.assertEqual(None, validation.check_directory(
            new_dir, must_exist=False, permissions='rwx'))


class FileValidation(unittest.TestCase):
    """Test File Validator."""

    def setUp(self):
        """Create a new workspace to use for each test."""
        self.workspace_dir = tempfile.mkdtemp()

    def tearDown(self):
        """Remove the workspace created for this test."""
        shutil.rmtree(self.workspace_dir)

    def test_file_exists(self):
        """Validation: test that a file exists."""
        from natcap.invest import validation
        filepath = os.path.join(self.workspace_dir, 'file.txt')
        with open(filepath, 'w') as new_file:
            new_file.write("Here's some text.")

        self.assertEqual(None, validation.check_file(filepath))

    def test_file_not_found(self):
        """Validation: test when a file is not found."""
        from natcap.invest import validation
        filepath = os.path.join(self.workspace_dir, 'file.txt')

        error_msg = validation.check_file(filepath)

        self.assertTrue('File not found' in error_msg)


class RasterValidation(unittest.TestCase):
    """Test Raster Validation."""

    def setUp(self):
        """Create a new workspace to use for each test."""
        self.workspace_dir = tempfile.mkdtemp()

    def tearDown(self):
        """Remove the workspace created for this test."""
        shutil.rmtree(self.workspace_dir)

    def test_file_not_found(self):
        """Validation: test that a raster exists."""
        from natcap.invest import validation

        filepath = os.path.join(self.workspace_dir, 'file.txt')
        error_msg = validation.check_raster(filepath)
        self.assertTrue('not found' in error_msg)

    def test_invalid_raster(self):
        """Validation: test when a raster format is invalid."""
        from natcap.invest import validation

        filepath = os.path.join(self.workspace_dir, 'file.txt')
        with open(filepath, 'w') as bad_raster:
            bad_raster.write('not a raster')

        error_msg = validation.check_raster(filepath)
        self.assertTrue('could not be opened as a GDAL raster' in error_msg)

    def test_invalid_ovr_raster(self):
        """Validation: test when a .tif.ovr file is input as a raster."""
        from natcap.invest import validation

        # Use EPSG:32731  # WGS84 / UTM zone 31s
        driver = gdal.GetDriverByName('GTiff')
        filepath = os.path.join(self.workspace_dir, 'raster.tif')
        raster = driver.Create(filepath, 3, 3, 1, gdal.GDT_Int32)
        meters_srs = osr.SpatialReference()
        meters_srs.ImportFromEPSG(32731)
        raster.SetProjection(meters_srs.ExportToWkt())
        raster = None
        # I could only create overviews when opening the file, not on creation.
        # Build overviews taken from:
        # https://gis.stackexchange.com/questions/270498/compress-gtiff-external-overviews-with-gdal-api
        raster = gdal.OpenEx(filepath)
        gdal.SetConfigOption("COMPRESS_OVERVIEW", "DEFLATE")
        raster.BuildOverviews("AVERAGE", [2, 4, 8, 16, 32, 64, 128, 256])
        raster = None

        filepath_ovr = os.path.join(self.workspace_dir, 'raster.tif.ovr')
        error_msg = validation.check_raster(filepath_ovr)
        self.assertTrue('File found to be an overview' in error_msg)

    def test_raster_not_projected(self):
        """Validation: test when a raster is not linearly projected."""
        from natcap.invest import validation

        # use WGS84 as not linearly projected.
        driver = gdal.GetDriverByName('GTiff')
        filepath = os.path.join(self.workspace_dir, 'raster.tif')
        raster = driver.Create(filepath, 3, 3, 1, gdal.GDT_Int32)
        wgs84_srs = osr.SpatialReference()
        wgs84_srs.ImportFromEPSG(4326)
        raster.SetProjection(wgs84_srs.ExportToWkt())
        raster = None

        error_msg = validation.check_raster(filepath, projected=True)
        self.assertTrue('must be projected in linear units' in error_msg)

    def test_raster_incorrect_units(self):
        """Validation: test when a raster projection has wrong units."""
        from natcap.invest import spec_utils, validation

        # Use EPSG:32066  # NAD27 / BLM 16N (in US Survey Feet)
        driver = gdal.GetDriverByName('GTiff')
        filepath = os.path.join(self.workspace_dir, 'raster.tif')
        raster = driver.Create(filepath, 3, 3, 1, gdal.GDT_Int32)
        wgs84_srs = osr.SpatialReference()
        wgs84_srs.ImportFromEPSG(32066)
        raster.SetProjection(wgs84_srs.ExportToWkt())
        raster = None

        error_msg = validation.check_raster(
            filepath, projected=True, projection_units=spec_utils.u.meter)
        expected_msg = validation.WRONG_PROJECTION_UNIT_MSG % (
            'meter', 'us_survey_foot')
        self.assertEqual(expected_msg, error_msg)


class VectorValidation(unittest.TestCase):
    """Test Vector Validation."""

    def setUp(self):
        """Create a new workspace to use for each test."""
        self.workspace_dir = tempfile.mkdtemp()

    def tearDown(self):
        """Remove the workspace created for this test."""
        shutil.rmtree(self.workspace_dir)

    def test_file_not_found(self):
        """Validation: test when a vector file is not found."""
        from natcap.invest import validation

        filepath = os.path.join(self.workspace_dir, 'file.txt')
        error_msg = validation.check_vector(filepath)
        self.assertTrue('not found' in error_msg)

    def test_invalid_vector(self):
        """Validation: test when a vector's format is invalid."""
        from natcap.invest import validation

        filepath = os.path.join(self.workspace_dir, 'file.txt')
        with open(filepath, 'w') as bad_vector:
            bad_vector.write('not a vector')

        error_msg = validation.check_vector(filepath)
        self.assertTrue('could not be opened as a GDAL vector' in error_msg)

    def test_missing_fieldnames(self):
        """Validation: test when a vector is missing fields."""
        from natcap.invest import validation

        driver = gdal.GetDriverByName('GPKG')
        filepath = os.path.join(self.workspace_dir, 'vector.gpkg')
        vector = driver.Create(filepath, 0, 0, 0, gdal.GDT_Unknown)
        wgs84_srs = osr.SpatialReference()
        wgs84_srs.ImportFromEPSG(4326)
        layer = vector.CreateLayer('sample_layer', wgs84_srs, ogr.wkbUnknown)

        for field_name, field_type in (('COL_A', ogr.OFTInteger),
                                       ('col_b', ogr.OFTString)):
            layer.CreateField(ogr.FieldDefn(field_name, field_type))

        new_feature = ogr.Feature(layer.GetLayerDefn())
        new_feature.SetField('COL_A', 1)
        new_feature.SetField('col_b', 'hello')
        layer.CreateFeature(new_feature)

        new_feature = None
        layer = None
        vector = None

        error_msg = validation.check_vector(
            filepath, fields={'col_a': {}, 'col_b': {}, 'col_c': {}})
        expected = validation.MATCHED_NO_HEADERS_MSG % ('field', 'col_c')
        self.assertEqual(error_msg, expected)

    def test_vector_projected_in_m(self):
        """Validation: test that a vector's projection has expected units."""
        from natcap.invest import spec_utils, validation

        driver = gdal.GetDriverByName('GPKG')
        filepath = os.path.join(self.workspace_dir, 'vector.gpkg')
        vector = driver.Create(filepath, 0, 0, 0, gdal.GDT_Unknown)
        meters_srs = osr.SpatialReference()
        meters_srs.ImportFromEPSG(32731)
        layer = vector.CreateLayer('sample_layer', meters_srs, ogr.wkbUnknown)

        layer = None
        vector = None

        error_msg = validation.check_vector(
            filepath, projected=True, projection_units=spec_utils.u.foot)
        expected_msg = validation.WRONG_PROJECTION_UNIT_MSG % ('foot', 'metre')
        self.assertEqual(error_msg, expected_msg)

        self.assertEqual(None, validation.check_vector(
            filepath, projected=True, projection_units=spec_utils.u.meter))


class FreestyleStringValidation(unittest.TestCase):
    """Test Freestyle String Validation."""

    def test_int(self):
        """Validation: test that an int can be a valid string."""
        from natcap.invest import validation
        self.assertEqual(None, validation.check_freestyle_string(1234))

    def test_float(self):
        """Validation: test that a float can be a valid string."""
        from natcap.invest import validation
        self.assertEqual(None, validation.check_freestyle_string(1.234))

    def test_regexp(self):
        """Validation: test that we can check regex patterns on strings."""
        from natcap.invest import validation

        self.assertEqual(None, validation.check_freestyle_string(
            1.234, regexp='^1.[0-9]+$'))

        self.assertEqual(None, validation.check_freestyle_string(
            'bar', regexp='BAR'))  # should be case-insensitive

        error_msg = validation.check_freestyle_string(
            'foobar12', regexp='^[a-zA-Z]+$')
        self.assertTrue('did not match expected pattern' in error_msg)


class OptionStringValidation(unittest.TestCase):
    """Test Option String Validation."""

    def test_valid_option(self):
        """Validation: test that a string is a valid option."""
        from natcap.invest import validation
        self.assertEqual(None, validation.check_option_string(
            'foo', options=['foo', 'bar', 'Baz']))

    def test_invalid_option(self):
        """Validation: test when a string is not a valid option."""
        from natcap.invest import validation
        error_msg = validation.check_option_string(
            'FOO', options=['foo', 'bar', 'Baz'])
        self.assertTrue('must be one of' in error_msg)


class NumberValidation(unittest.TestCase):
    """Test Number Validation."""

    def test_string(self):
        """Validation: test when a string is not a number."""
        from natcap.invest import validation
        error_msg = validation.check_number('this is a string')
        self.assertTrue('could not be interpreted as a number' in error_msg)

    def test_expression(self):
        """Validation: test that we can use numeric expressions."""
        from natcap.invest import validation
        self.assertEqual(
            None, validation.check_number(
                35, '(value < 100) & (value > 4)'))

    def test_expression_missing_value(self):
        """Validation: test the expression string for the 'value' term."""
        from natcap.invest import validation
        with self.assertRaises(AssertionError):
            error_msg = validation.check_number(35, 'foo < 5')

    def test_expression_failure(self):
        """Validation: test when a number does not meet the expression."""
        from natcap.invest import validation
        error_msg = validation.check_number(
            35, 'float(value) < 0')
        self.assertTrue('does not meet condition' in error_msg)

    def test_expression_failure_string(self):
        """Validation: test when string value does not meet the expression."""
        from natcap.invest import validation
        error_msg = validation.check_number(
            "35", 'int(value) < 0')
        self.assertTrue('does not meet condition' in error_msg)


class BooleanValidation(unittest.TestCase):
    """Test Boolean Validation."""

    def test_actual_bool(self):
        """Validation: test when boolean type objects are passed."""
        from natcap.invest import validation
        self.assertEqual(None, validation.check_boolean(True))
        self.assertEqual(None, validation.check_boolean(False))

    def test_string_boolean(self):
        """Validation: an error should be raised when the type is wrong."""
        from natcap.invest import validation
        for non_boolean_value in ('true', 1, [], set()):
            self.assertTrue(
                isinstance(validation.check_boolean(non_boolean_value), str))

    def test_invalid_string(self):
        """Validation: test when invalid strings are passed."""
        from natcap.invest import validation
        error_msg = validation.check_boolean('not clear')
        self.assertTrue(isinstance(error_msg, str))
        self.assertTrue('must be either True or False' in error_msg)


class CSVValidation(unittest.TestCase):
    """Test CSV Validation."""

    def setUp(self):
        """Create a new workspace to use for each test."""
        self.workspace_dir = tempfile.mkdtemp()

    def tearDown(self):
        """Remove the workspace created for this test."""
        shutil.rmtree(self.workspace_dir, ignore_errors=True)

    def test_file_not_found(self):
        """Validation: test when a file is not found."""
        from natcap.invest import validation

        nonexistent_file = os.path.join(self.workspace_dir, 'nope.txt')
        error_msg = validation.check_csv(nonexistent_file)
        self.assertTrue('not found' in error_msg)

    def test_csv_fieldnames(self):
        """Validation: test that we can check fieldnames in a CSV."""
        from natcap.invest import validation

        df = pandas.DataFrame([
            {'foo': 1, 'bar': 2, 'baz': 3},
            {'foo': 2, 'bar': 3, 'baz': 4},
            {'foo': 3, 'bar': 4, 'baz': 5}])

        target_file = os.path.join(self.workspace_dir, 'test.csv')
        df.to_csv(target_file)

        self.assertEqual(None, validation.check_csv(
            target_file, columns={'foo': {}, 'bar': {}}))

    def test_csv_bom_fieldnames(self):
        """Validation: test that we can check fieldnames in a CSV with BOM."""
        from natcap.invest import validation

        df = pandas.DataFrame([
            {'foo': 1, 'bar': 2, 'baz': 3},
            {'foo': 2, 'bar': 3, 'baz': 4},
            {'foo': 3, 'bar': 4, 'baz': 5}])

        target_file = os.path.join(self.workspace_dir, 'test.csv')
        df.to_csv(target_file, encoding='utf-8-sig')

        self.assertEqual(None, validation.check_csv(
            target_file, columns={'foo': {}, 'bar': {}}))

    def test_csv_missing_fieldnames(self):
        """Validation: test that we can check missing fieldnames in a CSV."""
        from natcap.invest import validation

        df = pandas.DataFrame([
            {'foo': 1, 'bar': 2, 'baz': 3},
            {'foo': 2, 'bar': 3, 'baz': 4},
            {'foo': 3, 'bar': 4, 'baz': 5}])

        target_file = os.path.join(self.workspace_dir, 'test.csv')
        df.to_csv(target_file)

        error_msg = validation.check_csv(
            target_file, columns={'field_a': {}})
        expected_msg = validation.MATCHED_NO_HEADERS_MSG % (
            'column', 'field_a')
        self.assertEqual(error_msg, expected_msg)

    def test_excel_missing_fieldnames(self):
        """Validation: test that we can check missing fieldnames in excel."""
        from natcap.invest import validation

        df = pandas.DataFrame([
            {'foo': 1, 'bar': 2, 'baz': 3},
            {'foo': 2, 'bar': 3, 'baz': 4},
            {'foo': 3, 'bar': 4, 'baz': 5}])

        target_file = os.path.join(self.workspace_dir, 'test.xlsx')
        df.to_excel(target_file)

        error_msg = validation.check_csv(
            target_file, columns={'field_a': {}}, excel_ok=True)
        expected_msg = validation.MATCHED_NO_HEADERS_MSG % (
            'column', 'field_a')
        self.assertEqual(error_msg, expected_msg)

    def test_wrong_filetype(self):
        """Validation: verify CSV type does not open pickles."""
        from natcap.invest import validation

        df = pandas.DataFrame([
            {'foo': 1, 'bar': 2, 'baz': 3},
            {'foo': 2, 'bar': 3, 'baz': 4},
            {'foo': 3, 'bar': 4, 'baz': 5}])

        target_file = os.path.join(self.workspace_dir, 'test.pckl')
        df.to_pickle(target_file)

        error_msg = validation.check_csv(
            target_file, columns={'field_a': {}}, excel_ok=True)
        self.assertTrue('could not be opened as a CSV or Excel file' in
                        error_msg)

        error_msg = validation.check_csv(
            target_file, columns={'field_a': {}}, excel_ok=False)
        self.assertTrue('could not be opened as a CSV' in error_msg)

    def test_slow_to_open(self):
        """Test timeout by mocking a CSV that is slow to open"""
        from natcap.invest import validation

        # make an actual file so that `check_file` will pass
        path = os.path.join(self.workspace_dir, 'slow.csv')
        with open(path, 'w') as file:
            file.write('1,2,3')

        spec = {
            "mock_csv_path": {
                "type": "csv",
                "required": True,
                "about": "A CSV that will be mocked.",
                "name": "CSV"
            }
        }

        # validate a mocked CSV that will take 6 seconds to return a value
        args = {"mock_csv_path": path}

        # define a side effect for the mock that will sleep
        # for longer than the allowed timeout
        def delay(*args, **kwargs):
            time.sleep(7)
            return []

        # make a copy of the real _VALIDATION_FUNCS and override the CSV function
        mock_validation_funcs = validation._VALIDATION_FUNCS.copy()
        mock_validation_funcs['csv'] = functools.partial(
            validation.timeout, delay)

        # replace the validation.check_csv with the mock function, and try to validate
        with unittest.mock.patch('natcap.invest.validation._VALIDATION_FUNCS',
                                 mock_validation_funcs):
            with warnings.catch_warnings(record=True) as ws:
                # cause all warnings to always be triggered
                warnings.simplefilter("always")
                validation.validate(args, spec)
                self.assertTrue(len(ws) == 1)
                self.assertTrue('timed out' in str(ws[0].message))

    def test_check_headers(self):
        """Validation: check that CSV header validation works."""
        from natcap.invest import validation
        expected_headers = ['hello', '1']
        actual = ['hello', '1', '2']
        result = validation.check_headers(expected_headers, actual)
        self.assertEqual(result, None)

        # each pattern should match at least one header
        actual = ['1', '2']
        result = validation.check_headers(expected_headers, actual)
        expected_msg = validation.MATCHED_NO_HEADERS_MSG % ('header', 'hello')
        self.assertEqual(result, expected_msg)

        # duplicate headers that match a pattern are not allowed
        actual = ['hello', '1', '1']
        result = validation.check_headers(expected_headers, actual, 'column')
        expected_msg = validation.DUPLICATE_HEADER_MSG % ('column', '1', 2)
        self.assertEqual(result, expected_msg)

        # duplicate headers that don't match a pattern are allowed
        actual = ['hello', '1', 'x', 'x']
        result = validation.check_headers(expected_headers, actual)
        self.assertEqual(result, None)


class TestValidationFromSpec(unittest.TestCase):
    """Test Validation From Spec."""

    def setUp(self):
        """Create a new workspace to use for each test."""
        self.workspace_dir = tempfile.mkdtemp()

    def tearDown(self):
        """Remove the workspace created for this test."""
        shutil.rmtree(self.workspace_dir)

    def test_conditional_requirement(self):
        """Validation: check that conditional requirements works."""
        from natcap.invest import validation

        spec = {
            "number_a": {
                "name": "The first parameter",
                "about": "About the first parameter",
                "type": "number",
                "required": True,
            },
            "number_b": {
                "name": "The second parameter",
                "about": "About the second parameter",
                "type": "number",
                "required": False,
            },
            "number_c": {
                "name": "The third parameter",
                "about": "About the third parameter",
                "type": "number",
                "required": "number_b",
            },
            "number_d": {
                "name": "The fourth parameter",
                "about": "About the fourth parameter",
                "type": "number",
                "required": "number_b | number_c",
            },
            "number_e": {
                "name": "The fifth parameter",
                "about": "About the fifth parameter",
                "type": "number",
                "required": "number_b & number_d"
            },
            "number_f": {
                "name": "The sixth parameter",
                "about": "About the sixth parameter",
                "type": "number",
                "required": "not number_b"
            }
        }

        args = {
            "number_a": 123,
            "number_b": 456,
        }
        validation_warnings = validation.validate(args, spec)
        self.assertEqual(sorted(validation_warnings), [
            (['number_c'], 'Key is missing from the args dict'),
            (['number_d'], 'Key is missing from the args dict'),
        ])

        args = {
            "number_a": 123,
            "number_b": 456,
            "number_c": 1,
            "number_d": 3,
            "number_e": 4,
        }
        self.assertEqual([], validation.validate(args, spec))

        args = {
            "number_a": 123,
        }
        validation_warnings = validation.validate(args, spec)
        self.assertEqual(sorted(validation_warnings), [
            (['number_f'], 'Key is missing from the args dict')
        ])

    def test_conditional_requirement_missing_var(self):
        """Validation: check AssertionError if expression is missing a var."""
        from natcap.invest import validation

        spec = {
            "number_a": {
                "name": "The first parameter",
                "about": "About the first parameter",
                "type": "number",
                "required": True,
            },
            "number_b": {
                "name": "The second parameter",
                "about": "About the second parameter",
                "type": "number",
                "required": False,
            },
            "number_c": {
                "name": "The third parameter",
                "about": "About the third parameter",
                "type": "number",
                "required": "some_var_not_in_args",
            }
        }

        args = {
            "number_a": 123,
            "number_b": 456,
        }
        with self.assertRaises(AssertionError) as cm:
            validation_warnings = validation.validate(args, spec)
        self.assertTrue('some_var_not_in_args' in str(cm.exception))

    def test_conditional_requirement_not_required(self):
        """Validation: unrequired conditional requirement should always pass"""
        from natcap.invest import validation

        csv_a_path = os.path.join(self.workspace_dir, 'csv_a.csv')
        csv_b_path = os.path.join(self.workspace_dir, 'csv_b.csv')
        # initialize test CSV files
        with open(csv_a_path, 'w') as csv:
            csv.write('a,b,c')
        with open(csv_b_path, 'w') as csv:
            csv.write('1,2,3')

        spec = {
            "condition": {
                "name": "A condition that determines requirements",
                "about": "About the condition",
                "type": "boolean",
                "required": False,
            },
            "csv_a": {
                "name": "Conditionally required CSV A",
                "about": "About CSV A",
                "type": "csv",
                "required": "condition",
            },
            "csv_b": {
                "name": "Conditonally required CSV B",
                "about": "About CSV B",
                "type": "csv",
                "required": "not condition",
            }
        }

        # because condition = True, it shouldn't matter that the
        # csv_b parameter wouldn't pass validation
        args = {
            "condition": True,
            "csv_a": csv_a_path,
            "csv_b": 'x' + csv_b_path  # introduce a typo
        }

        validation_warnings = validation.validate(args, spec)
        self.assertEqual(validation_warnings, [])

    def test_requirement_missing(self):
        """Validation: verify absolute requirement on missing key."""
        from natcap.invest import validation
        spec = {
            "number_a": {
                "name": "The first parameter",
                "about": "About the first parameter",
                "type": "number",
                "required": True,
            }
        }

        args = {}
        self.assertEqual(
            [(['number_a'], 'Key is missing from the args dict')],
            validation.validate(args, spec))

    def test_requirement_no_value(self):
        """Validation: verify absolute requirement without value."""
        from natcap.invest import validation
        spec = {
            "number_a": {
                "name": "The first parameter",
                "about": "About the first parameter",
                "type": "number",
                "required": True,
            }
        }

        args = {'number_a': ''}
        self.assertEqual(
            [(['number_a'], 'Input is required but has no value')],
            validation.validate(args, spec))

        args = {'number_a': None}
        self.assertEqual(
            [(['number_a'], 'Input is required but has no value')],
            validation.validate(args, spec))

    def test_invalid_value(self):
        """Validation: verify invalidity."""
        from natcap.invest import validation
        spec = {
            "number_a": {
                "name": "The first parameter",
                "about": "About the first parameter",
                "type": "number",
                "required": True,
            }
        }

        args = {'number_a': 'not a number'}
        self.assertEqual(
            [(['number_a'], ('Value "not a number" could not be interpreted '
                             'as a number'))],
            validation.validate(args, spec))

    def test_conditionally_required_no_value(self):
        """Validation: verify conditional requirement when no value."""
        from natcap.invest import validation
        spec = {
            "number_a": {
                "name": "The first parameter",
                "about": "About the first parameter",
                "type": "number",
                "required": True,
            },
            "string_a": {
                "name": "The first parameter",
                "about": "About the first parameter",
                "type": "freestyle_string",
                "required": "number_a",
            }
        }

        args = {'string_a': None, "number_a": 1}

        self.assertEqual(
            [(['string_a'], 'Key is required but has no value')],
            validation.validate(args, spec))

    def test_conditionally_required_invalid(self):
        """Validation: verify conditional validity behavior when invalid."""
        from natcap.invest import validation
        spec = {
            "number_a": {
                "name": "The first parameter",
                "about": "About the first parameter",
                "type": "number",
                "required": True,
            },
            "string_a": {
                "name": "The first parameter",
                "about": "About the first parameter",
                "type": "option_string",
                "required": "number_a",
                "options": ['AAA', 'BBB']
            }
        }

        args = {'string_a': "ZZZ", "number_a": 1}

        self.assertEqual(
            [(['string_a'], "Value must be one of: ['AAA', 'BBB']")],
            validation.validate(args, spec))

    def test_validation_exception(self):
        """Validation: Verify error when an unexpected exception occurs."""
        from natcap.invest import validation
        spec = {
            "number_a": {
                "name": "The first parameter",
                "about": "About the first parameter",
                "type": "number",
                "required": True,
            },
        }

        args = {'number_a': 1}
        try:
            # Patch in a new function that raises an exception into the
            # validation functions dictionary.
            patched_function = Mock(side_effect=ValueError('foo'))
            validation._VALIDATION_FUNCS['number'] = patched_function

            validation_warnings = validation.validate(args, spec)
        finally:
            # No matter what happens with this test, always restore the state
            # of the validation functions dict.
            validation._VALIDATION_FUNCS['number'] = (
                validation.check_number)

        self.assertEqual(
            validation_warnings,
            [(['number_a'], 'An unexpected error occurred in validation')])

    def test_validation_other(self):
        """Validation: verify no error when 'other' type."""
        from natcap.invest import validation
        spec = {
            "number_a": {
                "name": "The first parameter",
                "about": "About the first parameter",
                "type": "other",
                "required": True,
            },
        }

        args = {'number_a': 1}
        self.assertEqual([], validation.validate(args, spec))

    def test_conditional_validity_recursive(self):
        """Validation: check that we can require from nested conditions."""
        from natcap.invest import validation

        spec = {}
        previous_key = None
        args = {}
        for letter in string.ascii_uppercase[:10]:
            key = 'arg_%s' % letter
            spec[key] = {
                'name': 'name ' + key,
                'about': 'about ' + key,
                'type': 'freestyle_string',
                'required': previous_key
            }
            previous_key = key
            args[key] = key

        del args[previous_key]  # delete the last addition to the dict.

        self.assertEqual(
            [(['arg_J'], 'Key is missing from the args dict')],
            validation.validate(args, spec))

    def test_spatial_overlap_error(self):
        """Validation: check that we return an error on spatial mismatch."""
        from natcap.invest import validation

        spec = {
            'raster_a': {
                'type': 'raster',
                'name': 'raster 1',
                'about': 'raster 1',
                'required': True,
            },
            'raster_b': {
                'type': 'raster',
                'name': 'raster 2',
                'about': 'raster 2',
                'required': True,
            },
            'vector_a': {
                'type': 'vector',
                'name': 'vector 1',
                'about': 'vector 1',
                'required': True,
                'fields': {}
            }
        }

        driver = gdal.GetDriverByName('GTiff')
        filepath_1 = os.path.join(self.workspace_dir, 'raster_1.tif')
        filepath_2 = os.path.join(self.workspace_dir, 'raster_2.tif')
        reference_filepath = os.path.join(self.workspace_dir, 'reference.gpkg')

        # Filepaths 1 and 2 are obviously outside of UTM zone 31N.
        for filepath, geotransform, epsg_code in (
                (filepath_1, [1, 1, 0, 1, 0, 1], 4326),
                (filepath_2, [100, 1, 0, 100, 0, 1], 4326)):
            raster = driver.Create(filepath, 3, 3, 1, gdal.GDT_Int32)
            wgs84_srs = osr.SpatialReference()
            wgs84_srs.ImportFromEPSG(epsg_code)
            raster.SetProjection(wgs84_srs.ExportToWkt())
            raster.SetGeoTransform(geotransform)
            raster = None

        gpkg_driver = gdal.GetDriverByName('GPKG')
        vector = gpkg_driver.Create(reference_filepath, 0, 0, 0,
                                    gdal.GDT_Unknown)
        vector_srs = osr.SpatialReference()
        vector_srs.ImportFromEPSG(32731)  # UTM 31N
        layer = vector.CreateLayer('layer', vector_srs, ogr.wkbPoint)
        new_feature = ogr.Feature(layer.GetLayerDefn())
        new_feature.SetGeometry(ogr.CreateGeometryFromWkt('POINT 1 1'))

        new_feature = None
        layer = None
        vector = None

        args = {
            'raster_a': filepath_1,
            'raster_b': filepath_2,
            'vector_a': reference_filepath,
        }

        validation_warnings = validation.validate(
            args, spec, {'spatial_keys': list(args.keys()),
                         'different_projections_ok': True})
        self.assertEqual(len(validation_warnings), 1)
        self.assertEqual(set(args.keys()), set(validation_warnings[0][0]))
        self.assertTrue('Bounding boxes do not intersect' in
                        validation_warnings[0][1])

    def test_spatial_overlap_error_undefined_projection(self):
        """Validation: check spatial overlap message when no projection"""
        from natcap.invest import validation

        spec = {
            'raster_a': {
                'type': 'raster',
                'name': 'raster 1',
                'about': 'raster 1',
                'required': True,
            },
            'raster_b': {
                'type': 'raster',
                'name': 'raster 2',
                'about': 'raster 2',
                'required': True,
            }
        }

        driver = gdal.GetDriverByName('GTiff')
        filepath_1 = os.path.join(self.workspace_dir, 'raster_1.tif')
        filepath_2 = os.path.join(self.workspace_dir, 'raster_2.tif')

        raster_1 = driver.Create(filepath_1, 3, 3, 1, gdal.GDT_Int32)
        wgs84_srs = osr.SpatialReference()
        wgs84_srs.ImportFromEPSG(4326)
        raster_1.SetProjection(wgs84_srs.ExportToWkt())
        raster_1.SetGeoTransform([1, 1, 0, 1, 0, 1])
        raster_1 = None

        # don't define a projection for the second raster
        driver.Create(filepath_2, 3, 3, 1, gdal.GDT_Int32)

        args = {
            'raster_a': filepath_1,
            'raster_b': filepath_2
        }

        validation_warnings = validation.validate(
            args, spec, {'spatial_keys': list(args.keys()),
                         'different_projections_ok': True})
        expected = [(['raster_b'], 'Dataset must have a valid projection.')]
        self.assertEqual(validation_warnings, expected)

    def test_spatial_overlap_error_optional_args(self):
        """Validation: check for spatial mismatch with insufficient args."""
        from natcap.invest import validation

        spec = {
            'raster_a': {
                'type': 'raster',
                'name': 'raster 1',
                'about': 'raster 1',
                'required': True,
            },
            'raster_b': {
                'type': 'raster',
                'name': 'raster 2',
                'about': 'raster 2',
                'required': False,
            },
            'vector_a': {
                'type': 'vector',
                'name': 'vector 1',
                'about': 'vector 1',
                'required': False,
            }
        }

        driver = gdal.GetDriverByName('GTiff')
        filepath_1 = os.path.join(self.workspace_dir, 'raster_1.tif')
        filepath_2 = os.path.join(self.workspace_dir, 'raster_2.tif')

        # Filepaths 1 and 2 do not overlap
        for filepath, geotransform, epsg_code in (
                (filepath_1, [1, 1, 0, 1, 0, 1], 4326),
                (filepath_2, [100, 1, 0, 100, 0, 1], 4326)):
            raster = driver.Create(filepath, 3, 3, 1, gdal.GDT_Int32)
            wgs84_srs = osr.SpatialReference()
            wgs84_srs.ImportFromEPSG(epsg_code)
            raster.SetProjection(wgs84_srs.ExportToWkt())
            raster.SetGeoTransform(geotransform)
            raster = None

        args = {
            'raster_a': filepath_1,
        }
        # There should not be a spatial overlap check at all
        # when less than 2 of the spatial keys are sufficient.
        validation_warnings = validation.validate(
            args, spec, {'spatial_keys': list(spec.keys()),
                         'different_projections_ok': True})
        self.assertEqual(len(validation_warnings), 0)

        # And even though there are three spatial keys in the spec,
        # Only the ones checked should appear in the validation output
        args = {
            'raster_a': filepath_1,
            'raster_b': filepath_2,
        }
        validation_warnings = validation.validate(
            args, spec, {'spatial_keys': list(spec.keys()),
                         'different_projections_ok': True})
        self.assertEqual(len(validation_warnings), 1)
        self.assertTrue('Bounding boxes do not intersect' in
                        validation_warnings[0][1])
        self.assertEqual(set(args.keys()), set(validation_warnings[0][0]))

    def test_allow_extra_keys(self):
        """Including extra keys in args that aren't in ARGS_SPEC should work"""
        from natcap.invest import validation

        args = {'a': 'a', 'b': 'b'}
        spec = {
            'a': {
                'type': 'freestyle_string',
                'name': 'a',
                'about': 'a freestyle string',
                'required': True
            }
        }
        message = 'DEBUG:natcap.invest.validation:Provided key b does not exist in ARGS_SPEC'

        with self.assertLogs('natcap.invest.validation', level='DEBUG') as cm:
            validation.validate(args, spec)
        self.assertTrue(message in cm.output)

    def test_check_ratio(self):
        """Validation: test ratio type validation."""
        from natcap.invest import validation
        args = {
            'a': 'xyz',  # not a number
            'b': '1.5',  # too large
            'c': '-1',   # too small
            'd': '0',    # lower bound
            'e': '0.5',  # middle
            'f': '1'     # upper bound
        }
        spec = {name: {'type': 'ratio'} for name in args}

        expected_warnings = [
            (['a'], 'Value "xyz" could not be interpreted as a number'),
            (['b'], 'Value 1.5 is not in the range [0, 1]'),
            (['c'], 'Value -1.0 is not in the range [0, 1]')]
        actual_warnings = validation.validate(args, spec)
        for warning in actual_warnings:
            self.assertTrue(warning in expected_warnings)

    def test_check_percent(self):
        """Validation: test percent type validation."""
        from natcap.invest import validation
        args = {
            'a': 'xyz',    # not a number
            'b': '100.5',  # too large
            'c': '-1',     # too small
            'd': '0',      # lower bound
            'e': '55.5',   # middle
            'f': '100'     # upper bound
        }
        spec = {name: {'type': 'percent'} for name in args}

        expected_warnings = [
            (['a'], 'Value "xyz" could not be interpreted as a number'),
            (['b'], 'Value 100.5 is not in the range [0, 100]'),
            (['c'], 'Value -1.0 is not in the range [0, 100]')]
        actual_warnings = validation.validate(args, spec)
        for warning in actual_warnings:
            self.assertTrue(warning in expected_warnings)

<<<<<<< HEAD
    def test_check_code(self):
        """Validation: test code type validation."""
=======
    def test_check_integer(self):
        """Validation: test integer type validation."""
>>>>>>> 358f9ffe
        from natcap.invest import validation
        args = {
            'a': 'xyz',    # not a number
            'b': '1.5',    # not an integer
            'c': '-1',     # negative integers are ok
            'd': '0'
        }
<<<<<<< HEAD
        spec = {name: {'type': 'code'} for name in args}
=======
        spec = {name: {'type': 'integer'} for name in args}
>>>>>>> 358f9ffe

        expected_warnings = [
            (['a'], 'Value "xyz" could not be interpreted as a number'),
            (['b'], 'Value "1.5" does not represent an integer')]
        actual_warnings = validation.validate(args, spec)
        self.assertEqual(len(actual_warnings), len(expected_warnings))
        for warning in actual_warnings:
            self.assertTrue(warning in expected_warnings)

    def test_get_headers_to_validate(self):
        """Validation: test getting header patterns from a spec."""
        from natcap.invest import validation
        spec = {
            'a': {},
            'foo_[BAR]': {},
            'c': {'required': 'conditional statement'},
            'd': {'required': False}
        }
        patterns = validation.get_headers_to_validate(spec)
        # should only get the patterns that are static and always required
        self.assertEqual(sorted(patterns), ['a'])<|MERGE_RESOLUTION|>--- conflicted
+++ resolved
@@ -1365,13 +1365,8 @@
         for warning in actual_warnings:
             self.assertTrue(warning in expected_warnings)
 
-<<<<<<< HEAD
-    def test_check_code(self):
-        """Validation: test code type validation."""
-=======
     def test_check_integer(self):
         """Validation: test integer type validation."""
->>>>>>> 358f9ffe
         from natcap.invest import validation
         args = {
             'a': 'xyz',    # not a number
@@ -1379,11 +1374,7 @@
             'c': '-1',     # negative integers are ok
             'd': '0'
         }
-<<<<<<< HEAD
-        spec = {name: {'type': 'code'} for name in args}
-=======
         spec = {name: {'type': 'integer'} for name in args}
->>>>>>> 358f9ffe
 
         expected_warnings = [
             (['a'], 'Value "xyz" could not be interpreted as a number'),
