--- conflicted
+++ resolved
@@ -78,11 +78,7 @@
 describe('findInvestBinaries', () => {
   const ext = (process.platform === 'win32') ? '.exe' : '';
   const filename = `invest${ext}`;
-<<<<<<< HEAD
-  it('should be on the PATH in dev mode', () => {
-=======
-  test('should point to build folder in dev mode', () => {
->>>>>>> e0855786
+  test('should be on the PATH in dev mode', () => {
     const isDevMode = true;
     const exePath = findInvestBinaries(isDevMode);
     expect(exePath).toBe(filename);
