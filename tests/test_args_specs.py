--- conflicted
+++ resolved
@@ -2,11 +2,7 @@
 import re
 import unittest
 
-<<<<<<< HEAD
-from natcap.invest import MODEL_UIS
-=======
-from natcap.invest import cli, MODEL_METADATA
->>>>>>> 11795c5c
+from natcap.invest import MODEL_METADATA
 import pint
 
 
@@ -55,11 +51,8 @@
 
         required_keys = {'model_name', 'pyname', 'userguide_html', 'args'}
         optional_spatial_key = 'args_with_spatial_overlap'
-<<<<<<< HEAD
         for model_name, metadata in MODEL_UIS.items():
-=======
         for model_name, metadata in MODEL_METADATA.items():
->>>>>>> 11795c5c
             # metadata is a collections.namedtuple, fields accessible by name
             model = importlib.import_module(metadata.pyname)
 
@@ -341,11 +334,7 @@
         """ARGS_SPEC: test each ARGS_SPEC can serialize to JSON."""
         from natcap.invest import spec_utils
 
-<<<<<<< HEAD
-        for model_name, metadata in MODEL_UIS.items():
-=======
         for model_name, metadata in MODEL_METADATA.items():
->>>>>>> 11795c5c
             model = importlib.import_module(metadata.pyname)
             try:
                 _ = spec_utils.serialize_args_spec(model.ARGS_SPEC)
