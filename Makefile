# Repositories managed by the makefile task tree
DATA_DIR := data
GIT_SAMPLE_DATA_REPO        := https://bitbucket.org/natcap/invest-sample-data.git
GIT_SAMPLE_DATA_REPO_PATH   := $(DATA_DIR)/invest-sample-data
GIT_SAMPLE_DATA_REPO_REV    := e9bf37762255535f7c74edb8139847edd1866702

GIT_TEST_DATA_REPO          := https://bitbucket.org/natcap/invest-test-data.git
GIT_TEST_DATA_REPO_PATH     := $(DATA_DIR)/invest-test-data
<<<<<<< HEAD
GIT_TEST_DATA_REPO_REV      := b3f10cf2d34bb578872dc6130ae96e0fdd84bda0

GIT_UG_REPO                 := https://github.com/natcap/invest.users-guide
GIT_UG_REPO_PATH            := doc/users-guide
GIT_UG_REPO_REV             := 817630c8cafacf5f3b2f1bf9ea48873bfa611ef5

=======
GIT_TEST_DATA_REPO_REV      := 49d21d840086bda8be8bf65b1a24fdd83376ee68

GIT_UG_REPO                  := https://github.com/natcap/invest.users-guide
GIT_UG_REPO_PATH             := doc/users-guide
GIT_UG_REPO_REV              := f414425390a790867e076c38a5400fe13c59d812
>>>>>>> cdc2054c

ENV = env
ifeq ($(OS),Windows_NT)
	# Double $$ indicates windows environment variable
	NULL := $$null
	PROGRAM_CHECK_SCRIPT := .\scripts\check_required_programs.bat
	ENV_SCRIPTS = $(ENV)\Scripts
	ENV_ACTIVATE = $(ENV_SCRIPTS)\activate
	CP := cp
	COPYDIR := $(CP) -r
	MKDIR := mkdir -p
	RM := rm
	RMDIR := $(RM) -r
	# Windows doesn't install a python3 binary, just python.
	PYTHON = python
	# Just use what's on the PATH for make.  Avoids issues with escaping spaces in path.
	MAKE := make
	# Powershell has been inconsistent for allowing make commands to be
	# ignored on failure. Many times if a command writes to std error
	# powershell interprets that as a failure and exits. Bash shells are
	# widely available on Windows now, especially through git-bash
	SHELL := /usr/bin/bash
	CONDA := conda.bat
	BASHLIKE_SHELL_COMMAND := $(SHELL) -c
	.DEFAULT_GOAL := windows_installer
	RM_DATA_DIR := $(RMDIR) $(DATA_DIR)
	/ := '\'
else
	NULL := /dev/null
	PROGRAM_CHECK_SCRIPT := ./scripts/check_required_programs.sh
	SHELL := /bin/bash
	CONDA := conda
	BASHLIKE_SHELL_COMMAND := $(SHELL) -c
	CP := cp
	COPYDIR := $(CP) -r
	MKDIR := mkdir -p
	RM := rm
	RMDIR := $(RM) -r
	/ := /
	# linux, mac distinguish between python2 and python3
	PYTHON = python3
	RM_DATA_DIR := yes | $(RMDIR) $(DATA_DIR)

	ifeq ($(shell sh -c 'uname -s 2>/dev/null || echo not'),Darwin)  # mac OSX
		.DEFAULT_GOAL := mac_installer
	else
		.DEFAULT_GOAL := binaries
	endif
endif

REQUIRED_PROGRAMS := make zip pandoc $(PYTHON) git git-lfs conda
ifeq ($(OS),Windows_NT)
	REQUIRED_PROGRAMS += makensis
endif

ZIP := zip
PIP = $(PYTHON) -m pip
VERSION := $(shell $(PYTHON) setup.py --version)
PYTHON_ARCH := $(shell $(PYTHON) -c "import sys; print('x86' if sys.maxsize <= 2**32 else 'x64')")

GSUTIL := gsutil
SIGNTOOL := SignTool

# Output directory names
DIST_DIR := dist
DIST_DATA_DIR := $(DIST_DIR)/data
BUILD_DIR := build

# The fork name and user here are derived from the git path on github.
# The fork name will need to be set manually (e.g. make FORKNAME=natcap/invest)
# if someone wants to build from source outside of git (like if they grabbed
# a zipfile of the source code).
FORKNAME := $(word 2, $(subst :,,$(subst github.com, ,$(shell git remote get-url origin))))
FORKUSER := $(word 1, $(subst /, ,$(FORKNAME)))

# We use these release buckets here in Makefile and also in our release scripts.
# See scripts/release-3-publish.sh.
RELEASES_BUCKET := gs://releases.naturalcapitalproject.org
DEV_BUILD_BUCKET := gs://natcap-dev-build-artifacts

ifeq ($(FORKUSER),natcap)
	BUCKET := $(RELEASES_BUCKET)
	DIST_URL_BASE := $(BUCKET)/invest/$(VERSION)
	INSTALLER_NAME_FORKUSER :=
else
	BUCKET := $(DEV_BUILD_BUCKET)
	DIST_URL_BASE := $(BUCKET)/invest/$(FORKUSER)/$(VERSION)
	INSTALLER_NAME_FORKUSER := $(FORKUSER)
endif
DOWNLOAD_DIR_URL := $(subst gs://,https://storage.googleapis.com/,$(DIST_URL_BASE))
DATA_BASE_URL := $(DOWNLOAD_DIR_URL)/data

TESTRUNNER := pytest -vs --import-mode=importlib --durations=0

DATAVALIDATOR := $(PYTHON) scripts/invest-autovalidate.py $(GIT_SAMPLE_DATA_REPO_PATH)
TEST_DATAVALIDATOR := $(PYTHON) -m pytest -vs scripts/invest-autovalidate.py

# Target names.
INVEST_BINARIES_DIR := $(DIST_DIR)/invest
APIDOCS_HTML_DIR := $(DIST_DIR)/apidocs
APIDOCS_ZIP_FILE := $(DIST_DIR)/InVEST_$(VERSION)_apidocs.zip
USERGUIDE_HTML_DIR := $(DIST_DIR)/userguide
USERGUIDE_ZIP_FILE := $(DIST_DIR)/InVEST_$(VERSION)_userguide.zip
MAC_DISK_IMAGE_FILE := "$(DIST_DIR)/InVEST_$(VERSION).dmg"
MAC_BINARIES_ZIP_FILE := "$(DIST_DIR)/InVEST-$(VERSION)-mac.zip"
MAC_APPLICATION_BUNDLE := "$(BUILD_DIR)/mac_app_$(VERSION)/InVEST.app"


.PHONY: fetch install binaries apidocs userguide windows_installer mac_installer sampledata sampledata_single test test_ui clean help check python_packages jenkins purge mac_zipfile deploy signcode $(GIT_SAMPLE_DATA_REPO_PATH) $(GIT_TEST_DATA_REPO_PATH) $(GIT_UG_REPO_REV)

# Very useful for debugging variables!
# $ make print-FORKNAME, for example, would print the value of the variable $(FORKNAME)
print-%:
	@echo "$* = $($*)"

# Very useful for printing variables within scripts!
# Like `make print-<variable>, only without also printing the variable name.
# the 'j' prefix stands for just.  We're just printing the variable name.
jprint-%:
	@echo "$($*)"

help:
	@echo "Please use make <target> where <target> is one of"
	@echo "  check             to verify all needed programs and packages are installed"
	@echo "  env               to create a virtualenv with packages from requirements.txt, requirements-dev.txt"
	@echo "  fetch             to clone all managed repositories"
	@echo "  install           to build and install a wheel of natcap.invest into the active python installation"
	@echo "  binaries          to build pyinstaller binaries"
	@echo "  apidocs           to build HTML API documentation"
	@echo "  userguide         to build HTML version of the users guide"
	@echo "  python_packages   to build natcap.invest wheel and source distributions"
	@echo "  windows_installer to build an NSIS installer for distribution"
	@echo "  mac_installer     to build a disk image for distribution"
	@echo "  sampledata        to build sample data zipfiles"
	@echo "  sampledata_single to build a single self-contained data zipfile.  Used for advanced NSIS install."
	@echo "  test              to run pytest on the tests directory"
	@echo "  test_ui           to run pytest on the ui_tests directory"
	@echo "  clean             to remove temporary directories and files (but not dist/)"
	@echo "  purge             to remove temporary directories, cloned repositories and the built environment."
	@echo "  help              to print this help and exit"

$(BUILD_DIR) $(DATA_DIR) $(DIST_DIR) $(DIST_DATA_DIR):
	$(MKDIR) $@

test: $(GIT_TEST_DATA_REPO_PATH)
	coverage run -m --omit='*/invest/ui/*' $(TESTRUNNER) tests
	coverage report
	coverage html
	coverage xml

test_ui: $(GIT_TEST_DATA_REPO_PATH)
	coverage run -m --include='*/invest/ui/*' $(TESTRUNNER) ui_tests
	coverage report
	coverage html
	coverage xml

validate_sampledata: $(GIT_SAMPLE_DATA_REPO_PATH)
	$(TEST_DATAVALIDATOR)
	$(DATAVALIDATOR)

clean:
	$(PYTHON) setup.py clean
	-$(RMDIR) $(BUILD_DIR)
	-$(RMDIR) natcap.invest.egg-info
	-$(RMDIR) cover
	-$(RM) coverage.xml

purge: clean
	-$(RM_DATA_DIR)
	-$(RMDIR) $(GIT_UG_REPO_PATH)
	-$(RMDIR) $(ENV)

check:
	@echo "Checking required applications"
	@$(PROGRAM_CHECK_SCRIPT) $(REQUIRED_PROGRAMS)
	@echo "----------------------------"
	@echo "Checking python packages"
	@$(PIP) freeze --all -r requirements.txt -r requirements-dev.txt > $(NULL)


# Subrepository management.
$(GIT_UG_REPO_PATH):
	-git clone $(GIT_UG_REPO) $(GIT_UG_REPO_PATH)
	git -C $(GIT_UG_REPO_PATH) fetch
	git -C $(GIT_UG_REPO_PATH) checkout $(GIT_UG_REPO_REV)

$(GIT_SAMPLE_DATA_REPO_PATH): | $(DATA_DIR)
	-git clone $(GIT_SAMPLE_DATA_REPO) $(GIT_SAMPLE_DATA_REPO_PATH)
	git -C $(GIT_SAMPLE_DATA_REPO_PATH) fetch
	git -C $(GIT_SAMPLE_DATA_REPO_PATH) lfs install
	git -C $(GIT_SAMPLE_DATA_REPO_PATH) lfs fetch
	git -C $(GIT_SAMPLE_DATA_REPO_PATH) checkout $(GIT_SAMPLE_DATA_REPO_REV)

$(GIT_TEST_DATA_REPO_PATH): | $(DATA_DIR)
	-git clone $(GIT_TEST_DATA_REPO) $(GIT_TEST_DATA_REPO_PATH)
	git -C $(GIT_TEST_DATA_REPO_PATH) fetch
	git -C $(GIT_TEST_DATA_REPO_PATH) lfs install
	git -C $(GIT_TEST_DATA_REPO_PATH) lfs fetch
	git -C $(GIT_TEST_DATA_REPO_PATH) checkout $(GIT_TEST_DATA_REPO_REV)

fetch: $(GIT_UG_REPO_PATH) $(GIT_SAMPLE_DATA_REPO_PATH) $(GIT_TEST_DATA_REPO_PATH)


# Python environment management
env:
    ifeq ($(OS),Windows_NT)
		$(PYTHON) -m virtualenv --system-site-packages $(ENV)
		$(BASHLIKE_SHELL_COMMAND) "$(ENV_ACTIVATE) && $(PIP) install -r requirements.txt -r requirements-gui.txt"
		$(BASHLIKE_SHELL_COMMAND) "$(ENV_ACTIVATE) && $(PIP) install -I -r requirements-dev.txt"
		$(BASHLIKE_SHELL_COMMAND) "$(ENV_ACTIVATE) && $(MAKE) install"
    else
		$(PYTHON) ./scripts/convert-requirements-to-conda-yml.py requirements.txt requirements-dev.txt requirements-gui.txt > requirements-all.yml
		$(CONDA) create -p $(ENV) -y -c conda-forge
		$(CONDA) env update -p $(ENV) --file requirements-all.yml
		$(BASHLIKE_SHELL_COMMAND) "source activate ./$(ENV) && $(MAKE) install"
    endif

# compatible with pip>=7.0.0
# REQUIRED: Need to remove natcap.invest.egg-info directory so recent versions
# of pip don't think CWD is a valid package.
install: $(DIST_DIR)/natcap.invest%.whl
	-$(RMDIR) natcap.invest.egg-info
	$(PIP) install --isolated --upgrade --no-index --only-binary natcap.invest --find-links=dist natcap.invest


# Bulid python packages and put them in dist/
python_packages: $(DIST_DIR)/natcap.invest%.whl $(DIST_DIR)/natcap.invest%.zip
$(DIST_DIR)/natcap.invest%.whl: | $(DIST_DIR)
	$(PYTHON) setup.py bdist_wheel

$(DIST_DIR)/natcap.invest%.zip: | $(DIST_DIR)
	$(PYTHON) setup.py sdist --formats=zip


# Build binaries and put them in dist/invest
# The `invest list` is to test the binaries.  If something doesn't
# import, we want to know right away.  No need to provide the `.exe` extension
# on Windows as the .exe extension is assumed.
binaries: $(INVEST_BINARIES_DIR)
$(INVEST_BINARIES_DIR): | $(DIST_DIR) $(BUILD_DIR)
	-$(RMDIR) $(BUILD_DIR)/pyi-build
	-$(RMDIR) $(INVEST_BINARIES_DIR)
	$(PYTHON) -m PyInstaller --workpath $(BUILD_DIR)/pyi-build --clean --distpath $(DIST_DIR) exe/invest.spec
	$(CONDA) list --export > $(INVEST_BINARIES_DIR)/package_versions.txt
	$(INVEST_BINARIES_DIR)/invest list

# Documentation.
# API docs are copied to dist/apidocs
# Userguide HTML docs are copied to dist/userguide
# Userguide PDF file is copied to dist/InVEST_<version>_.pdf
apidocs: $(APIDOCS_HTML_DIR) $(APIDOCS_ZIP_FILE)
$(APIDOCS_HTML_DIR): | $(DIST_DIR)
	$(PYTHON) setup.py build_sphinx -a --source-dir doc/api-docs
	$(COPYDIR) build/sphinx/html $(APIDOCS_HTML_DIR)

$(APIDOCS_ZIP_FILE): $(APIDOCS_HTML_DIR)
	$(BASHLIKE_SHELL_COMMAND) "cd $(DIST_DIR) && $(ZIP) -r $(notdir $(APIDOCS_ZIP_FILE)) $(notdir $(APIDOCS_HTML_DIR))"

userguide: $(USERGUIDE_HTML_DIR) $(USERGUIDE_ZIP_FILE)
$(USERGUIDE_HTML_DIR): $(GIT_UG_REPO_PATH) | $(DIST_DIR)
	$(MAKE) -C doc/users-guide SPHINXBUILD="$(PYTHON) -m sphinx" BUILDDIR=../../build/userguide html
	-$(RMDIR) $(USERGUIDE_HTML_DIR)
	$(COPYDIR) build/userguide/html dist/userguide

$(USERGUIDE_ZIP_FILE): $(USERGUIDE_HTML_DIR)
	cd $(DIST_DIR) && $(ZIP) -r $(notdir $(USERGUIDE_ZIP_FILE)) $(notdir $(USERGUIDE_HTML_DIR))

# Tracking the expected zipfiles here avoids a race condition where we can't
# know which data zipfiles to create until the data repo is cloned.
# All data zipfiles are written to dist/data/*.zip
ZIPDIRS = Annual_Water_Yield \
		  Aquaculture \
		  Base_Data \
		  Carbon \
		  CoastalBlueCarbon \
		  CoastalVulnerability \
		  CropProduction \
		  DelineateIt \
		  Fisheries \
		  forest_carbon_edge_effect \
		  globio \
		  GridSeascape \
		  HabitatQuality \
		  HabitatRiskAssess \
		  Malaria \
		  NDR \
		  pollination \
		  recreation \
		  RouteDEM \
		  scenario_proximity \
		  ScenicQuality \
		  SDR \
		  Seasonal_Water_Yield \
		  storm_impact \
		  UrbanFloodMitigation \
		  UrbanCoolingModel \
		  WaveEnergy \
		  WindEnergy

ZIPTARGETS = $(foreach dirname,$(ZIPDIRS),$(addprefix $(DIST_DATA_DIR)/,$(dirname).zip))

sampledata: $(ZIPTARGETS)
$(DIST_DATA_DIR)/%.zip: $(DIST_DATA_DIR) $(GIT_SAMPLE_DATA_REPO_PATH)
	cd $(GIT_SAMPLE_DATA_REPO_PATH); $(BASHLIKE_SHELL_COMMAND) "$(ZIP) -r $(addprefix ../../,$@) $(subst $(DIST_DATA_DIR)/,$(DATADIR),$(subst .zip,,$@))"

SAMPLEDATA_SINGLE_ARCHIVE := dist/InVEST_$(VERSION)_sample_data.zip
sampledata_single: $(SAMPLEDATA_SINGLE_ARCHIVE)

$(SAMPLEDATA_SINGLE_ARCHIVE): $(GIT_SAMPLE_DATA_REPO_PATH) dist
	$(BASHLIKE_SHELL_COMMAND) "cd $(GIT_SAMPLE_DATA_REPO_PATH) && $(ZIP) -r ../../$(SAMPLEDATA_SINGLE_ARCHIVE) ./* -x .svn -x .git -x *.json"


# Installers for each platform.
# Windows (NSIS) installer is written to dist/InVEST_<version>_x86_Setup.exe
# Mac (DMG) disk image is written to dist/InVEST <version>.dmg
WINDOWS_INSTALLER_FILE := $(DIST_DIR)/InVEST_$(INSTALLER_NAME_FORKUSER)$(VERSION)_$(PYTHON_ARCH)_Setup.exe
windows_installer: $(WINDOWS_INSTALLER_FILE)
$(WINDOWS_INSTALLER_FILE): $(INVEST_BINARIES_DIR) $(USERGUIDE_ZIP_FILE) build/vcredist_x86.exe | $(GIT_SAMPLE_DATA_REPO_PATH)
	-$(RM) $(WINDOWS_INSTALLER_FILE)
	makensis /DVERSION=$(VERSION) /DBINDIR=$(INVEST_BINARIES_DIR) /DARCHITECTURE=$(PYTHON_ARCH) /DFORKNAME=$(INSTALLER_NAME_FORKUSER) /DDATA_LOCATION=$(DATA_BASE_URL) installer\windows\invest_installer.nsi

mac_app: $(MAC_APPLICATION_BUNDLE)
$(MAC_APPLICATION_BUNDLE): $(BUILD_DIR) $(INVEST_BINARIES_DIR)
	./installer/darwin/build_app_bundle.sh "$(VERSION)" "$(INVEST_BINARIES_DIR)" "$(MAC_APPLICATION_BUNDLE)"

mac_installer: $(MAC_DISK_IMAGE_FILE)
$(MAC_DISK_IMAGE_FILE): $(DIST_DIR) $(MAC_APPLICATION_BUNDLE) $(USERGUIDE_HTML_DIR)
	./installer/darwin/build_dmg.sh "$(VERSION)" "$(MAC_APPLICATION_BUNDLE)" "$(USERGUIDE_HTML_DIR)"

mac_zipfile: $(MAC_BINARIES_ZIP_FILE)
$(MAC_BINARIES_ZIP_FILE): $(DIST_DIR) $(MAC_APPLICATION_BUNDLE) $(USERGUIDE_HTML_DIR)
	./installer/darwin/build_zip.sh "$(VERSION)" "$(MAC_APPLICATION_BUNDLE)" "$(USERGUIDE_HTML_DIR)"

build/vcredist_x86.exe: | build
	powershell.exe -Command "Start-BitsTransfer -Source https://download.microsoft.com/download/5/D/8/5D8C65CB-C849-4025-8E95-C3966CAFD8AE/vcredist_x86.exe -Destination build\vcredist_x86.exe"

CERT_FILE := StanfordUniversity.crt
KEY_FILE := Stanford-natcap-code-signing-2019-03-07.key.pem
signcode:
	$(GSUTIL) cp gs://stanford_cert/$(CERT_FILE) $(BUILD_DIR)/$(CERT_FILE)
	$(GSUTIL) cp gs://stanford_cert/$(KEY_FILE) $(BUILD_DIR)/$(KEY_FILE)
	# On some OS (including our build container), osslsigncode fails with Bus error if we overwrite the binary when signing.
	osslsigncode -certs $(BUILD_DIR)/$(CERT_FILE) -key $(BUILD_DIR)/$(KEY_FILE) -pass $(CERT_KEY_PASS) -in $(BIN_TO_SIGN) -out "signed.exe"
	mv "signed.exe" $(BIN_TO_SIGN)
	$(RM) $(BUILD_DIR)/$(CERT_FILE)
	$(RM) $(BUILD_DIR)/$(KEY_FILE)
	@echo "Installer was signed with osslsigncode"

P12_FILE := Stanford-natcap-code-signing-2019-03-07.p12
signcode_windows:
	$(GSUTIL) cp 'gs://stanford_cert/$(P12_FILE)' '$(BUILD_DIR)/$(P12_FILE)'
	powershell.exe "& '$(SIGNTOOL)' sign /f '$(BUILD_DIR)\$(P12_FILE)' /p '$(CERT_KEY_PASS)' '$(BIN_TO_SIGN)'"
	-$(RM) $(BUILD_DIR)/$(P12_FILE)
	@echo "Installer was signed with signtool"

deploy:
	-$(GSUTIL) -m rsync $(DIST_DIR) $(DIST_URL_BASE)
	-$(GSUTIL) -m rsync -r $(DIST_DIR)/data $(DIST_URL_BASE)/data
	-$(GSUTIL) -m rsync -r $(DIST_DIR)/userguide $(DIST_URL_BASE)/userguide
	@echo "Application binaries (if they were created) can be downloaded from:"
	@echo "  * $(DOWNLOAD_DIR_URL)/$(subst $(DIST_DIR)/,,$(WINDOWS_INSTALLER_FILE))"

# Notes on Makefile development
#
# * Use the -drR to show the decision tree (and none of the implicit rules)
#   if a task is (or is not) executing when expected.
# * Use -n to print the actions to be executed instead of actually executing them.<|MERGE_RESOLUTION|>--- conflicted
+++ resolved
@@ -6,20 +6,11 @@
 
 GIT_TEST_DATA_REPO          := https://bitbucket.org/natcap/invest-test-data.git
 GIT_TEST_DATA_REPO_PATH     := $(DATA_DIR)/invest-test-data
-<<<<<<< HEAD
-GIT_TEST_DATA_REPO_REV      := b3f10cf2d34bb578872dc6130ae96e0fdd84bda0
-
-GIT_UG_REPO                 := https://github.com/natcap/invest.users-guide
-GIT_UG_REPO_PATH            := doc/users-guide
-GIT_UG_REPO_REV             := 817630c8cafacf5f3b2f1bf9ea48873bfa611ef5
-
-=======
 GIT_TEST_DATA_REPO_REV      := 49d21d840086bda8be8bf65b1a24fdd83376ee68
 
 GIT_UG_REPO                  := https://github.com/natcap/invest.users-guide
 GIT_UG_REPO_PATH             := doc/users-guide
 GIT_UG_REPO_REV              := f414425390a790867e076c38a5400fe13c59d812
->>>>>>> cdc2054c
 
 ENV = env
 ifeq ($(OS),Windows_NT)
