# Repositories managed by the makefile task tree
DATA_DIR := data
GIT_SAMPLE_DATA_REPO        := https://bitbucket.org/natcap/invest-sample-data.git
GIT_SAMPLE_DATA_REPO_PATH   := $(DATA_DIR)/invest-sample-data
GIT_SAMPLE_DATA_REPO_REV    := 6deacc7df20c3cb7ecd77c05f5cd9277d5e75627

GIT_TEST_DATA_REPO          := https://bitbucket.org/natcap/invest-test-data.git
GIT_TEST_DATA_REPO_PATH     := $(DATA_DIR)/invest-test-data
<<<<<<< HEAD
GIT_TEST_DATA_REPO_REV      := 97e9becacb4361fe82000e9626f9ea5acaf1a556
=======
GIT_TEST_DATA_REPO_REV      := b76d594ee9431dcd91f88d66aded990f231e56e9
>>>>>>> 500eb15d

GIT_UG_REPO                  := https://github.com/natcap/invest.users-guide
GIT_UG_REPO_PATH             := doc/users-guide
GIT_UG_REPO_REV              := c993a4f86d161e2922d445a3b79a344ab50a6f26


ENV = env
ifeq ($(OS),Windows_NT)
	# Double $$ indicates windows environment variable
	NULL := $$null
	PROGRAM_CHECK_SCRIPT := .\scripts\check_required_programs.bat
	ENV_SCRIPTS = $(ENV)\Scripts
	ENV_ACTIVATE = $(ENV_SCRIPTS)\activate
	CP := cp
	COPYDIR := $(CP) -r
	MKDIR := mkdir -p
	RM := rm
	RMDIR := $(RM) -r
	# Windows doesn't install a python3 binary, just python.
	PYTHON = python
	# Just use what's on the PATH for make.  Avoids issues with escaping spaces in path.
	MAKE := make
	# Powershell has been inconsistent for allowing make commands to be
	# ignored on failure. Many times if a command writes to std error 
	# powershell interprets that as a failure and exits. Bash shells are 
	# widely available on Windows now, especially through git-bash
	SHELL := /usr/bin/bash
	CONDA := conda.bat
	BASHLIKE_SHELL_COMMAND := $(SHELL) -c
	.DEFAULT_GOAL := windows_installer
	RM_DATA_DIR := $(RMDIR) $(DATA_DIR)
	/ := '\'
else
	NULL := /dev/null
	PROGRAM_CHECK_SCRIPT := ./scripts/check_required_programs.sh
	SHELL := /bin/bash
	CONDA := conda
	BASHLIKE_SHELL_COMMAND := $(SHELL) -c
	CP := cp
	COPYDIR := $(CP) -r
	MKDIR := mkdir -p
	RM := rm
	RMDIR := $(RM) -r
	/ := /
	# linux, mac distinguish between python2 and python3
	PYTHON = python3
	RM_DATA_DIR := yes | $(RMDIR) $(DATA_DIR)

	ifeq ($(shell sh -c 'uname -s 2>/dev/null || echo not'),Darwin)  # mac OSX
		.DEFAULT_GOAL := mac_installer
	else
		.DEFAULT_GOAL := binaries
	endif
endif

REQUIRED_PROGRAMS := make zip pandoc $(PYTHON) git git-lfs conda
ifeq ($(OS),Windows_NT)
	REQUIRED_PROGRAMS += makensis
endif

ZIP := zip
PIP = $(PYTHON) -m pip
VERSION := $(shell $(PYTHON) setup.py --version)
PYTHON_ARCH := $(shell $(PYTHON) -c "import sys; print('x86' if sys.maxsize <= 2**32 else 'x64')")

GSUTIL := gsutil
SIGNTOOL := SignTool

# Output directory names
DIST_DIR := dist
DIST_DATA_DIR := $(DIST_DIR)/data
BUILD_DIR := build

# The fork name and user here are derived from the git path on github.
# The fork name will need to be set manually (e.g. make FORKNAME=natcap/invest)
# if someone wants to build from source outside of git (like if they grabbed
# a zipfile of the source code).
FORKNAME := $(word 2, $(subst :,,$(subst github.com, ,$(shell git remote get-url origin))))
FORKUSER := $(word 1, $(subst /, ,$(FORKNAME)))

# We use these release buckets here in Makefile and also in our release scripts.
# See scripts/release-3-publish.sh.
RELEASES_BUCKET := gs://releases.naturalcapitalproject.org
DEV_BUILD_BUCKET := gs://natcap-dev-build-artifacts

ifeq ($(FORKUSER),natcap)
	BUCKET := $(RELEASES_BUCKET)
	DIST_URL_BASE := $(BUCKET)/invest/$(VERSION)
	INSTALLER_NAME_FORKUSER :=
else
	BUCKET := $(DEV_BUILD_BUCKET)
	DIST_URL_BASE := $(BUCKET)/invest/$(FORKUSER)/$(VERSION)
	INSTALLER_NAME_FORKUSER := $(FORKUSER)
endif
DOWNLOAD_DIR_URL := $(subst gs://,https://storage.googleapis.com/,$(DIST_URL_BASE))
DATA_BASE_URL := $(DOWNLOAD_DIR_URL)/data

TESTRUNNER := pytest -vs --import-mode=importlib --durations=0

DATAVALIDATOR := $(PYTHON) scripts/invest-autovalidate.py $(GIT_SAMPLE_DATA_REPO_PATH)
TEST_DATAVALIDATOR := $(PYTHON) -m pytest -vs scripts/invest-autovalidate.py

# Target names.
INVEST_BINARIES_DIR := $(DIST_DIR)/invest
APIDOCS_HTML_DIR := $(DIST_DIR)/apidocs
APIDOCS_ZIP_FILE := $(DIST_DIR)/InVEST_$(VERSION)_apidocs.zip
USERGUIDE_HTML_DIR := $(DIST_DIR)/userguide
USERGUIDE_ZIP_FILE := $(DIST_DIR)/InVEST_$(VERSION)_userguide.zip
MAC_DISK_IMAGE_FILE := "$(DIST_DIR)/InVEST_$(VERSION).dmg"
MAC_BINARIES_ZIP_FILE := "$(DIST_DIR)/InVEST-$(VERSION)-mac.zip"
MAC_APPLICATION_BUNDLE := "$(BUILD_DIR)/mac_app_$(VERSION)/InVEST.app"


.PHONY: fetch install binaries apidocs userguide windows_installer mac_installer sampledata sampledata_single test test_ui clean help check python_packages jenkins purge mac_zipfile deploy signcode $(GIT_SAMPLE_DATA_REPO_PATH) $(GIT_TEST_DATA_REPO_PATH) $(GIT_UG_REPO_REV)

# Very useful for debugging variables!
# $ make print-FORKNAME, for example, would print the value of the variable $(FORKNAME)
print-%:
	@echo "$* = $($*)"

# Very useful for printing variables within scripts!
# Like `make print-<variable>, only without also printing the variable name.
# the 'j' prefix stands for just.  We're just printing the variable name.
jprint-%:
	@echo "$($*)"

help:
	@echo "Please use make <target> where <target> is one of"
	@echo "  check             to verify all needed programs and packages are installed"
	@echo "  env               to create a virtualenv with packages from requirements.txt, requirements-dev.txt"
	@echo "  fetch             to clone all managed repositories"
	@echo "  install           to build and install a wheel of natcap.invest into the active python installation"
	@echo "  binaries          to build pyinstaller binaries"
	@echo "  apidocs           to build HTML API documentation"
	@echo "  userguide         to build HTML version of the users guide"
	@echo "  python_packages   to build natcap.invest wheel and source distributions"
	@echo "  windows_installer to build an NSIS installer for distribution"
	@echo "  mac_installer     to build a disk image for distribution"
	@echo "  sampledata        to build sample data zipfiles"
	@echo "  sampledata_single to build a single self-contained data zipfile.  Used for advanced NSIS install."
	@echo "  test              to run pytest on the tests directory"
	@echo "  test_ui           to run pytest on the ui_tests directory"
	@echo "  clean             to remove temporary directories and files (but not dist/)"
	@echo "  purge             to remove temporary directories, cloned repositories and the built environment."
	@echo "  help              to print this help and exit"

$(BUILD_DIR) $(DATA_DIR) $(DIST_DIR) $(DIST_DATA_DIR):
	$(MKDIR) $@

test: $(GIT_TEST_DATA_REPO_PATH)
	coverage run -m --omit='*/invest/ui/*' $(TESTRUNNER) tests
	coverage report
	coverage html
	coverage xml

test_ui: $(GIT_TEST_DATA_REPO_PATH)
	coverage run -m --include='*/invest/ui/*' $(TESTRUNNER) ui_tests
	coverage report
	coverage html
	coverage xml

validate_sampledata: $(GIT_SAMPLE_DATA_REPO_PATH)
	$(TEST_DATAVALIDATOR)
	$(DATAVALIDATOR)

clean:
	$(PYTHON) setup.py clean
	-$(RMDIR) $(BUILD_DIR)
	-$(RMDIR) natcap.invest.egg-info
	-$(RMDIR) cover
	-$(RM) coverage.xml

purge: clean
	-$(RM_DATA_DIR)
	-$(RMDIR) $(GIT_UG_REPO_PATH)
	-$(RMDIR) $(ENV)

check:
	@echo "Checking required applications"
	@$(PROGRAM_CHECK_SCRIPT) $(REQUIRED_PROGRAMS)
	@echo "----------------------------"
	@echo "Checking python packages"
	@$(PIP) freeze --all -r requirements.txt -r requirements-dev.txt > $(NULL)


# Subrepository management.
$(GIT_UG_REPO_PATH):
	-git clone $(GIT_UG_REPO) $(GIT_UG_REPO_PATH)
	git -C $(GIT_UG_REPO_PATH) fetch
	git -C $(GIT_UG_REPO_PATH) checkout $(GIT_UG_REPO_REV)

$(GIT_SAMPLE_DATA_REPO_PATH): | $(DATA_DIR)
	-git clone $(GIT_SAMPLE_DATA_REPO) $(GIT_SAMPLE_DATA_REPO_PATH)
	git -C $(GIT_SAMPLE_DATA_REPO_PATH) fetch
	git -C $(GIT_SAMPLE_DATA_REPO_PATH) lfs install
	git -C $(GIT_SAMPLE_DATA_REPO_PATH) lfs fetch
	git -C $(GIT_SAMPLE_DATA_REPO_PATH) checkout $(GIT_SAMPLE_DATA_REPO_REV)

$(GIT_TEST_DATA_REPO_PATH): | $(DATA_DIR)
	-git clone $(GIT_TEST_DATA_REPO) $(GIT_TEST_DATA_REPO_PATH)
	git -C $(GIT_TEST_DATA_REPO_PATH) fetch
	git -C $(GIT_TEST_DATA_REPO_PATH) lfs install
	git -C $(GIT_TEST_DATA_REPO_PATH) lfs fetch
	git -C $(GIT_TEST_DATA_REPO_PATH) checkout $(GIT_TEST_DATA_REPO_REV)

fetch: $(GIT_UG_REPO_PATH) $(GIT_SAMPLE_DATA_REPO_PATH) $(GIT_TEST_DATA_REPO_PATH)


# Python environment management
env:
    ifeq ($(OS),Windows_NT)
		$(PYTHON) -m virtualenv --system-site-packages $(ENV)
		$(BASHLIKE_SHELL_COMMAND) "$(ENV_ACTIVATE) && $(PIP) install -r requirements.txt -r requirements-gui.txt"
		$(BASHLIKE_SHELL_COMMAND) "$(ENV_ACTIVATE) && $(PIP) install -I -r requirements-dev.txt"
		$(BASHLIKE_SHELL_COMMAND) "$(ENV_ACTIVATE) && $(MAKE) install"
    else
		$(PYTHON) ./scripts/convert-requirements-to-conda-yml.py requirements.txt requirements-dev.txt requirements-gui.txt > requirements-all.yml
		$(CONDA) create -p $(ENV) -y -c conda-forge
		$(CONDA) env update -p $(ENV) --file requirements-all.yml
		$(BASHLIKE_SHELL_COMMAND) "source activate ./$(ENV) && $(MAKE) install"
    endif

# compatible with pip>=7.0.0
# REQUIRED: Need to remove natcap.invest.egg-info directory so recent versions
# of pip don't think CWD is a valid package.
install: $(DIST_DIR)/natcap.invest%.whl
	-$(RMDIR) natcap.invest.egg-info
	$(PIP) install --isolated --upgrade --no-index --only-binary natcap.invest --find-links=dist natcap.invest


# Bulid python packages and put them in dist/
python_packages: $(DIST_DIR)/natcap.invest%.whl $(DIST_DIR)/natcap.invest%.zip
$(DIST_DIR)/natcap.invest%.whl: | $(DIST_DIR)
	$(PYTHON) setup.py bdist_wheel

$(DIST_DIR)/natcap.invest%.zip: | $(DIST_DIR)
	$(PYTHON) setup.py sdist --formats=zip


# Build binaries and put them in dist/invest
# The `invest list` is to test the binaries.  If something doesn't
# import, we want to know right away.  No need to provide the `.exe` extension
# on Windows as the .exe extension is assumed.
binaries: $(INVEST_BINARIES_DIR)
$(INVEST_BINARIES_DIR): | $(DIST_DIR) $(BUILD_DIR)
	-$(RMDIR) $(BUILD_DIR)/pyi-build
	-$(RMDIR) $(INVEST_BINARIES_DIR)
	$(PYTHON) -m PyInstaller --workpath $(BUILD_DIR)/pyi-build --clean --distpath $(DIST_DIR) exe/invest.spec
	$(CONDA) list --export > $(INVEST_BINARIES_DIR)/package_versions.txt
	$(INVEST_BINARIES_DIR)/invest list

# Documentation.
# API docs are copied to dist/apidocs
# Userguide HTML docs are copied to dist/userguide
# Userguide PDF file is copied to dist/InVEST_<version>_.pdf
apidocs: $(APIDOCS_HTML_DIR) $(APIDOCS_ZIP_FILE)
$(APIDOCS_HTML_DIR): | $(DIST_DIR)
	$(PYTHON) setup.py build_sphinx -a --source-dir doc/api-docs
	$(COPYDIR) build/sphinx/html $(APIDOCS_HTML_DIR)

$(APIDOCS_ZIP_FILE): $(APIDOCS_HTML_DIR)
	$(BASHLIKE_SHELL_COMMAND) "cd $(DIST_DIR) && $(ZIP) -r $(notdir $(APIDOCS_ZIP_FILE)) $(notdir $(APIDOCS_HTML_DIR))"

userguide: $(USERGUIDE_HTML_DIR) $(USERGUIDE_ZIP_FILE)
$(USERGUIDE_HTML_DIR): $(GIT_UG_REPO_PATH) | $(DIST_DIR)
	$(MAKE) -C doc/users-guide SPHINXBUILD="$(PYTHON) -m sphinx" BUILDDIR=../../build/userguide html
	-$(RMDIR) $(USERGUIDE_HTML_DIR)
	$(COPYDIR) build/userguide/html dist/userguide

$(USERGUIDE_ZIP_FILE): $(USERGUIDE_HTML_DIR)
	cd $(DIST_DIR) && $(ZIP) -r $(notdir $(USERGUIDE_ZIP_FILE)) $(notdir $(USERGUIDE_HTML_DIR))

# Tracking the expected zipfiles here avoids a race condition where we can't
# know which data zipfiles to create until the data repo is cloned.
# All data zipfiles are written to dist/data/*.zip
ZIPDIRS = Annual_Water_Yield \
		  Aquaculture \
		  Base_Data \
		  Carbon \
		  CoastalBlueCarbon \
		  CoastalVulnerability \
		  CropProduction \
		  DelineateIt \
		  Fisheries \
		  forest_carbon_edge_effect \
		  globio \
		  GridSeascape \
		  HabitatQuality \
		  HabitatRiskAssess \
		  Malaria \
		  NDR \
		  pollination \
		  recreation \
		  RouteDEM \
		  scenario_proximity \
		  ScenicQuality \
		  SDR \
		  Seasonal_Water_Yield \
		  storm_impact \
		  UrbanFloodMitigation \
		  UrbanCoolingModel \
		  WaveEnergy \
		  WindEnergy

ZIPTARGETS = $(foreach dirname,$(ZIPDIRS),$(addprefix $(DIST_DATA_DIR)/,$(dirname).zip))

sampledata: $(ZIPTARGETS)
$(DIST_DATA_DIR)/%.zip: $(DIST_DATA_DIR) $(GIT_SAMPLE_DATA_REPO_PATH)
	cd $(GIT_SAMPLE_DATA_REPO_PATH); $(BASHLIKE_SHELL_COMMAND) "$(ZIP) -r $(addprefix ../../,$@) $(subst $(DIST_DATA_DIR)/,$(DATADIR),$(subst .zip,,$@))"

SAMPLEDATA_SINGLE_ARCHIVE := dist/InVEST_$(VERSION)_sample_data.zip
sampledata_single: $(SAMPLEDATA_SINGLE_ARCHIVE)

$(SAMPLEDATA_SINGLE_ARCHIVE): $(GIT_SAMPLE_DATA_REPO_PATH) dist
	$(BASHLIKE_SHELL_COMMAND) "cd $(GIT_SAMPLE_DATA_REPO_PATH) && $(ZIP) -r ../../$(SAMPLEDATA_SINGLE_ARCHIVE) ./* -x .svn -x .git -x *.json"


# Installers for each platform.
# Windows (NSIS) installer is written to dist/InVEST_<version>_x86_Setup.exe
# Mac (DMG) disk image is written to dist/InVEST <version>.dmg
WINDOWS_INSTALLER_FILE := $(DIST_DIR)/InVEST_$(INSTALLER_NAME_FORKUSER)$(VERSION)_$(PYTHON_ARCH)_Setup.exe
windows_installer: $(WINDOWS_INSTALLER_FILE)
$(WINDOWS_INSTALLER_FILE): $(INVEST_BINARIES_DIR) $(USERGUIDE_ZIP_FILE) build/vcredist_x86.exe | $(GIT_SAMPLE_DATA_REPO_PATH)
	-$(RM) $(WINDOWS_INSTALLER_FILE)
	makensis /DVERSION=$(VERSION) /DBINDIR=$(INVEST_BINARIES_DIR) /DARCHITECTURE=$(PYTHON_ARCH) /DFORKNAME=$(INSTALLER_NAME_FORKUSER) /DDATA_LOCATION=$(DATA_BASE_URL) installer\windows\invest_installer.nsi

mac_app: $(MAC_APPLICATION_BUNDLE)
$(MAC_APPLICATION_BUNDLE): $(BUILD_DIR) $(INVEST_BINARIES_DIR)
	./installer/darwin/build_app_bundle.sh "$(VERSION)" "$(INVEST_BINARIES_DIR)" "$(MAC_APPLICATION_BUNDLE)"

mac_installer: $(MAC_DISK_IMAGE_FILE)
$(MAC_DISK_IMAGE_FILE): $(DIST_DIR) $(MAC_APPLICATION_BUNDLE) $(USERGUIDE_HTML_DIR)
	./installer/darwin/build_dmg.sh "$(VERSION)" "$(MAC_APPLICATION_BUNDLE)" "$(USERGUIDE_HTML_DIR)"

mac_zipfile: $(MAC_BINARIES_ZIP_FILE)
$(MAC_BINARIES_ZIP_FILE): $(DIST_DIR) $(MAC_APPLICATION_BUNDLE) $(USERGUIDE_HTML_DIR)
	./installer/darwin/build_zip.sh "$(VERSION)" "$(MAC_APPLICATION_BUNDLE)" "$(USERGUIDE_HTML_DIR)"

build/vcredist_x86.exe: | build
	powershell.exe -Command "Start-BitsTransfer -Source https://download.microsoft.com/download/5/D/8/5D8C65CB-C849-4025-8E95-C3966CAFD8AE/vcredist_x86.exe -Destination build\vcredist_x86.exe"

CERT_FILE := StanfordUniversity.crt
KEY_FILE := Stanford-natcap-code-signing-2019-03-07.key.pem
signcode:
	$(GSUTIL) cp gs://stanford_cert/$(CERT_FILE) $(BUILD_DIR)/$(CERT_FILE)
	$(GSUTIL) cp gs://stanford_cert/$(KEY_FILE) $(BUILD_DIR)/$(KEY_FILE)
	# On some OS (including our build container), osslsigncode fails with Bus error if we overwrite the binary when signing.
	osslsigncode -certs $(BUILD_DIR)/$(CERT_FILE) -key $(BUILD_DIR)/$(KEY_FILE) -pass $(CERT_KEY_PASS) -in $(BIN_TO_SIGN) -out "signed.exe"
	mv "signed.exe" $(BIN_TO_SIGN)
	$(RM) $(BUILD_DIR)/$(CERT_FILE)
	$(RM) $(BUILD_DIR)/$(KEY_FILE)
	@echo "Installer was signed with osslsigncode"

P12_FILE := Stanford-natcap-code-signing-2019-03-07.p12
signcode_windows:
	$(GSUTIL) cp 'gs://stanford_cert/$(P12_FILE)' '$(BUILD_DIR)/$(P12_FILE)'
	powershell.exe "& '$(SIGNTOOL)' sign /f '$(BUILD_DIR)\$(P12_FILE)' /p '$(CERT_KEY_PASS)' '$(BIN_TO_SIGN)'"
	-$(RM) $(BUILD_DIR)/$(P12_FILE)
	@echo "Installer was signed with signtool"

deploy:
	-$(GSUTIL) -m rsync $(DIST_DIR) $(DIST_URL_BASE)
	-$(GSUTIL) -m rsync -r $(DIST_DIR)/data $(DIST_URL_BASE)/data
	-$(GSUTIL) -m rsync -r $(DIST_DIR)/userguide $(DIST_URL_BASE)/userguide
	@echo "Application binaries (if they were created) can be downloaded from:"
	@echo "  * $(DOWNLOAD_DIR_URL)/$(subst $(DIST_DIR)/,,$(WINDOWS_INSTALLER_FILE))"

# Notes on Makefile development
#
# * Use the -drR to show the decision tree (and none of the implicit rules)
#   if a task is (or is not) executing when expected.
# * Use -n to print the actions to be executed instead of actually executing them.<|MERGE_RESOLUTION|>--- conflicted
+++ resolved
@@ -6,11 +6,7 @@
 
 GIT_TEST_DATA_REPO          := https://bitbucket.org/natcap/invest-test-data.git
 GIT_TEST_DATA_REPO_PATH     := $(DATA_DIR)/invest-test-data
-<<<<<<< HEAD
 GIT_TEST_DATA_REPO_REV      := 97e9becacb4361fe82000e9626f9ea5acaf1a556
-=======
-GIT_TEST_DATA_REPO_REV      := b76d594ee9431dcd91f88d66aded990f231e56e9
->>>>>>> 500eb15d
 
 GIT_UG_REPO                  := https://github.com/natcap/invest.users-guide
 GIT_UG_REPO_PATH             := doc/users-guide
