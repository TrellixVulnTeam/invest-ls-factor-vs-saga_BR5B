--- conflicted
+++ resolved
@@ -1,14 +1,5 @@
 # Repositories managed by the makefile task tree
 DATA_DIR := data
-<<<<<<< HEAD
-SVN_DATA_REPO           := svn://scm.naturalcapitalproject.org/svn/invest-sample-data
-SVN_DATA_REPO_PATH      := $(DATA_DIR)/invest-data
-SVN_DATA_REPO_REV       := 192
-
-SVN_TEST_DATA_REPO      := svn://scm.naturalcapitalproject.org/svn/invest-test-data
-SVN_TEST_DATA_REPO_PATH := $(DATA_DIR)/invest-test-data
-SVN_TEST_DATA_REPO_REV  := 225
-=======
 GIT_SAMPLE_DATA_REPO        := https://bitbucket.org/natcap/invest-sample-data.git
 GIT_SAMPLE_DATA_REPO_PATH   := $(DATA_DIR)/invest-sample-data
 GIT_SAMPLE_DATA_REPO_REV    := 79c7c11c4d6bac301f297573347cb1f560d4f716
@@ -16,7 +7,6 @@
 GIT_TEST_DATA_REPO          := https://bitbucket.org/natcap/invest-test-data.git
 GIT_TEST_DATA_REPO_PATH     := $(DATA_DIR)/invest-test-data
 GIT_TEST_DATA_REPO_REV      := 00f16f6ccdf9d51c050bfe44a57c6821e045d50f
->>>>>>> 62c4b28b
 
 HG_UG_REPO                  := https://bitbucket.org/natcap/invest.users-guide
 HG_UG_REPO_PATH             := doc/users-guide
