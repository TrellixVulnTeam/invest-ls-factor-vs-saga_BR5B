name: Build, Test Binaries, & Release

on: [push, pull_request]

defaults:
  run:
    shell: bash -l {0}

jobs:
  build-and-release:
    runs-on: ${{ matrix.os }}
    strategy:
      max-parallel: 4
      fail-fast: false
      matrix:
        os: [macos-latest, windows-latest]
        node-version: [12.x]

    steps:
    - name: Checkout repository
      uses: actions/checkout@v2
      with:
        fetch-depth: 0  # fetch complete history

    - name: Fetch git tags
      run: git fetch origin +refs/tags/*:refs/tags/*

    - name: Install Node.js
      uses: actions/setup-node@v1
      with:
        node-version: ${{ matrix.node-version }}

    - name: NPM Install
      run: npm install

    - name: Fetch InVEST Binaries
      run: npm run fetch-invest

    - name: Run the build script
      run: npm run build
     
    - name: Run electron-builder
      env:
        GH_TOKEN: env.GITHUB_TOKEN
        DEBUG: electron-builder
      run: npm run dist

      # Also run all tests on the build dir code?
    - name: Test flask app binaries
      run: npm run test-flask-app

    - name: Test electron app with puppeteer
      uses: GabrielBB/xvfb-action@v1
      if: matrix.os != 'macos-latest'
      continue-on-error: true
      with:
        run: npm run test-electron-app
<<<<<<< HEAD

    - name: Upload installer artifacts
      uses: actions/upload-artifact@v2-preview
      if: ${{ always() }}
=======
    
    - name: Upload installer artifacts to github
      uses: actions/upload-artifact@v2.2.1
>>>>>>> ba279e85
      with:
        name: invest-workbench-${{ matrix.os }}
        path: dist/invest-workbench_*

    # Nothing below here runs on pull requests because we use github secrets
    # to authenticate for GCP and they are not accessible in pull request workflows.
    - name: Set variables for GCS deploy target
      if: github.event_name != 'pull_request'
      run: |
        echo "VERSION"=$(grep VERSION electron-builder.env | cut -d '=' -f2) >> $GITHUB_ENV
        echo "BUCKET=$([ ${{ github.repository_owner }} == 'natcap' ] \
          && echo 'gs://releases.naturalcapitalproject.org/invest-workbench' \
          || echo 'gs://natcap-dev-build-artifacts/invest-workbench/${{ github.repository_owner }}' \
          )" >> $GITHUB_ENV
    - name: Set up Python for gsutil
      # gsutil requires a python, which is not included on Windows
      if: github.event_name != 'pull_request' && matrix.os == 'windows-latest'
      uses: actions/setup-python@v2
      with:
        python-version: 3.7

    - name: Set up GCP
      if: github.event_name != 'pull_request'
      uses: google-github-actions/setup-gcloud@master
      with:
          version: '281.0.0'
          service_account_key: ${{ secrets.GOOGLE_SERVICE_ACC_KEY }}

    - name: Deploy artifacts to GCS - Windows
      if: github.event_name != 'pull_request' && matrix.os == 'windows-latest'
      env:
        CLOUDSDK_PYTHON: ${{env.pythonLocation}}\python.exe
      run: |
        gsutil -m rsync dist/ "${{ env.BUCKET }}/${{ env.VERSION }}/"

    - name: Deploy artifacts to GCS - macOS
      if: github.event_name != 'pull_request' && matrix.os == 'macos-latest'
      run: |
        gsutil -m rsync dist/ "${{ env.BUCKET }}/${{ env.VERSION }}/"<|MERGE_RESOLUTION|>--- conflicted
+++ resolved
@@ -38,7 +38,7 @@
 
     - name: Run the build script
       run: npm run build
-     
+
     - name: Run electron-builder
       env:
         GH_TOKEN: env.GITHUB_TOKEN
@@ -55,16 +55,9 @@
       continue-on-error: true
       with:
         run: npm run test-electron-app
-<<<<<<< HEAD
 
-    - name: Upload installer artifacts
-      uses: actions/upload-artifact@v2-preview
-      if: ${{ always() }}
-=======
-    
     - name: Upload installer artifacts to github
       uses: actions/upload-artifact@v2.2.1
->>>>>>> ba279e85
       with:
         name: invest-workbench-${{ matrix.os }}
         path: dist/invest-workbench_*
