{
<<<<<<< HEAD
    "data/invest-data": "145",
    "data/invest-test-data": "121",
    "doc/users-guide": "fbf97910a6ab",
=======
    "data/invest-data": "142",
    "data/invest-test-data": "122",
    "doc/users-guide": "f9e5ddf1b141",
>>>>>>> c3d621e0
    "src/pygeoprocessing": "REQUIREMENTS_TXT:pygeoprocessing",
    "src/pyinstaller": {
        "Darwin": "v3.1.1",
        "Windows": "v2.1",
        "Linux": "064388440f8ed6b592b1c6a2f980e9cb378c7d6f"
    }
}<|MERGE_RESOLUTION|>--- conflicted
+++ resolved
@@ -1,13 +1,7 @@
 {
-<<<<<<< HEAD
     "data/invest-data": "145",
-    "data/invest-test-data": "121",
+    "data/invest-test-data": "122",
     "doc/users-guide": "fbf97910a6ab",
-=======
-    "data/invest-data": "142",
-    "data/invest-test-data": "122",
-    "doc/users-guide": "f9e5ddf1b141",
->>>>>>> c3d621e0
     "src/pygeoprocessing": "REQUIREMENTS_TXT:pygeoprocessing",
     "src/pyinstaller": {
         "Darwin": "v3.1.1",
