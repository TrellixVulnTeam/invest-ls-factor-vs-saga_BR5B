--- conflicted
+++ resolved
@@ -1,10 +1,6 @@
 {
     "data/invest-data": "108",
-<<<<<<< HEAD
-    "data/invest-test-data": "71",
-=======
     "data/invest-test-data": "72",
->>>>>>> 675d8d7d
     "doc/users-guide": "5ff5d57cdea3",
     "src/invest-natcap.default": "f18244edcff0f68871b9f839a904bc98b5a50b82",
     "src/pygeoprocessing": "REQUIREMENTS_TXT:pygeoprocessing",
