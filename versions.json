{
<<<<<<< HEAD
    "data/invest-data": "142",
    "data/invest-test-data": "117",
    "doc/users-guide": "c33fb436d95e4c001d9c1ac872edbcb909280331",
    "src/invest-natcap.default": "f18244edcff0f68871b9f839a904bc98b5a50b82",
=======
    "data/invest-data": "128",
    "data/invest-test-data": "118",
    "doc/users-guide": "3429257d974a",
>>>>>>> df473e88
    "src/pygeoprocessing": "REQUIREMENTS_TXT:pygeoprocessing",
    "src/pyinstaller": {
        "Darwin": "v3.1.1",
        "Windows": "v2.1",
        "Linux": "064388440f8ed6b592b1c6a2f980e9cb378c7d6f"
    }
}<|MERGE_RESOLUTION|>--- conflicted
+++ resolved
@@ -1,14 +1,8 @@
 {
-<<<<<<< HEAD
     "data/invest-data": "142",
-    "data/invest-test-data": "117",
-    "doc/users-guide": "c33fb436d95e4c001d9c1ac872edbcb909280331",
-    "src/invest-natcap.default": "f18244edcff0f68871b9f839a904bc98b5a50b82",
-=======
-    "data/invest-data": "128",
     "data/invest-test-data": "118",
     "doc/users-guide": "3429257d974a",
->>>>>>> df473e88
+    "src/invest-natcap.default": "f18244edcff0f68871b9f839a904bc98b5a50b82",
     "src/pygeoprocessing": "REQUIREMENTS_TXT:pygeoprocessing",
     "src/pyinstaller": {
         "Darwin": "v3.1.1",
